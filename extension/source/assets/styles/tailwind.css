--- conflicted
+++ resolved
@@ -6,15 +6,8 @@
   @apply rounded-full;
 }
 
-<<<<<<< HEAD
-input[type='number']::-webkit-outer-spin-button,
-input[type='number']::-webkit-inner-spin-button {
-  -webkit-appearance: none;
-  margin: 0;
-=======
 input {
   @apply outline-none;
->>>>>>> f66b4915
 }
 
 /* Firefox */
@@ -27,19 +20,14 @@
 }
 
 .remove-scrollbar {
-<<<<<<< HEAD
   -ms-overflow-style: none; /* IE and Edge */
   scrollbar-width: none; /* Firefox */
-=======
-  -ms-overflow-style: none; /* IE and Edge /
-  scrollbar-width: none; / Firefox */
 }
 
-input[type="number"]::-webkit-outer-spin-button,
-input[type="number"]::-webkit-inner-spin-button {
+input[type='number']::-webkit-outer-spin-button,
+input[type='number']::-webkit-inner-spin-button {
   -webkit-appearance: none;
   margin: 0;
->>>>>>> f66b4915
 }
 
 .scrollbar-styled::-webkit-scrollbar {
@@ -63,22 +51,8 @@
   @apply relative;
 }
 
-<<<<<<< HEAD
-#basic_password,
-#basic_repassword {
-  @apply w-72 rounded-full p-2 pl-4 bg-bkg-1 border border-bkg-4 text-brand-graylight text-sm outline-none focus:border-bkg-4;
-}
-
-#phraseview_password {
-  @apply bg-bkg-3 w-60 outline-none;
-}
-
-#phraseview .ant-form-item-children-icon {
-  @apply absolute right-8 text-bkg-4 -top-1;
-=======
 .ant-form-item-control-input-content {
   @apply w-full;
->>>>>>> f66b4915
 }
 
 .ant-form-item-control-input-content > textarea {
@@ -102,19 +76,7 @@
 }
 
 #rpc .ant-form-item-children-icon {
-<<<<<<< HEAD
-  @apply absolute right-2 top-1.5;
-}
-
-#site .ant-form-item-children-icon {
-  @apply absolute right-1 text-bkg-4 top-1;
-}
-
-#autolock .ant-form-item-children-icon {
-  @apply absolute right-2 text-bkg-4 top-0;
-=======
   @apply absolute right-2 top-2;
->>>>>>> f66b4915
 }
 
 .ant-form-item-explain.ant-form-item-explain-error {
