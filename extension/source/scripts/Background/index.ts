--- conflicted
+++ resolved
@@ -249,11 +249,7 @@
           target: 'contentScript',
           connected: false
         });
-<<<<<<< HEAD
-      }   
-=======
-      }
->>>>>>> 194fec20
+      }
 
       if (type == 'CREATE_TOKEN' && target == 'background') {
         const {
