--- conflicted
+++ resolved
@@ -416,17 +416,10 @@
         }
       }
 
-<<<<<<< HEAD
       browser.tabs.sendMessage(Number(sender.tab?.id), {
         type: 'SEND_STATE_TO_PAGE',
         target: 'contentScript',
         state: getConnectedAccountIndex({ match: new URL(store.getState().wallet.tabs.currentURL).host }) > -1 && !window.controller.wallet.isLocked() ? {
-=======
-      if (type == 'SEND_STATE_TO_PAGE' && target == 'background') {
-        await checkAndSendMessages();
-
-        const {
->>>>>>> 876cd9be
           status,
           accounts: Object.values(copyAccounts),
           activeAccountId,
@@ -495,13 +488,8 @@
       });
     }
 
-<<<<<<< HEAD
     if (type == 'CONNECTED_ACCOUNT_CHANGE_ADDRESS' && target == 'background') {
       checkToCallPrivateMethods();
-=======
-      if (type == 'CONNECTED_ACCOUNT_XPUB' && target == 'background') {
-        await checkAndSendMessages();
->>>>>>> 876cd9be
 
       browser.tabs.sendMessage(Number(sender.tab?.id), {
         type: 'CONNECTED_ACCOUNT_CHANGE_ADDRESS',
@@ -510,17 +498,11 @@
       });
     }
 
-<<<<<<< HEAD
     if (type == 'CHECK_ADDRESS' && target == 'background') {
       checkToCallPrivateMethods();
-=======
-      if (type == 'CONNECTED_ACCOUNT_CHANGE_ADDRESS' && target == 'background') {
-        await checkAndSendMessages();
->>>>>>> 876cd9be
 
       const isValidSYSAddress = window.controller.wallet.account.isValidSYSAddress(request.messageData, store.getState().wallet.activeNetwork, true);
 
-<<<<<<< HEAD
       browser.tabs.sendMessage(Number(sender.tab?.id), {
         type: 'CHECK_ADDRESS',
         target: 'contentScript',
@@ -530,36 +512,14 @@
 
     if (type == 'GET_HOLDINGS_DATA' && target == 'background') {
       checkToCallPrivateMethods();
-=======
-      if (type == 'CHECK_ADDRESS' && target == 'background') {
-        await checkAndSendMessages();
-
-        const isValidSYSAddress = await window.controller.wallet.account.isValidSYSAddress(request.messageData);
->>>>>>> 876cd9be
 
       const holdingsData = await window.controller.wallet.account.getHoldingsData();
 
-<<<<<<< HEAD
       browser.tabs.sendMessage(Number(sender.tab?.id), {
         type: 'GET_HOLDINGS_DATA',
         target: 'contentScript',
         holdingsData
       });
-=======
-      if (type == 'SIGN_AND_SEND' && target == 'background') {
-        if (checkToCallPrivateMethods().error) {
-          const tabs: any = await getTabs({ active: true, windowType: 'normal' });
-      
-          for (const tab of tabs) {
-            if (tab) {
-              runtimeSendMessageToTabs({ tabId: tab.id, messageDetails: { type: 'WALLET_ERROR', target: 'contentScript', transactionError: true, invalidParams: false, message: checkToCallPrivateMethods().message } });
-              console.log('errorroror state to page')
-            }
-          }
-      
-          return;
-        };
->>>>>>> 876cd9be
 
     }
 
@@ -598,28 +558,12 @@
       });
     }
 
-<<<<<<< HEAD
     if (type == 'DATA_FROM_WALLET_TO_ISSUE_NFT' && target == 'background') {
       window.controller.wallet.account.setNewIssueNFT({
         ...window.controller.wallet.account.getDataFromPageToInitTransaction().dataFromPageToIssueNFT,
         ...window.controller.wallet.account.getDataFromPageToInitTransaction().dataFromWalletToIssueNFT
       });
     }
-=======
-      if (type == 'SIGN_PSBT' && target == 'background') {
-        if (checkToCallPrivateMethods().error) {
-          const tabs: any = await getTabs({ active: true, windowType: 'normal' });
-      
-          for (const tab of tabs) {
-            if (tab) {
-              runtimeSendMessageToTabs({ tabId: tab.id, messageDetails: { type: 'WALLET_ERROR', target: 'contentScript', transactionError: true, invalidParams: false, message: checkToCallPrivateMethods().message } });
-              console.log('errorroror state to page')
-            }
-          }
-      
-          return;
-        };
->>>>>>> 876cd9be
 
     if (type == 'GET_USER_MINTED_TOKENS' && target == 'background') {
       checkToCallPrivateMethods();
@@ -646,13 +590,8 @@
     }
   }
 
-<<<<<<< HEAD
   if (type == 'CONNECT_WALLET' && target == 'background') {
     const url = browser.runtime.getURL('app.html');
-=======
-      if (type == 'GET_HOLDINGS_DATA' && target == 'background') {
-        await checkAndSendMessages();
->>>>>>> 876cd9be
 
     store.dispatch(setSenderURL(String(sender.url)));
     store.dispatch(updateCanConnect(true));
@@ -661,44 +600,8 @@
 
     window.senderURL = String(sender.url);
 
-<<<<<<< HEAD
     return;
   }
-=======
-      if (type == 'SEND_TOKEN' && target == 'background') {
-        if (checkToCallPrivateMethods().error) {
-          const tabs: any = await getTabs({ active: true, windowType: 'normal' });
-      
-          for (const tab of tabs) {
-            if (tab) {
-              runtimeSendMessageToTabs({ tabId: tab.id, messageDetails: { type: 'WALLET_ERROR', target: 'contentScript', transactionError: true, invalidParams: false, message: checkToCallPrivateMethods().message } });
-              console.log('errorroror state to page')
-            }
-          }
-      
-          return;
-        };
-
-        const {
-          fromConnectedAccount,
-          toAddress,
-          amount,
-          fee,
-          token,
-          isToken,
-          rbf
-        } = request.messageData;
-
-        window.controller.wallet.account.updateTempTx({
-          fromAddress: fromConnectedAccount,
-          toAddress,
-          amount,
-          fee,
-          token,
-          isToken,
-          rbf
-        });
->>>>>>> 876cd9be
 
   if (type == 'SIGN_AND_SEND' && target == 'background') {
     checkToCallPrivateMethods();
@@ -709,41 +612,7 @@
 
     store.dispatch(signTransactionState(true));
 
-<<<<<<< HEAD
     const appURL = browser.runtime.getURL('app.html');
-=======
-      if (type == 'DATA_FROM_PAGE_TO_CREATE_TOKEN' && target == 'background') {
-        if (checkToCallPrivateMethods().error) {
-          const tabs: any = await getTabs({ active: true, windowType: 'normal' });
-      
-          for (const tab of tabs) {
-            if (tab) {
-              runtimeSendMessageToTabs({ tabId: tab.id, messageDetails: { type: 'WALLET_ERROR', target: 'contentScript', transactionError: true, invalidParams: false, message: checkToCallPrivateMethods().message } });
-              console.log('errorroror state to page')
-            }
-          }
-      
-          return;
-        };
-
-        const {
-          precision,
-          symbol,
-          maxsupply,
-          description,
-          receiver,
-          initialSupply,
-          capabilityflags,
-          notarydetails,
-          auxfeedetails,
-          notaryAddress,
-          payoutAddress
-        } = request.messageData;
-
-        if (precision < 0 || precision > 8) {
-          throw new Error('invalid precision value');
-        }
->>>>>>> 876cd9be
 
     await createPopup(appURL);
 
@@ -754,14 +623,8 @@
     });
   }
 
-<<<<<<< HEAD
   if (type == 'SIGN_PSBT' && target == 'background') {
     checkToCallPrivateMethods();
-=======
-        if (!window.controller.wallet.account.isValidSYSAddress(receiver)) {
-          throw new Error('invalid receiver address');
-        }
->>>>>>> 876cd9be
 
     const { messageData } = request;
 
@@ -780,24 +643,8 @@
     });
   }
 
-<<<<<<< HEAD
   if (type == 'SEND_TOKEN' && target == 'background') {
     checkToCallPrivateMethods();
-=======
-      if (type == 'ISSUE_SPT' && target == 'background') {
-        if (checkToCallPrivateMethods().error) {
-          const tabs: any = await getTabs({ active: true, windowType: 'normal' });
-      
-          for (const tab of tabs) {
-            if (tab) {
-              runtimeSendMessageToTabs({ tabId: tab.id, messageDetails: { type: 'WALLET_ERROR', target: 'contentScript', transactionError: true, invalidParams: false, message: checkToCallPrivateMethods().message } });
-              console.log('errorroror state to page')
-            }
-          }
-      
-          return;
-        };
->>>>>>> 876cd9be
 
     const {
       fromConnectedAccount,
@@ -863,7 +710,6 @@
       throw new Error('invalid receiver address');
     }
 
-<<<<<<< HEAD
     window.controller.wallet.account.setDataFromPageToCreateNewSPT({
       precision,
       symbol,
@@ -879,38 +725,17 @@
     });
 
     store.dispatch(createAsset(true));
-=======
-      if (type == 'CREATE_AND_ISSUE_NFT' && target == 'background') {
-        if (checkToCallPrivateMethods().error) {
-          const tabs: any = await getTabs({ active: true, windowType: 'normal' });
-      
-          for (const tab of tabs) {
-            if (tab) {
-              runtimeSendMessageToTabs({ tabId: tab.id, messageDetails: { type: 'WALLET_ERROR', target: 'contentScript', transactionError: true, invalidParams: false, message: checkToCallPrivateMethods().message } });
-              console.log('errorroror state to page')
-            }
-          }
-      
-          return;
-        };
->>>>>>> 876cd9be
 
     const appURL = browser.runtime.getURL('app.html');
 
     await createPopup(appURL);
 
-<<<<<<< HEAD
     browser.tabs.sendMessage(Number(sender.tab?.id), {
       type: 'DATA_FROM_PAGE_TO_CREATE_TOKEN',
       target: 'contentScript',
       complete: true
     });
   }
-=======
-        if (!window.controller.wallet.account.isValidSYSAddress(issuer)) {
-          throw new Error('invalid receiver address');
-        }
->>>>>>> 876cd9be
 
   if (type == 'ISSUE_SPT' && target == 'background') {
     checkToCallPrivateMethods();
@@ -933,45 +758,7 @@
 
     store.dispatch(issueAsset(true));
 
-<<<<<<< HEAD
     const appURL = browser.runtime.getURL('app.html');
-=======
-      if (type == 'UPDATE_ASSET' && target == 'background') {
-        if (checkToCallPrivateMethods().error) {
-          const tabs: any = await getTabs({ active: true, windowType: 'normal' });
-      
-          for (const tab of tabs) {
-            if (tab) {
-              runtimeSendMessageToTabs({ tabId: tab.id, messageDetails: { type: 'WALLET_ERROR', target: 'contentScript', transactionError: true, invalidParams: false, message: checkToCallPrivateMethods().message } });
-              console.log('errorroror state to page')
-            }
-          }
-      
-          return;
-        };
-
-        const {
-          assetGuid,
-          contract,
-          capabilityflags,
-          description,
-          notarydetails,
-          auxfeedetails,
-          notaryAddress,
-          payoutAddress
-        } = request.messageData;
-
-        window.controller.wallet.account.setDataFromPageToUpdateAsset({
-          assetGuid,
-          contract,
-          capabilityflags,
-          description,
-          notarydetails,
-          auxfeedetails,
-          notaryAddress,
-          payoutAddress
-        });
->>>>>>> 876cd9be
 
     await createPopup(appURL);
 
@@ -1001,25 +788,9 @@
       throw new Error('invalid total shares value');
     }
 
-<<<<<<< HEAD
     if (!window.controller.wallet.account.isValidSYSAddress(issuer, store.getState().wallet.activeNetwork, true)) {
       throw new Error('invalid receiver address');
     }
-=======
-      if (type == 'TRANSFER_OWNERSHIP' && target == 'background') {
-        if (checkToCallPrivateMethods().error) {
-          const tabs: any = await getTabs({ active: true, windowType: 'normal' });
-      
-          for (const tab of tabs) {
-            if (tab) {
-              runtimeSendMessageToTabs({ tabId: tab.id, messageDetails: { type: 'WALLET_ERROR', target: 'contentScript', transactionError: true, invalidParams: false, message: checkToCallPrivateMethods().message } });
-              console.log('errorroror state to page')
-            }
-          }
-      
-          return;
-        };
->>>>>>> 876cd9be
 
     window.controller.wallet.account.setDataFromPageToMintNFT({
       symbol,
@@ -1032,13 +803,7 @@
       payoutAddress,
     });
 
-<<<<<<< HEAD
     store.dispatch(issueNFT(true));
-=======
-        if (!window.controller.wallet.account.isValidSYSAddress(newOwner)) {
-          throw new Error('invalid new owner address');
-        }
->>>>>>> 876cd9be
 
     const appURL = browser.runtime.getURL('app.html');
 
@@ -1078,23 +843,7 @@
 
     store.dispatch(setUpdateAsset(true));
 
-<<<<<<< HEAD
     const appURL = browser.runtime.getURL('app.html');
-=======
-      if (type == 'ISSUE_NFT' && target == 'background') {
-        if (checkToCallPrivateMethods().error) {
-          const tabs: any = await getTabs({ active: true, windowType: 'normal' });
-      
-          for (const tab of tabs) {
-            if (tab) {
-              runtimeSendMessageToTabs({ tabId: tab.id, messageDetails: { type: 'WALLET_ERROR', target: 'contentScript', transactionError: true, invalidParams: false, message: checkToCallPrivateMethods().message } });
-              console.log('errorroror state to page')
-            }
-          }
-      
-          return;
-        };
->>>>>>> 876cd9be
 
     await createPopup(appURL);
 
@@ -1124,12 +873,7 @@
 
     store.dispatch(setTransferOwnership(true));
 
-<<<<<<< HEAD
     const appURL = browser.runtime.getURL('app.html');
-=======
-      if (type == 'GET_USER_MINTED_TOKENS' && target == 'background') {
-        await checkAndSendMessages();
->>>>>>> 876cd9be
 
     await createPopup(appURL);
 
@@ -1140,13 +884,8 @@
     });
   }
 
-<<<<<<< HEAD
   if (type == 'ISSUE_NFT' && target == 'background') {
     checkToCallPrivateMethods();
-=======
-      if (type == 'GET_ASSET_DATA' && target == 'background') {
-        await checkAndSendMessages();
->>>>>>> 876cd9be
 
     const {
       assetGuid,
