/* eslint-disable prettier/prettier */
import 'emoji-log';
import { STORE_PORT } from 'constants/index';

import { browser } from 'webextension-polyfill-ts';
import { wrapStore } from 'webext-redux';
import store from 'state/store';
import {
  setSenderURL,
  updateCanConnect,
  updateCurrentURL,
  updateConnectionsArray,
  removeConnection,
  updateCanConfirmTransaction,
  createAsset,
  issueAsset,
  issueNFT,
 
} from 'state/wallet';

import MasterController, { IMasterController } from './controllers';
import { IAccountState } from 'state/wallet/types';
<<<<<<< HEAD
import { getHost } from './helpers';
=======
// var TrezorConnect = require('trezor-connect').default;
import TrezorConnect from 'trezor-connect';
>>>>>>> 14177c3b

declare global {
  interface Window {
    controller: Readonly<IMasterController>;
<<<<<<< HEAD
    senderURL: string;
=======
    senderURL: string | undefined;
    trezorConnect: any;
>>>>>>> 14177c3b
  }
}

if (!window.controller) {
  window.controller = Object.freeze(MasterController());
  setInterval(window.controller.stateUpdater, 3 * 60 * 1000);
}

const observeStore = async (store: any) => {
  let currentState: any;

  const handleChange = async () => {
    let nextState = store.getState();
    
    if (nextState !== currentState) {
      currentState = nextState;

      const tabs = await browser.tabs.query({
        active: true,
        windowType: 'normal'
      });

      const isAccountConnected = store.getState().wallet.accounts.findIndex((account: IAccountState) => {
        return account.connectedTo.find((url: string) => {
          return url === new URL(`${tabs[0].url}`).host;
        })
      }) >= 0;

      if (isAccountConnected) {
        await browser.tabs.sendMessage(Number(tabs[0].id), {
          type: 'WALLET_UPDATED',
          target: 'contentScript',
          connected: false
        });

        return;
      }
    }
  }

  let unsubscribe = store.subscribe(handleChange);

  await handleChange();

  return unsubscribe;
}

observeStore(store);

browser.runtime.onInstalled.addListener(async () => {
  console.emoji('🤩', 'Syscoin extension installed');

  window.controller.stateUpdater();

  TrezorConnect.init({
    connectSrc: 'https://localhost:8088/',
    lazyLoad: true, // this param will prevent iframe injection until TrezorConnect.method will be called
    manifest: {
      email: 'claudiocarvalhovilasboas@gmail.com',
      appUrl: 'https://syscoin.org/',
    }
  });
  window.trezorConnect = TrezorConnect;
  browser.runtime.onMessage.addListener(async (request, sender) => {
    const {
      type,
      target
    } = request;

    const tabs = await browser.tabs.query({
      active: true,
      windowType: 'normal'
    });

    const tabId = Number(tabs[0].id);

    const createPopup = async (url: string) => {
      const allWindows = await browser.windows.getAll({
        windowTypes: ['popup']
      });

      if (allWindows[0]) {
        await browser.windows.update(Number(allWindows[0].id), {
          drawAttention: true,
          focused: true
        });

        return;
      }

      await browser.windows.create({
        url,
        type: 'popup',
        width: 372,
        height: 600,
        left: 900,
        top: 90
      });
    };

    if (typeof request == 'object') {
      if (type == 'CONNECT_WALLET' && target == 'background') {
        const url = browser.runtime.getURL('app.html');

        store.dispatch(setSenderURL(`${sender.url}`));
        store.dispatch(updateCanConnect(true));

        await createPopup(url);

        window.senderURL = `${sender.url}`;

        return;
      }

      if (type == 'RESET_CONNECTION_INFO' && target == 'background') {
        store.dispatch(updateCanConnect(false));
        store.dispatch(removeConnection({
          accountId: request.id,
          url: request.url
        }));
        store.dispatch(setSenderURL(''));

        Promise.resolve(browser.tabs.sendMessage(Number(tabs[0].id), {
          type: 'WALLET_UPDATED',
          target: 'contentScript',
          connected: false
        }).then((response) => {
          console.log('wallet updated', response)
        }))

        return;
      }

      if (type == 'SELECT_ACCOUNT' && target == 'background') {
        console.log('sender url', window.senderURL);

        store.dispatch(updateConnectionsArray({
          accountId: request.id,
          url: window.senderURL
        }));

        return;
      }

      if (type == 'CHANGE_CONNECTED_ACCOUNT' && target == 'background') {
        store.dispatch(updateConnectionsArray({
          accountId: request.id,
          url: window.senderURL
        }));

        return;
      }

      if (type == 'CONFIRM_CONNECTION' && target == 'background') {
        if (getHost(window.senderURL) == getHost(store.getState().wallet.currentURL)) {
          store.dispatch(updateCanConnect(false));
          
          return;
        }

        return;
      }

      if (type == 'CANCEL_TRANSACTION' && target == 'background') {
        store.dispatch(updateCanConfirmTransaction(false));
        store.dispatch(createAsset(false));
        store.dispatch(issueAsset(false));
        store.dispatch(issueNFT(false));

        return;
      }

      if (type == 'CLOSE_POPUP' && target == 'background') {
        store.dispatch(updateCanConnect(false));
        store.dispatch(updateCanConfirmTransaction(false));
        store.dispatch(createAsset(false));
        store.dispatch(issueAsset(false));
        store.dispatch(issueNFT(false));

        browser.tabs.sendMessage(tabId, {
          type: 'DISCONNECT',
          target: 'contentScript'
        });

        return;
      }

      if (type == 'SEND_STATE_TO_PAGE' && target == 'background') {
        browser.tabs.sendMessage(tabId, {
          type: 'SEND_STATE_TO_PAGE',
          target: 'contentScript',
          state: store.getState().wallet
        });
      }

      if (type == 'SEND_CONNECTED_ACCOUNT' && target == 'background') {
        const connectedAccount = store.getState().wallet.accounts.find((account: IAccountState) => {
          return account.connectedTo.find((url) => {
            console.log(url === getHost(store.getState().wallet.currentURL))
            return url === getHost(store.getState().wallet.currentURL)
          });
        });

        browser.tabs.sendMessage(tabId, {
          type: 'SEND_CONNECTED_ACCOUNT',
          target: 'contentScript',
          connectedAccount
        });
      }

      if (type == 'SEND_TOKEN' && target == 'background') {
        const {
          fromConnectedAccount,
          toAddress,
          amount,
          fee,
          token,
          isToken,
          rbf
        } = request;

        window.controller.wallet.account.updateTempTx({
          fromAddress: fromConnectedAccount,
          toAddress,
          amount,
          fee,
          token,
          isToken,
          rbf
        });

        store.dispatch(updateCanConfirmTransaction(true));

        const appURL = browser.runtime.getURL('app.html');

        await createPopup(appURL);

        browser.tabs.sendMessage(tabId, {
          type: 'SEND_TOKEN',
          target: 'contentScript',
          complete: true
        });
      }

      if (type == 'DATA_FROM_PAGE_TO_CREATE_TOKEN' && target == 'background') {
        const {
          precision,
          symbol,
          maxsupply,
          description,
          receiver,
        } = request;

        window.controller.wallet.account.setDataFromPageToCreateNewSPT({
          precision,
          symbol,
          maxsupply,
          description,
          receiver
        });

        store.dispatch(createAsset(true));

        const appURL = browser.runtime.getURL('app.html');

        await createPopup(appURL);

        browser.tabs.sendMessage(tabId, {
          type: 'DATA_FROM_PAGE_TO_CREATE_TOKEN',
          target: 'contentScript',
          complete: true
        });
      }

      if (type == 'DATA_FROM_WALLET_TO_CREATE_TOKEN' && target == 'background') {
        window.controller.wallet.account.createSPT({
          ...window.controller.wallet.account.getDataFromPageToCreateNewSPT(),
          ...window.controller.wallet.account.getDataFromWalletToCreateSPT()
        });

        console.log('checking spt background', window.controller.wallet.account.getNewSPT())
      }

      if (type == 'ISSUE_SPT' && target == 'background') {
        const {
          amount,
          receiver,
          assetGuid
        } = request;

        window.controller.wallet.account.setDataFromPageToMintSPT({
          assetGuid,
          receiver,
          amount: Number(amount)
        });

        store.dispatch(issueAsset(true));

        const appURL = browser.runtime.getURL('app.html');

        await createPopup(appURL);

        browser.tabs.sendMessage(tabId, {
          type: 'ISSUE_SPT',
          target: 'contentScript',
          complete: true
        });
      }

      if (type == 'DATA_FROM_WALLET_TO_MINT_TOKEN' && target == 'background') {
        window.controller.wallet.account.issueSPT({
          ...window.controller.wallet.account.getDataFromPageToMintSPT(),
          ...window.controller.wallet.account.getDataFromWalletToMintSPT()
        });

        console.log('checking mint spt background', window.controller.wallet.account.getIssueSPT())
      }

      if (type == 'ISSUE_NFT' && target == 'background') {
        const {
          assetGuid,
          nfthash,
          receiver,
        } = request;

        window.controller.wallet.account.setDataFromPageToMintNFT({
          assetGuid,
          receiver,
          nfthash
        });

        store.dispatch(issueNFT(true));

        const appURL = browser.runtime.getURL('app.html');

        await createPopup(appURL);

        browser.tabs.sendMessage(tabId, {
          type: 'ISSUE_NFT',
          target: 'contentScript',
          complete: true
        });
      }

      if (type == 'DATA_FROM_WALLET_TO_MINT_NFT' && target == 'background') {
        window.controller.wallet.account.issueNFT({
          ...window.controller.wallet.account.getDataFromPageToMintNFT(),
          ...window.controller.wallet.account.getDataFromWalletToMintNFT()
        });

        console.log('checking mint nft background', window.controller.wallet.account.getIssueNFT())
      }

      // receive message sent by contentScript using browser.runtime.sendMessage
      if (type == 'CREATE_COLLECTION' && target == 'background') {
        const {
          collectionName,
          description,
          sysAddress,
          symbol,
          property1,
          property2,
          property3,
          attribute1,
          attribute2,
          attribute3
        } = request;

        // example of how you can use the arguments
        window.controller.wallet.account.createCollection(collectionName, description, sysAddress, symbol, property1, property2, property3, attribute1, attribute2, attribute3)
        
        // to use this arguments at frontend you can create a function as 'getCollection' in accountController and call it in the react component

        // you can use these data to call a function as in the SEND_TOKEN if or the ISSUE_SPT, you call a function using the arguments in the message request item, here lets just check if that everything is ok and send the 'createCollection' as a response

        const createCollection: string = 'create collection is working';

        console.log('[background]: data from createCollection', collectionName, description, sysAddress, symbol, property1, property2, property3, attribute1, attribute2, attribute3)

        // if everything is fine, you should see the result in the console of the page (createCollection)

        // send message to contentScript after calling the function needed to say it worked (and send the result, in this case we will call createCollection)
        browser.tabs.sendMessage(tabId, {
          type: 'CREATE_COLLECTION',
          target: 'contentScript',
          createCollection
        });
      }

      if (type == 'GET_USERMINTEDTOKENS' && target == 'background') {
        console.log('tokens minted get user minted tokens url state', store.getState().wallet.blockbookURL)

        const tokensMinted = await window.controller.wallet.account.getUserMintedTokens();

        console.log('tokens minted', tokensMinted)

        browser.tabs.sendMessage(tabId, {
          type: 'GET_USERMINTEDTOKENS',
          target: 'contentScript',
          userTokens: tokensMinted
        });
      }
    }
  });

  browser.runtime.onConnect.addListener((port) => {
    if (port.name == 'trezor-connect') {
      console.log('Blocked port')
      return;
    }
    browser.tabs.query({ active: true })
      .then((tabs) => {
        store.dispatch(updateCurrentURL(`${tabs[0].url}`));
      });

    port.onDisconnect.addListener(async () => {
      store.dispatch(updateCanConnect(false));
      store.dispatch(updateCanConfirmTransaction(false));
      store.dispatch(createAsset(false));

      const all = await browser.windows.getAll();

      if (all.length > 1) {
        const windowId = Number(all[1].id);

        await browser.windows.remove(windowId);
      }
    })
  });
});

wrapStore(store, { portName: STORE_PORT });<|MERGE_RESOLUTION|>--- conflicted
+++ resolved
@@ -15,27 +15,20 @@
   createAsset,
   issueAsset,
   issueNFT,
- 
+
 } from 'state/wallet';
 
 import MasterController, { IMasterController } from './controllers';
 import { IAccountState } from 'state/wallet/types';
-<<<<<<< HEAD
 import { getHost } from './helpers';
-=======
 // var TrezorConnect = require('trezor-connect').default;
 import TrezorConnect from 'trezor-connect';
->>>>>>> 14177c3b
 
 declare global {
   interface Window {
     controller: Readonly<IMasterController>;
-<<<<<<< HEAD
     senderURL: string;
-=======
-    senderURL: string | undefined;
     trezorConnect: any;
->>>>>>> 14177c3b
   }
 }
 
@@ -49,7 +42,7 @@
 
   const handleChange = async () => {
     let nextState = store.getState();
-    
+
     if (nextState !== currentState) {
       currentState = nextState;
 
@@ -192,7 +185,7 @@
       if (type == 'CONFIRM_CONNECTION' && target == 'background') {
         if (getHost(window.senderURL) == getHost(store.getState().wallet.currentURL)) {
           store.dispatch(updateCanConnect(false));
-          
+
           return;
         }
 
@@ -406,7 +399,7 @@
 
         // example of how you can use the arguments
         window.controller.wallet.account.createCollection(collectionName, description, sysAddress, symbol, property1, property2, property3, attribute1, attribute2, attribute3)
-        
+
         // to use this arguments at frontend you can create a function as 'getCollection' in accountController and call it in the react component
 
         // you can use these data to call a function as in the SEND_TOKEN if or the ISSUE_SPT, you call a function using the arguments in the message request item, here lets just check if that everything is ok and send the 'createCollection' as a response
