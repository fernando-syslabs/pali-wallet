--- conflicted
+++ resolved
@@ -26,13 +26,10 @@
 } from '../../types';
 import { sys } from 'constants/index';
 import { fromZPub } from 'bip84';
-<<<<<<< HEAD
 import { string } from 'yup';
 const bjs = require('bitcoinjs-lib')
 const bitcoinops = require('bitcoin-ops')
-=======
-
->>>>>>> d8ea8fff
+
 export interface IAccountController {
   subscribeAccount: (isHardwareWallet: boolean, sjs?: any, label?: string, walletCreation?: boolean) => Promise<string | null>;
   getPrimaryAccount: (pwd: string, sjs: any) => void;
