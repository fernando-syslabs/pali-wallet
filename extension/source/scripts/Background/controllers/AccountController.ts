--- conflicted
+++ resolved
@@ -36,7 +36,6 @@
   UpdateTokenWalletInfo
 } from '../../types';
 import CryptoJS from 'crypto-js';
-import axios from 'axios';
 // import axios from 'axios';
 
 const syscointx = require('syscointx-js');
@@ -849,47 +848,25 @@
     store.dispatch(updateSwitchNetwork(false))
   };
 
-<<<<<<< HEAD
   const isValidSYSAddress = (address: string, network: string, verification: boolean = true) => {
     if (!verification) {
       return true;
     }
 
-=======
-  const isValidSYSAddress = async (address: string) => {
->>>>>>> 876cd9be
     if (address && typeof address === 'string') {
       try {
         resAddress = bech32.decode(address);
 
-        const response = await axios.get(`${store.getState().wallet.currentBlockbookURL}/api/v2`);
-        const { blockbook, backend } = response.data;
-
-        console.log('response axios blockbook', response)
-
-        if (response && blockbook && backend) {
-          if (blockbook.coin === 'Syscoin' || blockbook.coin === 'Syscoin Testnet') {
-            console.log('sys or sys testnet')
-
-            if (backend.chain === 'main' && resAddress.prefix === 'sys') {
-              encode = bech32.encode(resAddress.prefix, resAddress.words);
-
-              console.log('main address',encode === address.toLowerCase())
-
-              return encode === address.toLowerCase();
-            }
-
-            if (backend.chain === 'test' && resAddress.prefix === 'tsys') {
-              encode = bech32.encode(resAddress.prefix, resAddress.words);
-
-              console.log('test address',encode === address.toLowerCase())
-
-
-              return encode === address.toLowerCase();
-            }
-          }
-
-          return false;
+        if (network === 'main' && resAddress.prefix === 'sys') {
+          encode = bech32.encode(resAddress.prefix, resAddress.words);
+
+          return encode === address.toLowerCase();
+        }
+
+        if (network === 'testnet' && resAddress.prefix === 'tsys') {
+          encode = bech32.encode(resAddress.prefix, resAddress.words);
+
+          return encode === address.toLowerCase();
         }
       } catch (error) {
         return false;
@@ -1493,17 +1470,10 @@
     const assetMap = new Map([
       [assetGuid,
         {
-<<<<<<< HEAD
           changeAddress: await sysjs.Signer.getNewChangeAddress(true),
           outputs: [{
             value: new sys.utils.BN(amount * (10 ** decimals)),
             address: await sysjs.Signer.getNewReceivingAddress(true)
-=======
-          changeAddress: await getNewChangeAddress(false),
-          outputs: [{
-            value: new sys.utils.BN(amount * (10 ** decimals)),
-            address: await sysjs.Signer.getNewReceivingAddress()
->>>>>>> 876cd9be
           }]
         }]
     ]);
@@ -1543,7 +1513,6 @@
     });
   };
 
-<<<<<<< HEAD
   const estimateSysTxFee = async (items: any) => {
     const {
       outputsArray,
@@ -1564,8 +1533,6 @@
     return txFee;
   }
 
-=======
->>>>>>> 876cd9be
   const confirmTransactionTx = async (
     items: {
       amount: number,
@@ -1585,7 +1552,6 @@
       isToken,
       rbf
     } = items;
-<<<<<<< HEAD
 
     const feeRateBN = new sys.utils.BN(fee * 1e8);
 
@@ -1623,43 +1589,6 @@
           TrezorSigner = new sys.utils.TrezorSigner();
           new sys.SyscoinJSLib(TrezorSigner, sysjs.blockbookURL);
         }
-=======
-
-    if (!account.isTrezorWallet) {
-      sysjs.Signer.setAccountIndex(store.getState().wallet.activeAccountId);
-    }
-
-    if (isToken && token) {
-      let txInfo;
-      const { decimals } = await getDataAsset(token);
-      const txOpts = { rbf };
-      const value = new sys.utils.BN(amount * 10 ** decimals);
-
-      const assetMap = new Map([
-        [token, {
-          changeAddress: null,
-          outputs: [{
-            value,
-            address: toAddress
-          }]
-        }]
-      ]);
-
-      if (account.isTrezorWallet) {
-        const changeAddress = await getNewChangeAddress(false);
-        // @ts-ignore: Unreachable code error
-        assetMap.get(token)!.changeAddress = changeAddress;
-
-        const txData = await sysjs.assetAllocationSend(txOpts, assetMap, changeAddress, new sys.utils.BN(fee * 1e8), account.xpub);
-
-        if (!txData) {
-          console.log('Could not create transaction, not enough funds?')
-        }
-        if (TrezorSigner === null || TrezorSigner === undefined) {
-          TrezorSigner = new sys.utils.TrezorSigner();
-          new sys.SyscoinJSLib(TrezorSigner, sysjs.blockbookURL);
-        }
->>>>>>> 876cd9be
         try {
           // TrezorSigner.sign(txData.psbt).then(() => {
 
@@ -1674,7 +1603,6 @@
           return;
         }
       } else {
-<<<<<<< HEAD
         const pendingTx = await sysjs.assetAllocationSend(txOpts, assetMap, null, feeRateBN);
 
         txInfo = pendingTx.extractTransaction().getId();
@@ -1736,53 +1664,6 @@
       } else {
         try {
           const pendingTx = await sysjs.createTransaction(txOpts, changeAddress, outputsArray, feeRateBN);
-
-          txInfo = pendingTx.extractTransaction().getId();
-        } catch (error) {
-          throw new Error(String(error));
-        }
-=======
-        const pendingTx = await sysjs.assetAllocationSend(txOpts, assetMap, null, new sys.utils.BN(fee * 1e8));
-
-        txInfo = pendingTx.extractTransaction().getId();
-      }
-
-      updateTransactionData('confirmingTransaction', txInfo);
-    } else {
-      const outputsArray = [{
-        address: toAddress,
-        value: new sys.utils.BN(amount * 1e8)
-      }];
-
-      const txOpts = { rbf };
-      let txInfo;
-      if (account.isTrezorWallet) {
-        const changeAddress = await getNewChangeAddress(false);
-        const txData = await sysjs.createTransaction(txOpts, changeAddress, outputsArray, new sys.utils.BN(fee * 1e8), account.xpub);
-        if (!txData) {
-          console.log('Could not create transaction, not enough funds?')
-        }
-        if (TrezorSigner === null || TrezorSigner === undefined) {
-          TrezorSigner = new sys.utils.TrezorSigner();
-          new sys.SyscoinJSLib(TrezorSigner, sysjs.blockbookURL);
-        }
-        try {
-          sysjs.signAndSend(txData.psbt, txData.assets, TrezorSigner).then(() => {
-            const acc = store.getState().wallet.confirmingTransaction ? getConnectedAccount() : account;
-
-            watchMemPool(acc);
-          })
-          tempTx = null;
-          return
-        }
-        catch (e) {
-          console.log('Error processing tx: ' + e)
-          return;
-        }
-
-      } else {
-        try {
-          const pendingTx = await sysjs.createTransaction(txOpts, null, outputsArray, new sys.utils.BN(fee * 1e8));
 
           txInfo = pendingTx.extractTransaction().getId();
         } catch (error) {
@@ -1893,157 +1774,9 @@
       assetOpts = {
         ...assetOpts,
         notarykeyid: Buffer.from(vNotaryPayment.hash.toString('hex'), 'hex')
->>>>>>> 876cd9be
-      }
-    }
-
-<<<<<<< HEAD
-      updateTransactionData('confirmingTransaction', txInfo);
-    }
-
-    tempTx = null;
-=======
-    console.log('asset opts update asset', assetOpts, assetGuid)
-
-    const thisAssetMap = new Map([
-      [assetGuid, {
-        changeAddress: await getNewChangeAddress(true),
-        outputs: [{
-          value: new sys.utils.BN(0),
-          address: await sysjs.Signer.getNewReceivingAddress()
-        }]
-      }]
-    ]);
->>>>>>> 876cd9be
-
-    const acc = store.getState().wallet.confirmingTransaction ? getConnectedAccount() : account;
-
-<<<<<<< HEAD
-    watchMemPool(acc);
-  }
-
-  const confirmTempTx = () => {
-    return new Promise((resolve, reject) => {
-      handleTransactions(tempTx, confirmTransactionTx).then((response) => {
-        resolve(response);
-      }).catch((error) => {
-        reject(error);
-      });;
-    });
-  };
-=======
-    sysjs.Signer.setAccountIndex(getConnectedAccount().id);
-
-    // let changeAddress = await sysjs.Signer.getNewChangeAddress();
->>>>>>> 876cd9be
-
-  const setHDSigner = (accountId: number) => {
-    if (!account.isTrezorWallet) {
-      sysjs.Signer.setAccountIndex(accountId);
-    }
-  }
-
-<<<<<<< HEAD
-  const confirmUpdateAsset = async (item: any) => {
-    const {
-      fee,
-      assetGuid,
-      assetWhiteList,
-      capabilityflags,
-      contract,
-      description,
-      notarydetails,
-      auxfeedetails,
-      notaryAddress,
-      payoutAddress
-    } = item;
-
-    let txOpts: any = {
-      rbf: true
-    };
-
-    let assetOpts: any = {
-      updatecapabilityflags: capabilityflags ? String(capabilityflags) : '127',
-      description
-    };
-
-    if (assetWhiteList) {
-      txOpts = {
-        ...txOpts,
-        assetWhiteList,
-      };
-    }
-
-    if (notarydetails) {
-      assetOpts = {
-        ...assetOpts,
-        notarydetails,
-        auxfeedetails,
-        notarykeyid: null
-      }
-    }
-
-    if (contract) {
-      assetOpts = {
-        ...assetOpts,
-        contract: Buffer.from(contract, 'hex')
-      };
-    }
-
-    if (auxfeedetails) {
-      const scalarPct = 1000;
-      const payment = sys.utils.bitcoinjs.payments.p2wpkh({
-        address: payoutAddress,
-        network: sysjs.Signer.Signer.network
-      })
-      const auxfeekeyid = Buffer.from(payment.hash.toString('hex'), 'hex')
-
-      assetOpts = {
-        ...assetOpts,
-        auxfeedetails: {
-          auxfees: [
-            {
-              bound: new sys.utils.BN(0),
-              percent: 1 * scalarPct
-            }
-          ],
-          auxfeekeyid
-        }
-      };
-    }
-
-    if (notaryAddress) {
-      const vNotaryPayment = sys.utils.bitcoinjs.payments.p2wpkh({
-        address: notaryAddress,
-        network: sysjs.Signer.Signer.network
-      });
-
-      assetOpts = {
-        ...assetOpts,
-        notarykeyid: Buffer.from(vNotaryPayment.hash.toString('hex'), 'hex')
-      }
-=======
-    const pendingTx = await sysjs.assetUpdate(assetGuid, assetOpts, txOpts, thisAssetMap, null, new sys.utils.BN(fee * 1e8));
-
-    const txInfo = pendingTx.extractTransaction().getId();
-
-    if (!pendingTx || !txInfo) {
-      console.log('Could not create transaction, not enough funds?');
-
-      return;
-    }
-
-    updateTransactionData('updatingAsset', txInfo);
-
-    watchMemPool(getConnectedAccount());
-
-    return {
-      txid: txInfo
->>>>>>> 876cd9be
-    }
-  }
-
-<<<<<<< HEAD
+      }
+    }
+
     console.log('asset opts update asset', assetOpts, assetGuid)
 
     const thisAssetMap = new Map([
@@ -2110,84 +1843,9 @@
     const feeRate = new sys.utils.BN(fee * 1e8);
     const txOpts = { rbf: true };
     const assetOpts = {};
-=======
-  const confirmUpdateAssetTransaction = () => {
-    return new Promise((resolve, reject) => {
-      handleTransactions(updateAssetItem, confirmUpdateAsset).then((response) => {
-        resolve(response)
-
-        updateAssetItem = null;
-      }).catch((error) => {
-        reject(error)
-
-        updateAssetItem = null;
-      });
-
-      updateAssetItem = null;
-    });
-  }
-
-  const transferAsset = async (item: any) => {
-    const {
-      fee,
-      assetGuid,
-      newOwner
-    } = item;
-
-    const feeRate = new sys.utils.BN(fee * 1e8);
-    const txOpts = { rbf: true };
-    const assetOpts = {};
 
     let txInfo = null;
 
-    const assetMap = new Map([
-      [assetGuid, {
-        changeAddress: await getNewChangeAddress(true),
-        outputs: [{
-          value: new sys.utils.BN(0),
-          address: newOwner
-        }]
-      }]
-    ]);
-
-    if (getConnectedAccount().isTrezorWallet) {
-      const sysChangeAddress = await getNewChangeAddress(true);
-
-      // @ts-ignore
-      assetMap.get(assetGuid)!.changeAddress = sysChangeAddress;
-
-      const txData = await sysjs.assetUpdate(assetGuid, assetOpts, txOpts, assetMap, sysChangeAddress, feeRate);
-
-      if (!txData) {
-        console.log('Could not create transaction, not enough funds?')
-      }
-      if (TrezorSigner === null || TrezorSigner === undefined) {
-        TrezorSigner = new sys.utils.TrezorSigner();
-        new sys.SyscoinJSLib(TrezorSigner, sysjs.blockbookURL);
-      }
-      try {
-        //TODO: test might have same problem as them mintSPT
-        txInfo = await sysjs.signAndSend(txData.psbt, txData.assets, TrezorSigner)
-
-        updateTransactionData('transferringOwnership', txInfo);
-
-        watchMemPool(getConnectedAccount());
-      }
-      catch (e) {
-        console.log('Error processing tx: ' + e)
-        return;
-      }
-      return;
-    }
-
-    sysjs.Signer.setAccountIndex(getConnectedAccount().id);
-
-    // let assetChangeAddress = await sysjs.Signer.getNewChangeAddress();
->>>>>>> 876cd9be
-
-    let txInfo = null;
-
-<<<<<<< HEAD
     const assetMap = new Map([
       [assetGuid, {
         changeAddress: await sysjs.Signer.getNewChangeAddress(true),
@@ -2226,26 +1884,8 @@
         return;
       }
       return;
-=======
-    const pendingTx = await sysjs.assetUpdate(assetGuid, assetOpts, txOpts, assetMap, null, feeRate);
-
-    if (!pendingTx) {
-      console.log('Could not create transaction, not enough funds?');
-    }
-
-    txInfo = pendingTx.extractTransaction().getId();
-
-    updateTransactionData('transferringOwnership', txInfo);
-
-    watchMemPool(getConnectedAccount());
-
-    return {
-      txid: txInfo
->>>>>>> 876cd9be
-    }
-  }
-
-<<<<<<< HEAD
+    }
+
     const pendingTx = await sysjs.assetUpdate(assetGuid, assetOpts, txOpts, assetMap, null, feeRate);
 
     if (!pendingTx) {
@@ -2279,43 +1919,19 @@
     return CryptoJS.AES.decrypt(encryptedString, key).toString(CryptoJS.enc.Utf8);
   }
 
-=======
-  const confirmTransferOwnership = () => {
-    return new Promise((resolve, reject) => {
-      handleTransactions(transferOwnershipData, transferAsset).then((response) => {
-        resolve(response);
-      }).catch((error) => {
-        reject(error)
-      });
-
-      transferOwnershipData = null;
-    });
-  }
-
-  const decryptAES = (encryptedString: any, key: string) => {
-    return CryptoJS.AES.decrypt(encryptedString, key).toString(CryptoJS.enc.Utf8);
-  }
-
->>>>>>> 876cd9be
   const setAutolockTimer = (minutes: number) => {
     store.dispatch(setTimer(minutes));
   }
 
-<<<<<<< HEAD
-=======
   const updateNetworkData = ({ id, label, beUrl }: any) => {
     store.dispatch(updateNetwork({ id, label, beUrl }));
   }
 
->>>>>>> 876cd9be
   return {
+    updateNetworkData,
     subscribeAccount,
     getPrimaryAccount,
     updateAccountLabel,
-<<<<<<< HEAD
-=======
-    addNewAccount,
->>>>>>> 876cd9be
     getLatestUpdate,
     watchMemPool,
     updateTempTx,
@@ -2371,10 +1987,6 @@
     importPsbt,
     decryptAES,
     setAutolockTimer,
-<<<<<<< HEAD
-=======
-    updateNetworkData
->>>>>>> 876cd9be
   };
 };
 
