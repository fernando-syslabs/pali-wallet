--- conflicted
+++ resolved
@@ -53,14 +53,11 @@
   confirmIssueNFT: () => Promise<null | any>;
   confirmTempTx: () => Promise<null | any>;
   setNewAddress: (addr: string) => boolean;
-<<<<<<< HEAD
   getUserMintedTokens: () => any;
   createCollection: (collectionName: string, description: string, sysAddress: string, symbol: any, property1?: string, property2?: string, property3?: string, attribute1?: string, attribute2?: string, attribute3?: string) => void;
   getCollection: () => any;
-=======
   getTransactionInfoByTxId: (txid: any) => any;
   getSysExplorerSearch: () => string;
->>>>>>> 194fec20
 }
 
 const AccountController = (actions: {
@@ -469,7 +466,6 @@
     }
   };
 
-<<<<<<< HEAD
   const getUserMintedTokens = async () => {
     let tokensMinted: TokenMint[] = [];
     let allTokens: allToken[] = [];
@@ -535,14 +531,14 @@
 
   const getCollection = () => {
     return collection;
-=======
+  }
+  
   const getTransactionInfoByTxId = async (txid: any) => {
     return await sys.utils.fetchBackendRawTx(sysjs.blockbookURL, txid);
   }
 
   const getSysExplorerSearch = () => {
     return sysjs.blockbookURL;
->>>>>>> 194fec20
   }
 
   return {
@@ -570,14 +566,11 @@
     getIssueNFT,
     confirmIssueSPT,
     confirmIssueNFT,
-<<<<<<< HEAD
     getUserMintedTokens,
     createCollection,
-    getCollection
-=======
+    getCollection,
     getTransactionInfoByTxId,
     getSysExplorerSearch
->>>>>>> 194fec20
   };
 };
 
