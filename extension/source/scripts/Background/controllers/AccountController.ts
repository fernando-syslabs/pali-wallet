--- conflicted
+++ resolved
@@ -1,7 +1,5 @@
 import TrezorConnect from 'trezor-connect';
-<<<<<<< HEAD
 import store from 'state/store';
-import axios from 'axios';
 import https from 'https';
 import IWalletState, {
   IAccountState
@@ -9,13 +7,10 @@
 import { bech32 } from 'bech32';
 import { sys } from 'constants/index';
 import { fromZPub } from 'bip84';
-=======
-// import https from 'https';
->>>>>>> 158f83ee
+// import { SingleEntryPlugin } from 'webpack';
 import {
   createAccount,
   updateStatus,
-  removeAccount,
   updateAccount,
   updateLabel,
   updateTransactions,
@@ -42,13 +37,7 @@
   UpdateTokenPageInfo,
   UpdateTokenWalletInfo
 } from '../../types';
-<<<<<<< HEAD
-
-=======
-import { sys } from 'constants/index';
-import { fromZPub } from 'bip84';
-import { SingleEntryPlugin } from 'webpack';
->>>>>>> 158f83ee
+
 const bjs = require('bitcoinjs-lib');
 const bitcoinops = require('bitcoin-ops');
 const syscointx = require('syscointx-js');
@@ -65,7 +54,7 @@
   let updateAssetItem: UpdateToken | null;
   let transferOwnershipData: any;
   let mintNFT: INFTIssue | null;
-  let newIssueNFT: any;
+  // let newIssueNFT: any;
   let collection: any;
   let dataFromPageToCreateSPT: ISPTPageInfo;
   let dataFromWalletToCreateSPT: ISPTWalletInfo;
@@ -79,11 +68,6 @@
   let dataFromPageToTransferOwnership: any;
   let resAddress: any;
   let encode: any;
-
-<<<<<<< HEAD
-  const agent = new https.Agent({
-    rejectUnauthorized: false,
-  });
   
   const _coventPendingType = (txid: string) => {
     return {
@@ -94,11 +78,6 @@
       blockTime: Date.now() / 1e3,
     } as Transaction;
   };
-=======
-  // const agent = new https.Agent({
-  //   rejectUnauthorized: false,
-  // });
->>>>>>> 158f83ee
 
   const updateTransactionData = (item: string, txinfo: any) => {
     const connectedAccountId = store.getState().wallet.accounts.findIndex((account: IAccountState) => {
@@ -476,9 +455,9 @@
     return true;
   }
   
-  const setDataFromPageToInitTransaction = (data: any, variableItem: any) => {
-    variableItem = data;
-  }
+  // const setDataFromPageToInitTransaction = (data: any, variableItem: any) => {
+  //   variableItem = data;
+  // }
   
   const getDataFromPageToInitTransaction = () => {
     return {
@@ -566,11 +545,11 @@
     return true;
   }
   
-  const setNewIssueNFT = (data: any) => {
-    newIssueNFT = data;
+  // const setNewIssueNFT = (data: any) => {
+  //   newIssueNFT = data;
     
-    return;
-  }
+  //   return;
+  // }
 
   const confirmSPTCreation = async (item: any) => {
     const {
