import store from 'state/store';
import { bech32 } from 'bech32';
import {
  createAccount,
  updateStatus,
  removeAccount,
  updateAccount,
  updateLabel,
  updateTransactions,
  updateAccountAddress,
  updateAccountXpub
} from 'state/wallet';
import IWalletState, {
  IAccountState
} from 'state/wallet/types';
import {
  IAccountInfo,
  ITransactionInfo,
  Transaction,
  Assets,
  ISPTInfo,
  ISPTIssue,
  INFTIssue,
  MintedToken,
} from '../../types';
import { sys } from 'constants/index';
import { fromZPub } from 'bip84';

export interface IAccountController {
  subscribeAccount: (isHardwareWallet: boolean, sjs?: any, label?: string, walletCreation?: boolean) => Promise<string | null>;
  getPrimaryAccount: (pwd: string, sjs: any) => void;
  unsubscribeAccount: (index: number, pwd: string) => boolean;
  updateAccountLabel: (id: number, label: string) => void;
  addNewAccount: (label: string) => Promise<string | null>;
  watchMemPool: () => void;
  getLatestUpdate: () => void;
  isNFT: (guid: number) => boolean;
  isValidSYSAddress: (address: string, network: string) => boolean | undefined;
  getRecommendFee: () => Promise<number>;
  updateTxs: () => void;
  getTempTx: () => ITransactionInfo | null;
  getNewSPT: () => ISPTInfo | null;
  getIssueSPT: () => ISPTIssue | null;
  getIssueNFT: () => INFTIssue | null;
  updateTempTx: (tx: ITransactionInfo) => void;
  createSPT: (spt: ISPTInfo) => void;
  issueSPT: (spt: ISPTIssue) => void;
  issueNFT: (nft: INFTIssue) => void;
  confirmNewSPT: () => void;
  confirmIssueSPT: () => void;
  confirmIssueNFT: () => void;
  confirmTempTx: () => void;
  setNewAddress: (addr: string) => boolean;
  setNewXpub: (id: number, xpub: string) => boolean;
  getUserMintedTokens: () => any;
  createCollection: (collectionName: string, description: string, sysAddress: string, symbol: any, property1?: string, property2?: string, property3?: string, attribute1?: string, attribute2?: string, attribute3?: string) => void;
  getCollection: () => any;
  getTransactionInfoByTxId: (txid: any) => any;
  getSysExplorerSearch: () => string;
  setDataFromPageToCreateNewSPT: (data: any) => void;
  getDataFromPageToCreateNewSPT: () => any | null;
  setDataFromWalletToCreateSPT: (data: any) => void;
  getDataFromWalletToCreateSPT: () => any | null;
  setDataFromPageToMintSPT: (data: any) => void;
  getDataFromPageToMintSPT: () => any | null;
  setDataFromWalletToMintSPT: (data: any) => void;
  getDataFromWalletToMintSPT: () => any | null;
  setDataFromPageToMintNFT: (data: any) => void;
  getDataFromPageToMintNFT: () => any | null;
  setDataFromWalletToMintNFT: (data: any) => void;
  getDataFromWalletToMintNFT: () => any | null;
}

const AccountController = (actions: {
  checkPassword: (pwd: string) => boolean;
}): IAccountController => {
  let intervalId: any;
  let account: IAccountState;
  let tempTx: ITransactionInfo | null;
  let sysjs: any;
  let newSPT: ISPTInfo | null;
  let mintSPT: ISPTIssue | null;
  let mintNFT: INFTIssue | null;
<<<<<<< HEAD
  let collection: any;
  let dataFromPageToCreateSPT: any;
  let dataFromWalletToCreateSPT: any;
  let dataFromPageToMintSPT: any;
  let dataFromWalletToMintSPT: any;
  let dataFromPageToMintNFT: any;
  let dataFromWalletToMintNFT: any;
  let resAddress: any;
  let encode: any;

  const getAccountInfo = async (): Promise<IAccountInfo> => {
    let res = await sys.utils.fetchBackendAccount(sysjs.blockbookURL, sysjs.HDSigner.getAccountXpub(), 'tokens=nonzero&details=txs', true, sysjs.HDSigner);
    console.log('res account info and sysjs', res, sysjs)
=======

  const getAccountInfo = async (isHardwareWallet?: boolean, xpub?: any): Promise<IAccountInfo> => {
    let res, address = null;
    if (isHardwareWallet) {
      res = await sys.utils.fetchBackendAccount(sysjs.blockbookURL, xpub, 'tokens=nonzero&details=txs', true);
      let account0 = new fromZPub(xpub, sysjs.HDSigner.pubTypes, sysjs.HDSigner.networks)
      let receivingIndex: number = -1
      if (res.tokens) {
        res.tokens.forEach((token: any) => {
          if (token.path) {
            const splitPath = token.path.split('/')
            if (splitPath.length >= 6) {
              const change = parseInt(splitPath[4], 10)
              const index = parseInt(splitPath[5], 10)
              if (change === 1) {
                console.log("Can't update it's change index")
              }
              else if (index > receivingIndex) {
                receivingIndex = index
              }
            }
          }
        })
      }
      address = account0.getAddress(receivingIndex + 1)

    }
    else {
      console.log("Wallet object")
      console.log(sysjs.HDSigner)
      console.log("New xpub")
      console.log(sysjs.HDSigner.getAccountXpub())
      res = await sys.utils.fetchBackendAccount(sysjs.blockbookURL, sysjs.HDSigner.getAccountXpub(), 'tokens=nonzero&details=txs', true, sysjs.HDSigner);

    }

>>>>>>> 14177c3b

    const balance = res.balance / 1e8;
    let transactions: Transaction[] = [];
    let assets: Assets[] = [];

    if (res.transactions) {
      transactions = res.transactions.map((transaction: Transaction) => {
        return <Transaction>
          {
            txid: transaction.txid,
            value: transaction.value,
            confirmations: transaction.confirmations,
            fees: transaction.fees,
            blockTime: transaction.blockTime,
            tokenType: transaction.tokenType,
          }
      }).slice(0, 10);
    }

    if (res.tokensAsset) {
      let transform = res.tokensAsset.reduce((res: any, val: any) => {
        res[val.assetGuid] = <Assets>{
          type: val.type,
          assetGuid: val.assetGuid,
          symbol: atob(val.symbol),
          balance: (res[val.assetGuid] ? res[val.assetGuid].balance : 0) + Number(val.balance),
          decimals: val.decimals,
        };

        return res;
      }, {});

      for (var key in transform) {
        assets.push(transform[key]);
      }
    }
    if (address) {
      return {
        balance,
        assets,
        transactions,
        address
      };

    }
    else {
      return {
        balance,
        assets,
        transactions,
      };
    }
  };

  const subscribeAccount = async (isHardwareWallet: boolean = false, sjs?: any, label?: string, walletCreation?: boolean) => {
    if (isHardwareWallet) {
      const { accounts } = store.getState().wallet;
      let trezorID: number = accounts.reduce((trezorID: number, account: IAccountState) => (account.trezorId) ? trezorID = trezorID > account.trezorId ? trezorID : account.trezorId : trezorID, 0);
      console.log("The trezor id" + trezorID)
      const trezorinfo: IAccountInfo | null = await getAccountInfo(isHardwareWallet, sjs.descriptor);

      if (trezorinfo.address) {
        account = {
          id: 9999 + trezorID,
          label: `Trezor ${trezorID + 1}`,
          balance: sjs.availableBalance / (10 ** 8),
          transactions: trezorinfo.transactions,
          xpub: sjs.descriptor,
          address: { 'main': trezorinfo.address },
          assets: trezorinfo.assets,
          connectedTo: [],
          isTrezorWallet: true,
          trezorId: trezorID + 1
        };
        store.dispatch(createAccount(account));
        console.log(account!.xpub)
        return account!.xpub;

      }
      else {

        console.error("The trezor info output is wrong" + JSON.stringify(trezorinfo))
        return null;
      }
    }


    if (sjs) {
      sysjs = sjs;
    }
<<<<<<< HEAD

    sysjs.HDSigner.createAccount();

    console.log('subscribe account', sysjs.HDSigner)

=======
    if (!walletCreation) {
      sysjs.HDSigner.createAccount();
    }
    // sysjs.HDSigner.accountIndex = 0;

>>>>>>> 14177c3b
    const res: IAccountInfo | null = await getAccountInfo();
    account = {
      id: sysjs.HDSigner.accountIndex,
      label: label || `Account ${sysjs.HDSigner.accountIndex + 1}`,
      balance: res.balance,
      transactions: res.transactions,
      xpub: sysjs.HDSigner.getAccountXpub(),
      address: { 'main': await sysjs.HDSigner.getNewReceivingAddress() },
      assets: res.assets,
      connectedTo: [],
      isTrezorWallet: false
    };
    console.log("The account being created")
    console.log(account)
    store.dispatch(createAccount(account));

    return account!.xpub;
  };

  const unsubscribeAccount = (index: number, pwd: string) => {
    if (actions.checkPassword(pwd)) {
      store.dispatch(removeAccount(index));
      store.dispatch(updateStatus());

      return true;
    }

    return false;
  };

  const updateAccountLabel = (id: number, label: string, isHardwareWallet?: boolean) => {
    if (isHardwareWallet) {

    }
    else {
      store.dispatch(updateLabel({ id, label }));
    }

  };

  const addNewAccount = async (label: string) => {
    return await subscribeAccount(false, null, label);
  };

  const getLatestUpdate = async () => {
    const { activeAccountId, accounts }: IWalletState = store.getState().wallet;


<<<<<<< HEAD
    console.log('sysjs get latest update', sysjs)

    if (!accounts[activeAccountId]) {
=======

    if (!accounts.find(element => element.id === activeAccountId)) {
>>>>>>> 14177c3b
      return;
    };
    account = accounts.find(element => element.id === activeAccountId)!;
    if (!account.isTrezorWallet) {
      sysjs.HDSigner.accountIndex = activeAccountId;
      const accLatestInfo = await getAccountInfo();

      if (!accLatestInfo) return;



      store.dispatch(
        updateAccount({
          id: activeAccountId,
          balance: accLatestInfo.balance,
          transactions: accLatestInfo.transactions,
          assets: accLatestInfo.assets
        })
      );
    }
    else {
      const accLatestInfo = await getAccountInfo(true, account.xpub);

      if (!accLatestInfo) return;
      store.dispatch(
        updateAccount({
          id: activeAccountId,
          balance: accLatestInfo.balance,
          transactions: accLatestInfo.transactions,
          assets: accLatestInfo.assets
        })
      );

    }
  };

  const getPrimaryAccount = (pwd: string, sjs: any) => {
    const { accounts, activeAccountId }: IWalletState = store.getState().wallet;

    if (sjs) {
      sysjs = sjs;
    }

    if (!actions.checkPassword(pwd)) return;

    getLatestUpdate();

    if (!account && accounts) {
      account = accounts.find(element => element.id === activeAccountId) || accounts[activeAccountId];
      store.dispatch(updateStatus());
    }
  };

  const watchMemPool = () => {
    if (intervalId) {
      return;
    }

    intervalId = setInterval(() => {
      getLatestUpdate();

      const { activeAccountId, accounts }: IWalletState = store.getState().wallet;

      if (
        !accounts.find(element => element.id === activeAccountId) ||
        !accounts.find(element => element.id === activeAccountId)?.transactions ||
        !accounts.find(element => element.id === activeAccountId)!.transactions.filter(
          (tx: Transaction) => tx.confirmations > 0
        ).length
      ) {
        clearInterval(intervalId);
      }
    }, 30 * 1000);
  };

  const isValidSYSAddress = (address: string, network: string) => {
    if (address) {
      try {
        resAddress = bech32.decode(address);

        if (network === "main" && resAddress.prefix === "sys") {
          encode = bech32.encode(resAddress.prefix, resAddress.words);
  
          if (address === account.address.main) {
            return false;
          }

          return encode === address.toLowerCase();
        }
    
        if (network === "testnet" && resAddress.prefix === "tsys") {
          encode = bech32.encode(resAddress.prefix, resAddress.words);

          if (address === account.address.main) {
            return false;
          }
    
          return encode === address.toLowerCase();
        }
      } catch (error) {
        return false;
      }

      return false;
    }

    return false;
  };

  const isNFT = (guid: number) => {
    let assetGuid = BigInt.asUintN(64, BigInt(guid));

    return (assetGuid >> BigInt(32)) > 0;
  }

  const getRecommendFee = async () => {
    return await sys.utils.fetchEstimateFee(sysjs.blockbookURL, 1) / 10 ** 8;
  };

  const _coventPendingType = (txid: string) => {
    return {
      txid: txid,
      value: 0,
      confirmations: 0,
      fees: 0,
      blockTime: Date.now() / 1e3,
    } as Transaction;
  };

  const updateTxs = () => {
    if (!account) {
      return;
    }

    getLatestUpdate();
  };

  const getTempTx = () => {
    return tempTx || null;
  };

  const getNewSPT = () => {
    return newSPT || null;
  };

  const getIssueSPT = () => {
    return mintSPT || null;
  };

  const getIssueNFT = () => {
    return mintNFT || null;
  };

  const updateTempTx = (tx: ITransactionInfo) => {
    tempTx = { ...tx };
    tempTx.fromAddress = tempTx.fromAddress.trim();
    tempTx.toAddress = tempTx.toAddress.trim();
  };

  const setNewAddress = (addr: string) => {
    const { activeAccountId } = store.getState().wallet;
    console.log(activeAccountId)
    store.dispatch(
      updateAccountAddress({
        id: activeAccountId,
        address: { "main": addr },
      })
    );
    return true;
  }

  const setNewXpub = (id: number, xpub: string) => {
    store.dispatch(
      updateAccountXpub({
        id: id,
        xpub: xpub,
      })
    );

    return true;
  }

  const setDataFromPageToCreateNewSPT = (data: any) => {
    dataFromPageToCreateSPT = data;
  } 
  const getDataFromPageToCreateNewSPT = () => {
    return dataFromPageToCreateSPT || null;
  }

  const setDataFromWalletToCreateSPT = (data: any) => {
    dataFromWalletToCreateSPT = data;
  }

  const getDataFromWalletToCreateSPT = () => {
    return dataFromWalletToCreateSPT || null;
  }

  const setDataFromPageToMintSPT = (data: any) => {
    dataFromPageToMintSPT = data;
  }
  
  const getDataFromPageToMintSPT = () => {
    return dataFromPageToMintSPT || null;
  }

  const setDataFromWalletToMintSPT = (data: any) => {
    console.log('data mint spt', data)
    dataFromWalletToMintSPT = data;
  }

  const getDataFromWalletToMintSPT = () => {
    return dataFromWalletToMintSPT || null;
  }

  const setDataFromPageToMintNFT = (data: any) => {
    dataFromPageToMintNFT = data;
  } 
  const getDataFromPageToMintNFT = () => {
    return dataFromPageToMintNFT || null;
  }

  const setDataFromWalletToMintNFT = (data: any) => {
    console.log('set data nft', data)
    dataFromWalletToMintNFT = data;
  }

  const getDataFromWalletToMintNFT = () => {
    console.log('data mint nft', dataFromWalletToMintNFT)
    return dataFromWalletToMintNFT || null;
  }

  const createSPT = (spt: ISPTInfo) => {
    newSPT = spt;
    console.log("checkout the spt", spt)

    return true;
  }

  const issueSPT = (spt: ISPTIssue) => {
    mintSPT = spt;

    return true;
  }

  const issueNFT = (nft: INFTIssue) => {
    mintNFT = nft;

    return true;
  }

  const confirmSPTCreation = async (item: any) => {
    const newMaxSupply = item.maxsupply * 1e8;

    const _assetOpts = {
      precision: item.precision, symbol: item.symbol, maxsupply: new sys.utils.BN(newMaxSupply), description: item.description
    }

<<<<<<< HEAD
    const txOpts = { rbf: item.rbf }
      
    const pendingTx = await sysjs.assetNew(_assetOpts, txOpts, null, null, new sys.utils.BN(item.fee * 1e8));
    
    const txInfo = pendingTx.extractTransaction().getId();
=======
    try {
      const _assetOpts = {
        precision: newSPT.precision, symbol: newSPT.symbol, maxsupply: new sys.utils.BN(newSPT.maxsupply), description: newSPT.description
      }
      const txOpts = { rbf: newSPT.rbf }
      if (account.isTrezorWallet) {
        const psbt = await sysjs.assetNew(_assetOpts, txOpts, null, newSPT.receiver, new sys.utils.BN(newSPT.fee), account.xpub);
        if (!psbt) {
          console.log('Could not create transaction, not enough funds?')
        }
        console.log(psbt.res.inputs)
        console.log(psbt.res.outputs)
        const memo = await sys.utils.getMemoFromOpReturn(psbt.res.outputs, "")
        console.log('the output memo ' + (memo.toString('hex')))
        console.log("the psbt transact" + JSON.stringify(psbt))
        const txInfo = psbt.extractTransaction().getId();
        console.log(txInfo)
      }
      else {
        const pendingTx = await sysjs.assetNew(_assetOpts, txOpts, null, newSPT.receiver, new sys.utils.BN(newSPT.fee));
        const txInfo = pendingTx.extractTransaction().getId();

        store.dispatch(
          updateTransactions({
            id: account.id,
            txs: [_coventPendingType(txInfo), ...account.transactions],
          })
        );
      }

>>>>>>> 14177c3b

    store.dispatch(
      updateTransactions({
        id: account.id,
        txs: [_coventPendingType(txInfo), ...account.transactions],
      })
    );

    item = null;

    watchMemPool();
  }

  const handleTransactions = (item: any, executeTransaction: any) => {
    if (!sysjs) {
      throw new Error('Error: No signed account exists');
    }

    if (!account) {
      throw new Error("Error: Can't find active account info");
    }

<<<<<<< HEAD
    if (!item) {
      throw new Error("Error: Can't find NewSPT info");
=======
    if (!mintSPT) {
      throw new Error("Error: Can't find transaction info");
>>>>>>> 14177c3b
    }

    try {
      executeTransaction(item);

      return null;
    } catch (error) {
      throw new Error(error);
    }
  }

  const confirmNewSPT = () => {
    handleTransactions(newSPT, confirmSPTCreation);
  }

  const confirmMintSPT = async (item: any) => {
    const feeRate = new sys.utils.BN(item.fee * 1e8);
    const txOpts = { rbf: item.rbf };
    const assetGuid = item.assetGuid;
    const assetChangeAddress = null;

    console.log('mint spt', item)

    const assetMap = new Map([
      [assetGuid, { changeAddress: assetChangeAddress, outputs: [{ value: new sys.utils.BN(item.amount * 1e8), address: item.receiver }] }]
    ]);

    const sysChangeAddress = null;

    const pendingTx = await sysjs.assetSend(txOpts, assetMap, sysChangeAddress, feeRate);

    console.log('minting spt pendingTx', pendingTx);

    if (!pendingTx) {
      console.log('Could not create transaction, not enough funds?')
    }

    const txInfo = pendingTx.extractTransaction().getId();
    console.log('tx info mint spt', txInfo)

    store.dispatch(
      updateTransactions({
        id: account.id,
        txs: [_coventPendingType(txInfo), ...account.transactions],
      })
    );

    watchMemPool();
  }

  const confirmIssueSPT = () => {
    handleTransactions(mintSPT, confirmMintSPT);
  }

  const confirmMintNFT = async (item: any) => {
    const feeRate = new sys.utils.BN(item.fee * 1e8);
    const txOpts = { rbf: item?.rbf };
    const assetGuid = item?.assetGuid;
    const NFTID = sys.utils.createAssetID('1', assetGuid);
    const assetChangeAddress = null;

    const assetMap = new Map([
      [assetGuid, { changeAddress: assetChangeAddress, outputs: [{ value: new sys.utils.BN(1000), address: item?.receiver }] }],
      [NFTID, { changeAddress: assetChangeAddress, outputs: [{ value: new sys.utils.BN(1), address: item?.receiver }] }]
    ]);

    console.log('mint nft', item)
    console.log('minting nft asset map', assetMap);

    const sysChangeAddress = null;

    const pendingTx = await sysjs.assetSend(txOpts, assetMap, sysChangeAddress, feeRate);

    console.log('minting nft pendingTx', pendingTx);

    if (!pendingTx) {
      console.log('Could not create transaction, not enough funds?')
    }

<<<<<<< HEAD
    const txInfo = pendingTx.extractTransaction().getId();
    console.log('tx info mint nft', txInfo)
=======
    try {
      if (tempTx.isToken && tempTx.token) {
        const txOpts = { rbf: tempTx.rbf }
        const value = isNFT(tempTx.token.assetGuid) ? new sys.utils.BN(tempTx.amount) : new sys.utils.BN(tempTx.amount * 10 ** tempTx.token.decimals);

        const assetMap = new Map([
          [tempTx.token.assetGuid, { changeAddress: null, outputs: [{ value: value, address: tempTx.toAddress }] }]
        ]);
        if (account.isTrezorWallet) {
          console.log("Is trezor wallet")
          const psbt = await sysjs.assetAllocationSend(txOpts, assetMap, null,
            new sys.utils.BN(tempTx.fee * 1e8), account.xpub)
          // const psbt = await syscoinjs.assetAllocationSend(txOpts, assetMap, sysChangeAddress, feeRate) 
          if (!psbt) {
            console.log('Could not create transaction, not enough funds?')
          }
          console.log("Is not trezor wallet")
          console.log("PSBT response")
          console.log(psbt.res.inputs)
          console.log(psbt.res.outputs)
          //TREZOR PART GOES UNDER NOW 
          //PSBT TO --TREZOR FORMAT

        }
        else {
          const pendingTx = await sysjs.assetAllocationSend(txOpts, assetMap, null, new sys.utils.BN(tempTx.fee * 1e8));
          const txInfo = pendingTx.extractTransaction().getId();

          store.dispatch(
            updateTransactions({
              id: account.id,
              txs: [_coventPendingType(txInfo), ...account.transactions],
            })
          );
        }
      } else {
        const _outputsArr = [
          { address: tempTx.toAddress, value: new sys.utils.BN(tempTx.amount * 1e8) }
        ];
        const txOpts = { rbf: tempTx.rbf }
        if (account.isTrezorWallet) {
          console.log("Is trezor wallet")
          const psbt = await sysjs.createTransaction(txOpts, null, _outputsArr,
            new sys.utils.BN(tempTx.fee * 1e8), account.xpub);
          if (!psbt) {
            console.log('Could not create transaction, not enough funds?')
          }
          console.log("PSBT response")
          console.log(psbt.res.inputs)
          console.log(psbt.res.outputs)
          console.log("the psbt transact" + JSON.stringify(psbt))
          //TREZOR PART GOES UNDER NOW 

        }
        else {
          const pendingTx = await sysjs.createTransaction(txOpts, null, _outputsArr, new sys.utils.BN(tempTx.fee * 1e8));
          const txInfo = pendingTx.extractTransaction().getId();

          store.dispatch(
            updateTransactions({
              id: account.id,
              txs: [_coventPendingType(txInfo), ...account.transactions],
            })
          );
        }

      }
>>>>>>> 14177c3b

    store.dispatch(
      updateTransactions({
        id: account.id,
        txs: [_coventPendingType(txInfo), ...account.transactions],
      })
    );

    mintNFT = null;  
  }

<<<<<<< HEAD
  const confirmIssueNFT = () => {
    handleTransactions(mintNFT, confirmMintNFT);
  }

  const confirmTransactionTx = async (item: any) => {
    if (item.isToken && item.token) {
      const txOpts = { rbf: item.rbf }
      const value = isNFT(item.token.assetGuid) ? new sys.utils.BN(item.amount) : new sys.utils.BN(item.amount * 10 ** item.token.decimals);

      const assetMap = new Map([
        [item.token.assetGuid, { changeAddress: null, outputs: [{ value: value, address: item.toAddress }] }]
      ]);

      const pendingTx = await sysjs.assetAllocationSend(txOpts, assetMap, null, new sys.utils.BN(item.fee * 1e8));
      const txInfo = pendingTx.extractTransaction().getId();

      store.dispatch(
        updateTransactions({
          id: account.id,
          txs: [_coventPendingType(txInfo), ...account.transactions],
        })
      );
    } else {
      const _outputsArr = [
        { address: item.toAddress, value: new sys.utils.BN(item.amount * 1e8) }
      ];
      const txOpts = { rbf: item.rbf }

      const pendingTx = await sysjs.createTransaction(txOpts, null, _outputsArr, new sys.utils.BN(item.fee * 1e8));
      const txInfo = pendingTx.extractTransaction().getId();

      store.dispatch(
        updateTransactions({
          id: account.id,
          txs: [_coventPendingType(txInfo), ...account.transactions],
        })
      );
=======
      return null;
    } catch (error) {
      console.log(error)
      throw new Error(error);
>>>>>>> 14177c3b
    }

    item = null;

    watchMemPool();
  }

  const confirmTempTx = () => {
    handleTransactions(tempTx, confirmTransactionTx);
  };

  const getUserMintedTokens = async () => {
    let mintedTokens: MintedToken[] = [];

    const res = await sys.utils.fetchBackendAccount(sysjs.blockbookURL, sysjs.HDSigner.getAccountXpub(), 'details=txs&assetMask=non-token-transfers', true, sysjs.HDSigner);

    if (res.transactions) {
      res.transactions.map((transaction: any) => {
        if (transaction.tokenType === 'SPTAssetActivate' && transaction.tokenTransfers) {
          for (let item of transaction.tokenTransfers) {
            if (mintedTokens.indexOf({ assetGuid: item.token, symbol: atob(item.symbol) }) === -1) {
              mintedTokens.push({
                assetGuid: item.token,
                symbol: atob(item.symbol)
              });
            }

            return;
          }
        }

        return;
      });

      return mintedTokens;
    }

    return;
  }

  const createCollection = (collectionName: string, description: string, sysAddress: string, symbol: any, property1?: string, property2?: string, property3?: string, attribute1?: string, attribute2?: string, attribute3?: string) => {
    console.log('[account controller]: collection created')

    collection = {
      collectionName,
      description,
      sysAddress,
      symbol,
      property1,
      property2,
      property3,
      attribute1,
      attribute2,
      attribute3
    }

    console.log(collection)
  }

  const getCollection = () => {
    return collection;
  }

  const getTransactionInfoByTxId = async (txid: any) => {
    return await sys.utils.fetchBackendRawTx(sysjs.blockbookURL, txid);
  }

  const getSysExplorerSearch = () => {
    return sysjs.blockbookURL;
  }

  return {
    subscribeAccount,
    getPrimaryAccount,
    unsubscribeAccount,
    updateAccountLabel,
    addNewAccount,
    getLatestUpdate,
    watchMemPool,
    getTempTx,
    updateTempTx,
    confirmTempTx,
    isValidSYSAddress,
    updateTxs,
    getRecommendFee,
    setNewAddress,
    setNewXpub,
    isNFT,
    createSPT,
    getNewSPT,
    confirmNewSPT,
    issueSPT,
    issueNFT,
    getIssueSPT,
    getIssueNFT,
    confirmIssueSPT,
    confirmIssueNFT,
    getUserMintedTokens,
    createCollection,
    getCollection,
    getTransactionInfoByTxId,
    getSysExplorerSearch,
    setDataFromPageToCreateNewSPT,
    getDataFromPageToCreateNewSPT,
    setDataFromWalletToCreateSPT,
    getDataFromWalletToCreateSPT,
    setDataFromPageToMintSPT,
    getDataFromPageToMintSPT,
    setDataFromWalletToMintSPT,
    getDataFromWalletToMintSPT,
    setDataFromPageToMintNFT,
    getDataFromPageToMintNFT,
    setDataFromWalletToMintNFT,
    getDataFromWalletToMintNFT
  };
};

export default AccountController;<|MERGE_RESOLUTION|>--- conflicted
+++ resolved
@@ -81,7 +81,6 @@
   let newSPT: ISPTInfo | null;
   let mintSPT: ISPTIssue | null;
   let mintNFT: INFTIssue | null;
-<<<<<<< HEAD
   let collection: any;
   let dataFromPageToCreateSPT: any;
   let dataFromWalletToCreateSPT: any;
@@ -91,12 +90,6 @@
   let dataFromWalletToMintNFT: any;
   let resAddress: any;
   let encode: any;
-
-  const getAccountInfo = async (): Promise<IAccountInfo> => {
-    let res = await sys.utils.fetchBackendAccount(sysjs.blockbookURL, sysjs.HDSigner.getAccountXpub(), 'tokens=nonzero&details=txs', true, sysjs.HDSigner);
-    console.log('res account info and sysjs', res, sysjs)
-=======
-
   const getAccountInfo = async (isHardwareWallet?: boolean, xpub?: any): Promise<IAccountInfo> => {
     let res, address = null;
     if (isHardwareWallet) {
@@ -132,7 +125,6 @@
 
     }
 
->>>>>>> 14177c3b
 
     const balance = res.balance / 1e8;
     let transactions: Transaction[] = [];
@@ -223,19 +215,9 @@
     if (sjs) {
       sysjs = sjs;
     }
-<<<<<<< HEAD
-
-    sysjs.HDSigner.createAccount();
-
-    console.log('subscribe account', sysjs.HDSigner)
-
-=======
     if (!walletCreation) {
       sysjs.HDSigner.createAccount();
     }
-    // sysjs.HDSigner.accountIndex = 0;
-
->>>>>>> 14177c3b
     const res: IAccountInfo | null = await getAccountInfo();
     account = {
       id: sysjs.HDSigner.accountIndex,
@@ -282,21 +264,15 @@
 
   const getLatestUpdate = async () => {
     const { activeAccountId, accounts }: IWalletState = store.getState().wallet;
-
-
-<<<<<<< HEAD
-    console.log('sysjs get latest update', sysjs)
-
-    if (!accounts[activeAccountId]) {
-=======
-
     if (!accounts.find(element => element.id === activeAccountId)) {
->>>>>>> 14177c3b
       return;
     };
     account = accounts.find(element => element.id === activeAccountId)!;
     if (!account.isTrezorWallet) {
+      console.log("account infos")
+      console.log(activeAccountId)
       sysjs.HDSigner.accountIndex = activeAccountId;
+      console.log(sysjs.HDSigner.accountIndex)
       const accLatestInfo = await getAccountInfo();
 
       if (!accLatestInfo) return;
@@ -330,7 +306,7 @@
 
   const getPrimaryAccount = (pwd: string, sjs: any) => {
     const { accounts, activeAccountId }: IWalletState = store.getState().wallet;
-
+    console.log(sjs)
     if (sjs) {
       sysjs = sjs;
     }
@@ -374,21 +350,21 @@
 
         if (network === "main" && resAddress.prefix === "sys") {
           encode = bech32.encode(resAddress.prefix, resAddress.words);
-  
+
           if (address === account.address.main) {
             return false;
           }
 
           return encode === address.toLowerCase();
         }
-    
+
         if (network === "testnet" && resAddress.prefix === "tsys") {
           encode = bech32.encode(resAddress.prefix, resAddress.words);
 
           if (address === account.address.main) {
             return false;
           }
-    
+
           return encode === address.toLowerCase();
         }
       } catch (error) {
@@ -476,7 +452,7 @@
 
   const setDataFromPageToCreateNewSPT = (data: any) => {
     dataFromPageToCreateSPT = data;
-  } 
+  }
   const getDataFromPageToCreateNewSPT = () => {
     return dataFromPageToCreateSPT || null;
   }
@@ -492,7 +468,7 @@
   const setDataFromPageToMintSPT = (data: any) => {
     dataFromPageToMintSPT = data;
   }
-  
+
   const getDataFromPageToMintSPT = () => {
     return dataFromPageToMintSPT || null;
   }
@@ -508,7 +484,7 @@
 
   const setDataFromPageToMintNFT = (data: any) => {
     dataFromPageToMintNFT = data;
-  } 
+  }
   const getDataFromPageToMintNFT = () => {
     return dataFromPageToMintNFT || null;
   }
@@ -549,33 +525,169 @@
       precision: item.precision, symbol: item.symbol, maxsupply: new sys.utils.BN(newMaxSupply), description: item.description
     }
 
-<<<<<<< HEAD
     const txOpts = { rbf: item.rbf }
-      
-    const pendingTx = await sysjs.assetNew(_assetOpts, txOpts, null, null, new sys.utils.BN(item.fee * 1e8));
-    
+    if (account.isTrezorWallet) {
+      // const psbt = await sysjs.assetNew(_assetOpts, txOpts, null, item.receiver, new sys.utils.BN(item.fee), account.xpub);
+      const psbt = await sysjs.assetNew(_assetOpts, txOpts, null, null, new sys.utils.BN(item.fee), account.xpub);
+      if (!psbt) {
+        console.log('Could not create transaction, not enough funds?')
+      }
+      console.log("The psbt")
+      console.log(psbt.res.inputs)
+      console.log(psbt.res.outputs)
+    }
+    else {
+      const pendingTx = await sysjs.assetNew(_assetOpts, txOpts, null, null, new sys.utils.BN(item.fee * 1e8));
+
+      const txInfo = pendingTx.extractTransaction().getId();
+
+      store.dispatch(
+        updateTransactions({
+          id: account.id,
+          txs: [_coventPendingType(txInfo), ...account.transactions],
+        })
+      );
+    }
+    item = null;
+
+    watchMemPool();
+  }
+
+
+  const handleTransactions = (item: any, executeTransaction: any) => {
+    if (!sysjs) {
+      throw new Error('Error: No signed account exists');
+    }
+
+    if (!account) {
+      throw new Error("Error: Can't find active account info");
+    }
+
+    if (!item) {
+      throw new Error("Error: Can't find NewSPT info");
+    }
+
+    try {
+      executeTransaction(item);
+
+      return null;
+    } catch (error) {
+      throw new Error(error);
+    }
+  }
+
+  const confirmNewSPT = () => {
+    handleTransactions(newSPT, confirmSPTCreation);
+  }
+
+  const confirmMintSPT = async (item: any) => {
+    const feeRate = new sys.utils.BN(item.fee * 1e8);
+    const txOpts = { rbf: item.rbf };
+    const assetGuid = item.assetGuid;
+    const assetChangeAddress = null;
+
+    console.log('mint spt', item)
+
+    const assetMap = new Map([
+      [assetGuid, { changeAddress: assetChangeAddress, outputs: [{ value: new sys.utils.BN(item.amount * 1e8), address: item.receiver }] }]
+    ]);
+
+    const sysChangeAddress = null;
+
+    const pendingTx = await sysjs.assetSend(txOpts, assetMap, sysChangeAddress, feeRate);
+
+    console.log('minting spt pendingTx', pendingTx);
+
+    if (!pendingTx) {
+      console.log('Could not create transaction, not enough funds?')
+    }
+
     const txInfo = pendingTx.extractTransaction().getId();
-=======
-    try {
-      const _assetOpts = {
-        precision: newSPT.precision, symbol: newSPT.symbol, maxsupply: new sys.utils.BN(newSPT.maxsupply), description: newSPT.description
-      }
-      const txOpts = { rbf: newSPT.rbf }
+    console.log('tx info mint spt', txInfo)
+
+    store.dispatch(
+      updateTransactions({
+        id: account.id,
+        txs: [_coventPendingType(txInfo), ...account.transactions],
+      })
+    );
+
+    watchMemPool();
+  }
+
+  const confirmIssueSPT = () => {
+    handleTransactions(mintSPT, confirmMintSPT);
+  }
+
+  const confirmMintNFT = async (item: any) => {
+    const feeRate = new sys.utils.BN(item.fee * 1e8);
+    const txOpts = { rbf: item?.rbf };
+    const assetGuid = item?.assetGuid;
+    const NFTID = sys.utils.createAssetID('1', assetGuid);
+    const assetChangeAddress = null;
+
+    const assetMap = new Map([
+      [assetGuid, { changeAddress: assetChangeAddress, outputs: [{ value: new sys.utils.BN(1000), address: item?.receiver }] }],
+      [NFTID, { changeAddress: assetChangeAddress, outputs: [{ value: new sys.utils.BN(1), address: item?.receiver }] }]
+    ]);
+
+    console.log('mint nft', item)
+    console.log('minting nft asset map', assetMap);
+
+    const sysChangeAddress = null;
+
+    const pendingTx = await sysjs.assetSend(txOpts, assetMap, sysChangeAddress, feeRate);
+
+    console.log('minting nft pendingTx', pendingTx);
+
+    if (!pendingTx) {
+      console.log('Could not create transaction, not enough funds?')
+    }
+
+    const txInfo = pendingTx.extractTransaction().getId();
+    console.log('tx info mint nft', txInfo)
+
+    store.dispatch(
+      updateTransactions({
+        id: account.id,
+        txs: [_coventPendingType(txInfo), ...account.transactions],
+      })
+    );
+
+    mintNFT = null;
+  }
+
+  const confirmIssueNFT = () => {
+    handleTransactions(mintNFT, confirmMintNFT);
+  }
+
+  const confirmTransactionTx = async (item: any) => {
+    if (item.isToken && item.token) {
+      const txOpts = { rbf: item.rbf }
+      const value = isNFT(item.token.assetGuid) ? new sys.utils.BN(item.amount) : new sys.utils.BN(item.amount * 10 ** item.token.decimals);
+
+      const assetMap = new Map([
+        [item.token.assetGuid, { changeAddress: null, outputs: [{ value: value, address: item.toAddress }] }]
+      ]);
+
       if (account.isTrezorWallet) {
-        const psbt = await sysjs.assetNew(_assetOpts, txOpts, null, newSPT.receiver, new sys.utils.BN(newSPT.fee), account.xpub);
+        console.log("Is trezor wallet")
+        const psbt = await sysjs.assetAllocationSend(txOpts, assetMap, null,
+          new sys.utils.BN(item.fee * 1e8), account.xpub)
+        // const psbt = await syscoinjs.assetAllocationSend(txOpts, assetMap, sysChangeAddress, feeRate) 
         if (!psbt) {
           console.log('Could not create transaction, not enough funds?')
         }
+        console.log("Is not trezor wallet")
+        console.log("PSBT response")
         console.log(psbt.res.inputs)
         console.log(psbt.res.outputs)
-        const memo = await sys.utils.getMemoFromOpReturn(psbt.res.outputs, "")
-        console.log('the output memo ' + (memo.toString('hex')))
-        console.log("the psbt transact" + JSON.stringify(psbt))
-        const txInfo = psbt.extractTransaction().getId();
-        console.log(txInfo)
+        //TREZOR PART GOES UNDER NOW 
+        //PSBT TO --TREZOR FORMAT
+
       }
       else {
-        const pendingTx = await sysjs.assetNew(_assetOpts, txOpts, null, newSPT.receiver, new sys.utils.BN(newSPT.fee));
+        const pendingTx = await sysjs.assetAllocationSend(txOpts, assetMap, null, new sys.utils.BN(item.fee * 1e8));
         const txInfo = pendingTx.extractTransaction().getId();
 
         store.dispatch(
@@ -585,249 +697,43 @@
           })
         );
       }
-
->>>>>>> 14177c3b
-
-    store.dispatch(
-      updateTransactions({
-        id: account.id,
-        txs: [_coventPendingType(txInfo), ...account.transactions],
-      })
-    );
-
-    item = null;
-
-    watchMemPool();
-  }
-
-  const handleTransactions = (item: any, executeTransaction: any) => {
-    if (!sysjs) {
-      throw new Error('Error: No signed account exists');
-    }
-
-    if (!account) {
-      throw new Error("Error: Can't find active account info");
-    }
-
-<<<<<<< HEAD
-    if (!item) {
-      throw new Error("Error: Can't find NewSPT info");
-=======
-    if (!mintSPT) {
-      throw new Error("Error: Can't find transaction info");
->>>>>>> 14177c3b
-    }
-
-    try {
-      executeTransaction(item);
-
-      return null;
-    } catch (error) {
-      throw new Error(error);
-    }
-  }
-
-  const confirmNewSPT = () => {
-    handleTransactions(newSPT, confirmSPTCreation);
-  }
-
-  const confirmMintSPT = async (item: any) => {
-    const feeRate = new sys.utils.BN(item.fee * 1e8);
-    const txOpts = { rbf: item.rbf };
-    const assetGuid = item.assetGuid;
-    const assetChangeAddress = null;
-
-    console.log('mint spt', item)
-
-    const assetMap = new Map([
-      [assetGuid, { changeAddress: assetChangeAddress, outputs: [{ value: new sys.utils.BN(item.amount * 1e8), address: item.receiver }] }]
-    ]);
-
-    const sysChangeAddress = null;
-
-    const pendingTx = await sysjs.assetSend(txOpts, assetMap, sysChangeAddress, feeRate);
-
-    console.log('minting spt pendingTx', pendingTx);
-
-    if (!pendingTx) {
-      console.log('Could not create transaction, not enough funds?')
-    }
-
-    const txInfo = pendingTx.extractTransaction().getId();
-    console.log('tx info mint spt', txInfo)
-
-    store.dispatch(
-      updateTransactions({
-        id: account.id,
-        txs: [_coventPendingType(txInfo), ...account.transactions],
-      })
-    );
-
-    watchMemPool();
-  }
-
-  const confirmIssueSPT = () => {
-    handleTransactions(mintSPT, confirmMintSPT);
-  }
-
-  const confirmMintNFT = async (item: any) => {
-    const feeRate = new sys.utils.BN(item.fee * 1e8);
-    const txOpts = { rbf: item?.rbf };
-    const assetGuid = item?.assetGuid;
-    const NFTID = sys.utils.createAssetID('1', assetGuid);
-    const assetChangeAddress = null;
-
-    const assetMap = new Map([
-      [assetGuid, { changeAddress: assetChangeAddress, outputs: [{ value: new sys.utils.BN(1000), address: item?.receiver }] }],
-      [NFTID, { changeAddress: assetChangeAddress, outputs: [{ value: new sys.utils.BN(1), address: item?.receiver }] }]
-    ]);
-
-    console.log('mint nft', item)
-    console.log('minting nft asset map', assetMap);
-
-    const sysChangeAddress = null;
-
-    const pendingTx = await sysjs.assetSend(txOpts, assetMap, sysChangeAddress, feeRate);
-
-    console.log('minting nft pendingTx', pendingTx);
-
-    if (!pendingTx) {
-      console.log('Could not create transaction, not enough funds?')
-    }
-
-<<<<<<< HEAD
-    const txInfo = pendingTx.extractTransaction().getId();
-    console.log('tx info mint nft', txInfo)
-=======
-    try {
-      if (tempTx.isToken && tempTx.token) {
-        const txOpts = { rbf: tempTx.rbf }
-        const value = isNFT(tempTx.token.assetGuid) ? new sys.utils.BN(tempTx.amount) : new sys.utils.BN(tempTx.amount * 10 ** tempTx.token.decimals);
-
-        const assetMap = new Map([
-          [tempTx.token.assetGuid, { changeAddress: null, outputs: [{ value: value, address: tempTx.toAddress }] }]
-        ]);
-        if (account.isTrezorWallet) {
-          console.log("Is trezor wallet")
-          const psbt = await sysjs.assetAllocationSend(txOpts, assetMap, null,
-            new sys.utils.BN(tempTx.fee * 1e8), account.xpub)
-          // const psbt = await syscoinjs.assetAllocationSend(txOpts, assetMap, sysChangeAddress, feeRate) 
-          if (!psbt) {
-            console.log('Could not create transaction, not enough funds?')
-          }
-          console.log("Is not trezor wallet")
-          console.log("PSBT response")
-          console.log(psbt.res.inputs)
-          console.log(psbt.res.outputs)
-          //TREZOR PART GOES UNDER NOW 
-          //PSBT TO --TREZOR FORMAT
-
-        }
-        else {
-          const pendingTx = await sysjs.assetAllocationSend(txOpts, assetMap, null, new sys.utils.BN(tempTx.fee * 1e8));
-          const txInfo = pendingTx.extractTransaction().getId();
-
-          store.dispatch(
-            updateTransactions({
-              id: account.id,
-              txs: [_coventPendingType(txInfo), ...account.transactions],
-            })
-          );
-        }
-      } else {
-        const _outputsArr = [
-          { address: tempTx.toAddress, value: new sys.utils.BN(tempTx.amount * 1e8) }
-        ];
-        const txOpts = { rbf: tempTx.rbf }
-        if (account.isTrezorWallet) {
-          console.log("Is trezor wallet")
-          const psbt = await sysjs.createTransaction(txOpts, null, _outputsArr,
-            new sys.utils.BN(tempTx.fee * 1e8), account.xpub);
-          if (!psbt) {
-            console.log('Could not create transaction, not enough funds?')
-          }
-          console.log("PSBT response")
-          console.log(psbt.res.inputs)
-          console.log(psbt.res.outputs)
-          console.log("the psbt transact" + JSON.stringify(psbt))
-          //TREZOR PART GOES UNDER NOW 
-
-        }
-        else {
-          const pendingTx = await sysjs.createTransaction(txOpts, null, _outputsArr, new sys.utils.BN(tempTx.fee * 1e8));
-          const txInfo = pendingTx.extractTransaction().getId();
-
-          store.dispatch(
-            updateTransactions({
-              id: account.id,
-              txs: [_coventPendingType(txInfo), ...account.transactions],
-            })
-          );
-        }
-
-      }
->>>>>>> 14177c3b
-
-    store.dispatch(
-      updateTransactions({
-        id: account.id,
-        txs: [_coventPendingType(txInfo), ...account.transactions],
-      })
-    );
-
-    mintNFT = null;  
-  }
-
-<<<<<<< HEAD
-  const confirmIssueNFT = () => {
-    handleTransactions(mintNFT, confirmMintNFT);
-  }
-
-  const confirmTransactionTx = async (item: any) => {
-    if (item.isToken && item.token) {
-      const txOpts = { rbf: item.rbf }
-      const value = isNFT(item.token.assetGuid) ? new sys.utils.BN(item.amount) : new sys.utils.BN(item.amount * 10 ** item.token.decimals);
-
-      const assetMap = new Map([
-        [item.token.assetGuid, { changeAddress: null, outputs: [{ value: value, address: item.toAddress }] }]
-      ]);
-
-      const pendingTx = await sysjs.assetAllocationSend(txOpts, assetMap, null, new sys.utils.BN(item.fee * 1e8));
-      const txInfo = pendingTx.extractTransaction().getId();
-
-      store.dispatch(
-        updateTransactions({
-          id: account.id,
-          txs: [_coventPendingType(txInfo), ...account.transactions],
-        })
-      );
     } else {
       const _outputsArr = [
         { address: item.toAddress, value: new sys.utils.BN(item.amount * 1e8) }
       ];
       const txOpts = { rbf: item.rbf }
 
-      const pendingTx = await sysjs.createTransaction(txOpts, null, _outputsArr, new sys.utils.BN(item.fee * 1e8));
-      const txInfo = pendingTx.extractTransaction().getId();
-
-      store.dispatch(
-        updateTransactions({
-          id: account.id,
-          txs: [_coventPendingType(txInfo), ...account.transactions],
-        })
-      );
-=======
-      return null;
-    } catch (error) {
-      console.log(error)
-      throw new Error(error);
->>>>>>> 14177c3b
-    }
-
+      if (account.isTrezorWallet) {
+        console.log("Is trezor wallet")
+        const psbt = await sysjs.createTransaction(txOpts, null, _outputsArr,
+          new sys.utils.BN(item.fee * 1e8), account.xpub);
+        if (!psbt) {
+          console.log('Could not create transaction, not enough funds?')
+        }
+        console.log("PSBT response")
+        console.log(psbt.res.inputs)
+        console.log(psbt.res.outputs)
+        console.log("the psbt transact" + JSON.stringify(psbt))
+        //TREZOR PART GOES UNDER NOW 
+
+      }
+      else {
+        const pendingTx = await sysjs.createTransaction(txOpts, null, _outputsArr, new sys.utils.BN(item.fee * 1e8));
+        const txInfo = pendingTx.extractTransaction().getId();
+
+        store.dispatch(
+          updateTransactions({
+            id: account.id,
+            txs: [_coventPendingType(txInfo), ...account.transactions],
+          })
+        );
+      }
+    }
     item = null;
 
     watchMemPool();
   }
+
 
   const confirmTempTx = () => {
     handleTransactions(tempTx, confirmTransactionTx);
