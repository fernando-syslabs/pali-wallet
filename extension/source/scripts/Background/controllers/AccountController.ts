import store from 'state/store';
import { bech32 } from 'bech32';
import TrezorConnect from 'trezor-connect';
import {
  createAccount,
  updateStatus,
  removeAccount,
  updateAccount,
  updateLabel,
  updateTransactions,
  updateAccountAddress,
  updateAccountXpub
} from 'state/wallet';
import IWalletState, {
  IAccountState
} from 'state/wallet/types';
import {
  IAccountInfo,
  ITransactionInfo,
  Transaction,
  Assets,
  ISPTInfo,
  ISPTIssue,
  INFTIssue,
  MintedToken,
} from '../../types';
import { sys, trezor } from 'constants/index';
import { fromZPub } from 'bip84';
import { string } from 'yup';

export interface IAccountController {
  subscribeAccount: (isHardwareWallet: boolean, sjs?: any, label?: string, walletCreation?: boolean) => Promise<string | null>;
  getPrimaryAccount: (pwd: string, sjs: any) => void;
  unsubscribeAccount: (index: number, pwd: string) => boolean;
  updateAccountLabel: (id: number, label: string) => void;
  addNewAccount: (label: string) => Promise<string | null>;
  watchMemPool: () => void;
  getLatestUpdate: () => void;
  isNFT: (guid: number) => boolean;
  isValidSYSAddress: (address: string, network: string) => boolean | undefined;
  getRecommendFee: () => Promise<number>;
  updateTxs: () => void;
  getTempTx: () => ITransactionInfo | null;
  getNewSPT: () => ISPTInfo | null;
  getIssueSPT: () => ISPTIssue | null;
  getIssueNFT: () => INFTIssue | null;
  getNewUpdateAsset: () => any | null;
  getNewOwnership: () => any | null;
  updateTempTx: (tx: ITransactionInfo) => void;
  createSPT: (spt: ISPTInfo) => void;
  issueSPT: (spt: ISPTIssue) => void;
  issueNFT: (nft: INFTIssue) => void;
  confirmNewSPT: () => void;
  confirmIssueSPT: () => void;
  confirmIssueNFT: () => void;
  confirmTempTx: () => void;
  setNewAddress: (addr: string) => boolean;
  setNewXpub: (id: number, xpub: string) => boolean;
  getUserMintedTokens: () => any;
  createCollection: (collectionName: string, description: string, sysAddress: string, symbol: any, property1?: string, property2?: string, property3?: string, attribute1?: string, attribute2?: string, attribute3?: string) => void;
  getCollection: () => any;
  getTransactionInfoByTxId: (txid: any) => any;
  getSysExplorerSearch: () => string;
  setDataFromPageToCreateNewSPT: (data: any) => void;
  getDataFromPageToCreateNewSPT: () => any | null;
  setDataFromWalletToCreateSPT: (data: any) => void;
  getDataFromWalletToCreateSPT: () => any | null;
  setDataFromPageToMintSPT: (data: any) => void;
  getDataFromPageToMintSPT: () => any | null;
  setDataFromWalletToMintSPT: (data: any) => void;
  getDataFromWalletToMintSPT: () => any | null;
  setDataFromPageToMintNFT: (data: any) => void;
  getDataFromPageToMintNFT: () => any | null;
  setDataFromWalletToMintNFT: (data: any) => void;
  getDataFromWalletToMintNFT: () => any | null;
  setDataFromPageToUpdateAsset: (data: any) => void;
  getDataFromPageToUpdateAsset: () => any;
  setDataFromWalletToUpdateAsset: (data: any) => void;
  getDataFromWalletToUpdateAsset: () => any;
  setDataFromPageToTransferOwnership: (data: any) => void;
  getDataFromPageToTransferOwnership: () => any;
  setDataFromWalletToTransferOwnership: (data: any) => void;
  getDataFromWalletToTransferOwnership: () => any;
  confirmUpdateAssetTransaction: () => any;
  confirmTransferOwnership: () => any;
  setUpdateAsset: (asset: any) => any;
  setNewOwnership: (data: any) => any;
  getAssetsID: () => any;
}

const AccountController = (actions: {
  checkPassword: (pwd: string) => boolean;
}): IAccountController => {
  let intervalId: any;
  let account: IAccountState;
  let tempTx: ITransactionInfo | null;
  let sysjs: any;
  let newSPT: ISPTInfo | null;
  let mintSPT: ISPTIssue | null;
  let updateAssetItem: any;
  let transferOwnershipData: any;
  let mintNFT: INFTIssue | null;
  let collection: any;
  let dataFromPageToCreateSPT: any;
  let dataFromWalletToCreateSPT: any;
  let dataFromPageToMintSPT: any;
  let dataFromWalletToMintSPT: any;
  let dataFromPageToMintNFT: any;
  let dataFromWalletToMintNFT: any;
  let dataFromWalletToUpdateAsset: any;
  let dataFromPageToUpdateAsset: any;
  let resAddress: any;
  let encode: any;

  const getAccountInfo = async (isHardwareWallet?: boolean, xpub?: any): Promise<IAccountInfo> => {
    let res, address = null;
    if (isHardwareWallet) {
      res = await sys.utils.fetchBackendAccount(sysjs.blockbookURL, xpub, 'tokens=nonzero&details=txs', true);
      let account0 = new fromZPub(xpub, sysjs.HDSigner.pubTypes, sysjs.HDSigner.networks)
      let receivingIndex: number = -1
      if (res.tokens) {
        res.tokens.forEach((token: any) => {
          if (token.path) {
            const splitPath = token.path.split('/')
            if (splitPath.length >= 6) {
              const change = parseInt(splitPath[4], 10)
              const index = parseInt(splitPath[5], 10)
              if (change === 1) {
                console.log("Can't update it's change index")
              }
              else if (index > receivingIndex) {
                receivingIndex = index
              }
            }
          }
        })
      }
      address = account0.getAddress(receivingIndex + 1)

    }
    else {
      console.log("Wallet object")
      console.log(sysjs.HDSigner)
      console.log("New xpub")
      console.log(sysjs.HDSigner.getAccountXpub())
      res = await sys.utils.fetchBackendAccount(sysjs.blockbookURL, sysjs.HDSigner.getAccountXpub(), 'tokens=nonzero&details=txs', true, sysjs.HDSigner);

    }


    const balance = res.balance / 1e8;
    let transactions: Transaction[] = [];
    let assets: Assets[] = [];

    if (res.transactions) {
      transactions = res.transactions.map((transaction: Transaction) => {
        return <Transaction>
          {
            txid: transaction.txid,
            value: transaction.value,
            confirmations: transaction.confirmations,
            fees: transaction.fees,
            blockTime: transaction.blockTime,
            tokenType: transaction.tokenType,
          }
      }).slice(0, 10);
    }

    if (res.tokensAsset) {
      let transform = res.tokensAsset.reduce((res: any, val: any) => {
        res[val.assetGuid] = <Assets>{
          type: val.type,
          assetGuid: val.assetGuid,
          symbol: atob(val.symbol),
          balance: (res[val.assetGuid] ? res[val.assetGuid].balance : 0) + Number(val.balance),
          decimals: val.decimals,
        };

        return res;
      }, {});

      for (var key in transform) {
        assets.push(transform[key]);
      }
    }
    if (address) {
      return {
        balance,
        assets,
        transactions,
        address
      };

    }
    else {
      return {
        balance,
        assets,
        transactions,
      };
    }
  };

  const subscribeAccount = async (isHardwareWallet: boolean = false, sjs?: any, label?: string, walletCreation?: boolean) => {
    if (isHardwareWallet) {
      const { accounts } = store.getState().wallet;
      let trezorID: number = accounts.reduce((trezorID: number, account: IAccountState) => (account.trezorId) ? trezorID = trezorID > account.trezorId ? trezorID : account.trezorId : trezorID, 0);
      console.log("The trezor id" + trezorID)
      const trezorinfo: IAccountInfo | null = await getAccountInfo(isHardwareWallet, sjs.descriptor);

      if (trezorinfo.address) {
        account = {
          id: 9999 + trezorID,
          label: `Trezor ${trezorID + 1}`,
          balance: sjs.availableBalance / (10 ** 8),
          transactions: trezorinfo.transactions,
          xpub: sjs.descriptor,
          address: { 'main': trezorinfo.address },
          assets: trezorinfo.assets,
          connectedTo: [],
          isTrezorWallet: true,
          trezorId: trezorID + 1
        };
        store.dispatch(createAccount(account));
        console.log(account!.xpub)
        return account!.xpub;

      }
      else {

        console.error("The trezor info output is wrong" + JSON.stringify(trezorinfo))
        return null;
      }
    }


    if (sjs) {
      sysjs = sjs;
    }
    if (!walletCreation) {
      sysjs.HDSigner.createAccount();
    }
    const res: IAccountInfo | null = await getAccountInfo();
    account = {
      id: sysjs.HDSigner.accountIndex,
      label: label || `Account ${sysjs.HDSigner.accountIndex + 1}`,
      balance: res.balance,
      transactions: res.transactions,
      xpub: sysjs.HDSigner.getAccountXpub(),
      address: { 'main': await sysjs.HDSigner.getNewReceivingAddress() },
      assets: res.assets,
      connectedTo: [],
      isTrezorWallet: false
    };
    console.log("The account being created")
    console.log(account)
    store.dispatch(createAccount(account));

    return account!.xpub;
  };

  const unsubscribeAccount = (index: number, pwd: string) => {
    if (actions.checkPassword(pwd)) {
      store.dispatch(removeAccount(index));
      store.dispatch(updateStatus());

      return true;
    }

    return false;
  };

  const updateAccountLabel = (id: number, label: string, isHardwareWallet?: boolean) => {
    if (isHardwareWallet) {

    }
    else {
      store.dispatch(updateLabel({ id, label }));
    }

  };

  const addNewAccount = async (label: string) => {
    return await subscribeAccount(false, null, label);
  };

  const getLatestUpdate = async () => {
    const { activeAccountId, accounts }: IWalletState = store.getState().wallet;
    if (!accounts.find(element => element.id === activeAccountId)) {
      return;
    };
    account = accounts.find(element => element.id === activeAccountId)!;
    if (!account.isTrezorWallet) {
      console.log("account infos")
      console.log(activeAccountId)
      sysjs.HDSigner.accountIndex = activeAccountId;
      console.log(sysjs.HDSigner.accountIndex)
      const accLatestInfo = await getAccountInfo();

      if (!accLatestInfo) return;



      store.dispatch(
        updateAccount({
          id: activeAccountId,
          balance: accLatestInfo.balance,
          transactions: accLatestInfo.transactions,
          assets: accLatestInfo.assets
        })
      );
    }
    else {
      const accLatestInfo = await getAccountInfo(true, account.xpub);

      if (!accLatestInfo) return;
      store.dispatch(
        updateAccount({
          id: activeAccountId,
          balance: accLatestInfo.balance,
          transactions: accLatestInfo.transactions,
          assets: accLatestInfo.assets
        })
      );

    }
  };

  const getPrimaryAccount = (pwd: string, sjs: any) => {
    const { accounts, activeAccountId }: IWalletState = store.getState().wallet;
    console.log(sjs)
    if (sjs) {
      sysjs = sjs;
    }

    if (!actions.checkPassword(pwd)) return;

    getLatestUpdate();

    if (!account && accounts) {
      account = accounts.find(element => element.id === activeAccountId) || accounts[activeAccountId];
      store.dispatch(updateStatus());
    }
  };

  const watchMemPool = () => {
    if (intervalId) {
      return;
    }

    intervalId = setInterval(() => {
      getLatestUpdate();

      const { activeAccountId, accounts }: IWalletState = store.getState().wallet;

      if (
        !accounts.find(element => element.id === activeAccountId) ||
        !accounts.find(element => element.id === activeAccountId)?.transactions ||
        !accounts.find(element => element.id === activeAccountId)!.transactions.filter(
          (tx: Transaction) => tx.confirmations > 0
        ).length
      ) {
        clearInterval(intervalId);
      }
    }, 30 * 1000);
  };

  const isValidSYSAddress = (address: string, network: string) => {
    if (address) {
      try {
        resAddress = bech32.decode(address);

        if (network === "main" && resAddress.prefix === "sys") {
          encode = bech32.encode(resAddress.prefix, resAddress.words);

          if (address === account.address.main) {
            return false;
          }

          return encode === address.toLowerCase();
        }

        if (network === "testnet" && resAddress.prefix === "tsys") {
          encode = bech32.encode(resAddress.prefix, resAddress.words);

          if (address === account.address.main) {
            return false;
          }

          return encode === address.toLowerCase();
        }
      } catch (error) {
        return false;
      }

      return false;
    }

    return false;
  };

  const isNFT = (guid: number) => {
    let assetGuid = BigInt.asUintN(64, BigInt(guid));

    return (assetGuid >> BigInt(32)) > 0;
  }

  const getRecommendFee = async () => {
    return await sys.utils.fetchEstimateFee(sysjs.blockbookURL, 1) / 10 ** 8;
  };

  const _coventPendingType = (txid: string) => {
    return {
      txid: txid,
      value: 0,
      confirmations: 0,
      fees: 0,
      blockTime: Date.now() / 1e3,
    } as Transaction;
  };

  const updateTxs = () => {
    if (!account) {
      return;
    }

    getLatestUpdate();
  };

  const getTempTx = () => {
    return tempTx || null;
  };

  const getNewSPT = () => {
    return newSPT || null;
  };

  const getIssueSPT = () => {
    return mintSPT || null;
  };

  const getIssueNFT = () => {
    return mintNFT || null;
  };

  const getNewUpdateAsset = () => {
    return updateAssetItem || null;
  }

  const getNewOwnership = () => {
    return transferOwnershipData || null;
  }

  const updateTempTx = (tx: ITransactionInfo) => {
    tempTx = { ...tx };
    tempTx.fromAddress = tempTx.fromAddress.trim();
    tempTx.toAddress = tempTx.toAddress.trim();
  };

  const setNewAddress = (addr: string) => {
    const { activeAccountId } = store.getState().wallet;
    console.log(activeAccountId)
    store.dispatch(
      updateAccountAddress({
        id: activeAccountId,
        address: { "main": addr },
      })
    );
    return true;
  }

  const setNewXpub = (id: number, xpub: string) => {
    store.dispatch(
      updateAccountXpub({
        id: id,
        xpub: xpub,
      })
    );

    return true;
  }

  const setDataFromPageToCreateNewSPT = (data: any) => {
    dataFromPageToCreateSPT = data;
  }
  const getDataFromPageToCreateNewSPT = () => {
    return dataFromPageToCreateSPT || null;
  }

  const setDataFromWalletToCreateSPT = (data: any) => {
    dataFromWalletToCreateSPT = data;
  }

  const getDataFromWalletToCreateSPT = () => {
    return dataFromWalletToCreateSPT || null;
  }

  const setDataFromPageToMintSPT = (data: any) => {
    dataFromPageToMintSPT = data;
  }

  const getDataFromPageToMintSPT = () => {
    return dataFromPageToMintSPT || null;
  }

  const setDataFromWalletToMintSPT = (data: any) => {
    console.log('data mint spt', data)
    dataFromWalletToMintSPT = data;
  }

  const getDataFromWalletToMintSPT = () => {
    return dataFromWalletToMintSPT || null;
  }

  const setDataFromPageToMintNFT = (data: any) => {
    dataFromPageToMintNFT = data;
  }
  const getDataFromPageToMintNFT = () => {
    return dataFromPageToMintNFT || null;
  }

  const setDataFromWalletToMintNFT = (data: any) => {
    console.log('set data nft', data)
    dataFromWalletToMintNFT = data;
  }

  const getDataFromWalletToMintNFT = () => {
    console.log('data mint nft', dataFromWalletToMintNFT)
    return dataFromWalletToMintNFT || null;
  }

  const setDataFromPageToUpdateAsset = (data: any) => {
    dataFromPageToUpdateAsset = data;
  }

  const getDataFromPageToUpdateAsset = () => {
    return dataFromPageToUpdateAsset || null;
  }

  const setDataFromWalletToUpdateAsset = (data: any) => {
    console.log('set data update asset', data)
    dataFromWalletToUpdateAsset = data;
  }

  const getDataFromWalletToUpdateAsset = () => {
    return dataFromWalletToUpdateAsset || null;
  }

  const setDataFromPageToTransferOwnership = (data: any) => {
    dataFromPageToCreateSPT = data;
  }
  const getDataFromPageToTransferOwnership = () => {
    return dataFromPageToCreateSPT || null;
  }

  const setDataFromWalletToTransferOwnership = (data: any) => {
    dataFromWalletToCreateSPT = data;
  }

  const getDataFromWalletToTransferOwnership = () => {
    return dataFromWalletToCreateSPT || null;
  }

  const createSPT = (spt: ISPTInfo) => {
    newSPT = spt;
    console.log("checkout the spt", spt)

    return true;
  }

  const issueSPT = (spt: ISPTIssue) => {
    mintSPT = spt;

    return true;
  }

  const issueNFT = (nft: INFTIssue) => {
    mintNFT = nft;

    return true;
  }
  const setUpdateAsset = (asset: any) => {
    updateAssetItem = asset;

    return true;
  }

  const setNewOwnership = (asset: any) => {
    transferOwnershipData = asset;

    return true;
  }

  const confirmSPTCreation = async (item: any) => {
    const newMaxSupply = item.maxsupply * 1e8;

    const _assetOpts = {
      precision: item.precision, symbol: item.symbol, maxsupply: new sys.utils.BN(newMaxSupply), description: item.description
    }

    const txOpts = { rbf: item.rbf }
    if (account.isTrezorWallet) {
      // const psbt = await sysjs.assetNew(_assetOpts, txOpts, null, item.receiver, new sys.utils.BN(item.fee), account.xpub);
      const psbt = await sysjs.assetNew(_assetOpts, txOpts, null, null, new sys.utils.BN(item.fee), account.xpub);
      if (!psbt) {
        console.log('Could not create transaction, not enough funds?')
      }
      console.log("The psbt")
      console.log(psbt.res.inputs)
      console.log(psbt.res.outputs)
    }
    else {
      const pendingTx = await sysjs.assetNew(_assetOpts, txOpts, null, null, new sys.utils.BN(item.fee * 1e8));

      const txInfo = pendingTx.extractTransaction().getId();

      store.dispatch(
        updateTransactions({
          id: account.id,
          txs: [_coventPendingType(txInfo), ...account.transactions],
        })
      );
    }
    item = null;

    watchMemPool();
  }


  const handleTransactions = (item: any, executeTransaction: any) => {
    if (!sysjs) {
      throw new Error('Error: No signed account exists');
    }

    if (!account) {
      throw new Error("Error: Can't find active account info");
    }

    if (!item) {
      throw new Error("Error: Can't find NewSPT info");
    }

    try {
      executeTransaction(item);

      return null;
    } catch (error) {
      throw new Error(error);
    }
  }

  const confirmNewSPT = () => {
    handleTransactions(newSPT, confirmSPTCreation);
  }

  const confirmMintSPT = async (item: any) => {
    const feeRate = new sys.utils.BN(item.fee * 1e8);
    const txOpts = { rbf: item.rbf };
    const assetGuid = item.assetGuid;
    const assetChangeAddress = null;

    console.log('mint spt', item)

    const assetMap = new Map([
      [assetGuid, { changeAddress: assetChangeAddress, outputs: [{ value: new sys.utils.BN(item.amount * 1e8), address: item.receiver }] }]
    ]);

    const sysChangeAddress = null;

    const pendingTx = await sysjs.assetSend(txOpts, assetMap, sysChangeAddress, feeRate);

    console.log('minting spt pendingTx', pendingTx);

    if (!pendingTx) {
      console.log('Could not create transaction, not enough funds?')
    }

    const txInfo = pendingTx.extractTransaction().getId();
    console.log('tx info mint spt', txInfo)

    store.dispatch(
      updateTransactions({
        id: account.id,
        txs: [_coventPendingType(txInfo), ...account.transactions],
      })
    );

    watchMemPool();
  }

  const confirmIssueSPT = () => {
    handleTransactions(mintSPT, confirmMintSPT);
  }

  const confirmMintNFT = async (item: any) => {
    const feeRate = new sys.utils.BN(item.fee * 1e8);
    const txOpts = { rbf: item?.rbf };
    const assetGuid = item?.assetGuid;
    const NFTID = sys.utils.createAssetID('1', assetGuid);
    const assetChangeAddress = null;

    const assetMap = new Map([
      [assetGuid, { changeAddress: assetChangeAddress, outputs: [{ value: new sys.utils.BN(1000), address: item?.receiver }] }],
      [NFTID, { changeAddress: assetChangeAddress, outputs: [{ value: new sys.utils.BN(1), address: item?.receiver }] }]
    ]);

    console.log('mint nft', item)
    console.log('minting nft asset map', assetMap);

    const sysChangeAddress = null;

    const pendingTx = await sysjs.assetSend(txOpts, assetMap, sysChangeAddress, feeRate);

    console.log('minting nft pendingTx', pendingTx);

    if (!pendingTx) {
      console.log('Could not create transaction, not enough funds?')
    }

    const txInfo = pendingTx.extractTransaction().getId();
    console.log('tx info mint nft', txInfo)

    store.dispatch(
      updateTransactions({
        id: account.id,
        txs: [_coventPendingType(txInfo), ...account.transactions],
      })
    );

    mintNFT = null;
  }

  const confirmIssueNFT = () => {
    handleTransactions(mintNFT, confirmMintNFT);
  }

  const convertToBip32Path = (address: string) => {
    let address_array: String[] = address.replace(/'/g, '').split("/")
    address_array.shift()
    let address_n: Number[] = []
    for (let index in address_array) {
      if (Number(index) <= 2 && Number(index) >= 0) {
        address_n[Number(index)] = Number(address_array[index]) | 0x80000000
      }
      else {
        address_n[Number(index)] = Number(address_array[index])
      }
    }
    console.log("Address_n")
    console.log(address_n)
    return address_n
  }

  const confirmTransactionTx = async (item: any) => {
    if (item.isToken && item.token) {
      const txOpts = { rbf: item.rbf }
      const value = isNFT(item.token.assetGuid) ? new sys.utils.BN(item.amount) : new sys.utils.BN(item.amount * 10 ** item.token.decimals);

      const assetMap = new Map([
        [item.token.assetGuid, { changeAddress: null, outputs: [{ value: value, address: item.toAddress }] }]
      ]);

      if (account.isTrezorWallet) {
        console.log("Is trezor wallet")
        const psbt = await sysjs.assetAllocationSend(txOpts, assetMap, null,
          new sys.utils.BN(item.fee * 1e8), account.xpub)
        // const psbt = await syscoinjs.assetAllocationSend(txOpts, assetMap, sysChangeAddress, feeRate) 
        if (!psbt) {
          console.log('Could not create transaction, not enough funds?')
        }
        console.log("Is not trezor wallet")
        console.log("PSBT response")
        console.log(psbt.res.inputs)
        console.log(psbt.res.outputs)
        //TREZOR PART GOES UNDER NOW 
        //PSBT TO --TREZOR FORMAT

      }
      else {
        const pendingTx = await sysjs.assetAllocationSend(txOpts, assetMap, null, new sys.utils.BN(item.fee * 1e8));
        const txInfo = pendingTx.extractTransaction().getId();

        store.dispatch(
          updateTransactions({
            id: account.id,
            txs: [_coventPendingType(txInfo), ...account.transactions],
          })
        );
      }
    } else {
      const _outputsArr = [
        { address: item.toAddress, value: new sys.utils.BN(item.amount * 1e8) }
      ];
      const txOpts = { rbf: item.rbf }

      if (account.isTrezorWallet) {
        console.log("Is trezor wallet")
        const changeAddress = await getNewChangeAddress();
        const psbt = await sysjs.createTransaction(txOpts, changeAddress, _outputsArr,
          new sys.utils.BN(item.fee * 1e8), account.xpub);
        if (!psbt) {
          console.log('Could not create transaction, not enough funds?')
        }

        console.log("PSBT response:")
        console.log("PSBT inputs")
        console.log(psbt.res.inputs)
        console.log("PSBT outputs")
        console.log(psbt.res.outputs)
        console.log("the psbt transact" + JSON.stringify(psbt))

        // TREZOR PART GOES UNDER NOW

        let trezortx: any = {};
        trezortx.coin = "sys"
        trezortx.version = psbt.res.txVersion
        trezortx.inputs = []
        trezortx.outputs = []

        for (let i = 0; i < psbt.res.inputs.length; i++) {
          const input = psbt.res.inputs[i]
          let _input: any = {}

<<<<<<< HEAD
          _input.address_n = [84 | 0x80000000, 57 | 0x80000000, 0 | 0x80000000, 1, 49]
=======
          _input.address_n = convertToBip32Path(input.path)
>>>>>>> 0a38be54
          _input.prev_index = input.vout
          _input.prev_hash = input.txId
          _input.sequence = input.sequence
          _input.amount = input.value.toString()
          _input.script_type = 'SPENDWITNESS'
          trezortx.inputs.push(_input)
        }

        for (let i = 0; i < psbt.res.outputs.length; i++) {
          const output = psbt.res.outputs[i]
          let _output: any = {}

          _output.address = output.address
          _output.amount = output.value.toString()
<<<<<<< HEAD
=======
          console.log("BN")
          console.log(output.value.toString())
>>>>>>> 0a38be54
          _output.script_type = "PAYTOWITNESS"
          trezortx.outputs.push(_output)
        }
        console.log(trezortx)
        const resp = await TrezorConnect.signTransaction(trezortx)
        console.log(resp)
        if (resp.success == true) {
          const response = await sys.utils.sendRawTransaction(sysjs.blockbookURL, resp.payload.serializedTx)
          console.log(response)
          console.log("tx ix")
        } else {
          console.log(resp.payload.error)
        }

      }
      else {
        const pendingTx = await sysjs.createTransaction(txOpts, null, _outputsArr, new sys.utils.BN(item.fee * 1e8));
        const txInfo = pendingTx.extractTransaction().getId();

        store.dispatch(
          updateTransactions({
            id: account.id,
            txs: [_coventPendingType(txInfo), ...account.transactions],
          })
        );
      }
    }
    item = null;

    watchMemPool();
  }


  const confirmTempTx = () => {
    handleTransactions(tempTx, confirmTransactionTx);
  };

  const getUserMintedTokens = async () => {
    let mintedTokens: MintedToken[] = [];

    const res = await sys.utils.fetchBackendAccount(sysjs.blockbookURL, sysjs.HDSigner.getAccountXpub(), 'details=txs&assetMask=non-token-transfers', true, sysjs.HDSigner);

    if (res.transactions) {
      res.transactions.map(async (transaction: any) => {
        if (transaction.tokenType === 'SPTAssetActivate' && transaction.tokenTransfers) {
          console.log('token transfers', transaction.tokenTransfers)
          for (let item of transaction.tokenTransfers) {
            const assetId = await sys.utils.getBaseAssetID(item.token);

            if (mintedTokens.indexOf({ assetGuid: item.token, symbol: atob(item.symbol) }) === -1) {
              mintedTokens.push({
                assetGuid: item.token,
                symbol: atob(item.symbol)
              });
            }

            return;
          }
        }
        return;
      });
      return mintedTokens;
    }
    return;
  }
  const getAssetsID = async () => {
    const res = await sys.utils.fetchBackendAccount(sysjs.blockbookURL, sysjs.HDSigner.getAccountXpub(), 'details=txs&assetMask=non-token-transfers', true, sysjs.HDSigner);

    if (res.transactions) {
      res.transactions.map(async (transaction: any) => {
        if (transaction.tokenType === 'SPTAssetActivate' && transaction.tokenTransfers) {
          for (let item of transaction.tokenTransfers) {
            const assetId = await sys.utils.getBaseAssetID(item.token);

            // console.log('asset id', assetId)
            // console.log('asset id', await sys.utils.createAssetID(assetId))

            return;
          }
        }

        return;
      });

      return;
    }
  }


  const createCollection = (collectionName: string, description: string, sysAddress: string, symbol: any, property1?: string, property2?: string, property3?: string, attribute1?: string, attribute2?: string, attribute3?: string) => {
    console.log('[account controller]: collection created')

    collection = {
      collectionName,
      description,
      sysAddress,
      symbol,
      property1,
      property2,
      property3,
      attribute1,
      attribute2,
      attribute3
    }

    console.log(collection)
  }

  const getCollection = () => {
    return collection;
  }

  const getTransactionInfoByTxId = async (txid: any) => {
    console.log('info txid', await sys.utils.fetchBackendRawTx(sysjs.blockbookURL, txid))
    return await sys.utils.fetchBackendRawTx(sysjs.blockbookURL, txid);
  }

  const getSysExplorerSearch = () => {
    return sysjs.blockbookURL;
  }
  const confirmUpdateAsset = async (item: any) => {
    const {
      fee,
      assetWhiteList,
      updatecapabilityflags,
      contract,
      description,
      rbf
    } = item;
    const feeRate = new sys.utils.BN(fee * 1e8);

    const txOpts = {
      rbf: rbf || true,
      assetWhiteList: assetWhiteList || null,
    };

    const assetGuid = item.assetGuid;

    const assetOpts = {
      updatecapabilityflags: updatecapabilityflags || 127,
      contract: Buffer.from(contract, 'hex') || null,
      description: description,
      // test commit
      // notarykeyid: item.notarykeyid || '',
      // notarydetails: {
      //   endpoint: item.endpoint || '',
      //   instanttransfers: item.instanttransfers || 0,
      //   hdrequired: item.hdrequired || 0,
      // },
      // auxfeedetails: item.auxFeeDetails
      // auxfeedetails: {
      //   auxfeekeyid: item.auxFeeDetails.auxfeekeyid || 'bc1qg9stkxrszkdqsuj92lm4c7akvk36zvhqw7p6ck',
      //   auxfees: [
      //     {
      //       bound: item.auxFeeDetails.bound || 0,
      //       percent: item.auxFeeDetails.percent || 0
      //     }
      //   ]
      // }
    };

    console.log('asset opts update asset', assetOpts)

    const assetChangeAddress = null;

    const assetMap = new Map([
      [Number(assetGuid), {
        changeAddress: assetChangeAddress,
        outputs: [{
          value: new sys.utils.BN(0),
          address: assetChangeAddress
        }]
      }]
    ]);

    const sysChangeAddress = null;
    const psbt = await sysjs.assetUpdate(assetGuid, assetOpts, txOpts, assetMap, sysChangeAddress, feeRate);

    console.log('psbt', psbt)

    if (!psbt) {
      console.log('Could not create transaction, not enough funds?');
    }
  }

  const confirmUpdateAssetTransaction = () => {
    console.log('update asset item', updateAssetItem)
    try {
      handleTransactions(updateAssetItem, confirmUpdateAsset);
    } catch (error) {
      throw new Error(error);
    }
  }

  const transferAsset = async (item: any) => {
    const feeRate = new sys.utils.BN(item.fee * 1e8);
    const txOpts = { rbf: item.rbf };
    const assetGuid = item.assetGuid;
    const assetOpts = {};

    const assetChangeAddress = null;
    const assetMap = new Map([
      [assetGuid, { changeAddress: assetChangeAddress, outputs: [{ value: new sys.utils.BN(0), address: item.newOwner }] }]
    ]);

    const sysChangeAddress = null;
    const psbt = await sysjs.assetUpdate(assetGuid, assetOpts, txOpts, assetMap, sysChangeAddress, feeRate);

    if (!psbt) {
      console.log('Could not create transaction, not enough funds?');
    }
  }

  const confirmTransferOwnership = () => {
    handleTransactions(transferOwnershipData, transferAsset);
  }


  const getNewChangeAddress = async () => {
    const { activeAccountId, accounts } = store.getState().wallet;
    let address: string = ""
    let userAccount: IAccountState = accounts.find((el: IAccountState) => el.id === activeAccountId)
    if (userAccount!.isTrezorWallet) {
      console.log("Updating trezor change address")
      console.log("Old address")
      console.log(userAccount.address)
      const res = await sys.utils.fetchBackendAccount(sysjs.blockbookURL, userAccount.xpub, 'tokens=nonzero&details=txs', true);
      let TrezorAccount = new fromZPub(userAccount.xpub, sysjs.HDSigner.pubTypes, sysjs.HDSigner.networks)
      let receivingIndex: number = -1
      let changeIndex: number = -1;
      if (res.tokens) {
        res.tokens.forEach((token: any) => {
          if (token.path) {
            const splitPath = token.path.split('/')
            if (splitPath.length >= 6) {
              const change = parseInt(splitPath[4], 10)
              const index = parseInt(splitPath[5], 10)
              if (change === 1) {
                changeIndex = index
              }
              else if (index > receivingIndex) {
                receivingIndex = index
              }
            }
          }
        })
      }
      console.log(changeIndex)
      address = TrezorAccount.getAddress(changeIndex + 1, true)
      console.log("change address")
      console.log(address)
      return address;



    }
    else {
      console.error("Let HDsignet handle change address for non trezor wallets")
      return null;
    }



  }

  return {
    subscribeAccount,
    getPrimaryAccount,
    unsubscribeAccount,
    updateAccountLabel,
    addNewAccount,
    getLatestUpdate,
    watchMemPool,
    getTempTx,
    updateTempTx,
    confirmTempTx,
    isValidSYSAddress,
    updateTxs,
    getRecommendFee,
    setNewAddress,
    setNewXpub,
    isNFT,
    createSPT,
    getNewSPT,
    confirmNewSPT,
    issueSPT,
    issueNFT,
    getIssueSPT,
    getIssueNFT,
    getNewUpdateAsset,
    getNewOwnership,
    confirmIssueSPT,
    confirmIssueNFT,
    getUserMintedTokens,
    createCollection,
    getCollection,
    getTransactionInfoByTxId,
    getSysExplorerSearch,
    setDataFromPageToCreateNewSPT,
    getDataFromPageToCreateNewSPT,
    setDataFromWalletToCreateSPT,
    getDataFromWalletToCreateSPT,
    setDataFromPageToMintSPT,
    getDataFromPageToMintSPT,
    setDataFromWalletToMintSPT,
    getDataFromWalletToMintSPT,
    setDataFromPageToMintNFT,
    getDataFromPageToMintNFT,
    setDataFromWalletToMintNFT,
    getDataFromWalletToMintNFT,
    setDataFromPageToUpdateAsset,
    getDataFromPageToUpdateAsset,
    setDataFromWalletToUpdateAsset,
    getDataFromWalletToUpdateAsset,
    setDataFromPageToTransferOwnership,
    getDataFromPageToTransferOwnership,
    setDataFromWalletToTransferOwnership,
    getDataFromWalletToTransferOwnership,
    confirmUpdateAssetTransaction,
    confirmTransferOwnership,
    setUpdateAsset,
    setNewOwnership,
    getAssetsID
  };
};

export default AccountController;<|MERGE_RESOLUTION|>--- conflicted
+++ resolved
@@ -821,11 +821,8 @@
           const input = psbt.res.inputs[i]
           let _input: any = {}
 
-<<<<<<< HEAD
-          _input.address_n = [84 | 0x80000000, 57 | 0x80000000, 0 | 0x80000000, 1, 49]
-=======
+
           _input.address_n = convertToBip32Path(input.path)
->>>>>>> 0a38be54
           _input.prev_index = input.vout
           _input.prev_hash = input.txId
           _input.sequence = input.sequence
@@ -840,11 +837,6 @@
 
           _output.address = output.address
           _output.amount = output.value.toString()
-<<<<<<< HEAD
-=======
-          console.log("BN")
-          console.log(output.value.toString())
->>>>>>> 0a38be54
           _output.script_type = "PAYTOWITNESS"
           trezortx.outputs.push(_output)
         }
