--- conflicted
+++ resolved
@@ -1,7 +1,5 @@
 /* eslint-disable */
 import { sys } from 'constants/index';
-const sysTx = require('syscointx-js');
-const coinSelSys = require('coinselectsyscoin');
 import store from 'state/store';
 import IWalletState, { IAccountState } from 'state/wallet/types';
 import { bech32 } from 'bech32';
@@ -1519,17 +1517,13 @@
       changeAddress,
       feeRateBN
     } = items;
-<<<<<<< HEAD
-
-=======
->>>>>>> 7b813c3a
+    
     const txOpts = { rbf: false };
 
     const utxos = await sys.utils.fetchBackendUTXOS(sysjs.blockbookURL, account.xpub);
     const utxosSanitized = sys.utils.sanitizeBlockbookUTXOs(null, utxos, sysjs.network);
 
     // 0 feerate to create tx, then find bytes and multiply feeRate by bytes to get estimated txfee
-<<<<<<< HEAD
     const tx = await syscointx.createTransaction(txOpts, utxosSanitized, changeAddress, outputsArray, new sys.utils.BN(0));
     const bytes = coinSelectSyscoin.utils.transactionBytes(tx.inputs, tx.outputs);
     const txFee = feeRateBN.mul(new sys.utils.BN(bytes));
@@ -1537,15 +1531,6 @@
     return txFee;
   }
 
-=======
-    const tx = await sysTx.createTransaction(txOpts, utxosSanitized, changeAddress, outputsArray, new sys.utils.BN(0));
-    const bytes = coinSelSys.utils.transactionBytes(tx.inputs, tx.outputs);
-    const txFee = feeRateBN.mul(new sys.utils.BN(bytes));
-    return txFee;
-  }
-
-
->>>>>>> 7b813c3a
   const confirmTransactionTx = async (
     items: {
       amount: number,
@@ -1624,7 +1609,6 @@
       updateTransactionData('confirmingTransaction', txInfo);
     } else {
       const backendAccount = await sys.utils.fetchBackendAccount(sysjs.blockbookURL, account.xpub, {}, true);
-<<<<<<< HEAD
       const value = new sys.utils.BN(amount * 1e8);
 
       let outputsArray = [{
@@ -1634,16 +1618,6 @@
 
       const txOpts = { rbf: false };
 
-=======
-      var value = new sys.utils.BN(amount * 1e8);
-
-      var outputsArray = [{
-        address: toAddress,
-        value: value
-      }];
-
-      const txOpts = { rbf: false };
->>>>>>> 7b813c3a
       let txInfo;
 
       const changeAddress = await sysjs.Signer.getNewChangeAddress(true);
@@ -1658,11 +1632,7 @@
       }
 
       if (account.isTrezorWallet) {
-<<<<<<< HEAD
         const txData = await sysjs.createTransaction(txOpts, await getNewChangeAddress(true), outputsArray, feeRateBN, account.xpub);
-=======
-        const txData = await sysjs.createTransaction(txOpts, await getNewChangeAddress(false), outputsArray, feeRateBN, account.xpub);
->>>>>>> 7b813c3a
 
         if (!txData) {
           console.log('Could not create transaction, not enough funds?')
