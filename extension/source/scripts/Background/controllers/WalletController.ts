import { generateMnemonic, validateMnemonic } from 'bip39';
import { fromZPrv } from 'bip84';
import store from 'state/store';
import {
  deleteWallet as deleteWalletState,
  changeAccountActiveId,
  changeActiveNetwork,
  updateStatus,
  setEncriptedMnemonic,
  removeAccounts,
<<<<<<< HEAD
  updateBlockbookURL
=======
  removeAccount
>>>>>>> 14177c3b
} from 'state/wallet';
import AccountController, { IAccountController } from './AccountController';
import IWalletState, {
  IAccountState
} from 'state/wallet/types';
import { sys, SYS_NETWORK } from 'constants/index';
import CryptoJS from 'crypto-js';
// var TrezorConnect = window.trezorConnect;
import { fromZPub } from 'bip84';

export interface IWalletController {
  account: Readonly<IAccountController>;
  setWalletPassword: (pwd: string) => void;
  isLocked: () => boolean;
  generatePhrase: () => string | null;
  createWallet: (isUpdated?: boolean) => void;
  createHardwareWallet: () => void;
  unLock: (pwd: string) => boolean;
  checkPassword: (pwd: string) => boolean;
  getPhrase: (pwd: string) => string | null;
  deleteWallet: (pwd: string) => void;
  importPhrase: (phr: string) => boolean;
  switchWallet: (id: number) => void;
  switchNetwork: (networkId: string) => void;
  getNewAddress: () => Promise<boolean>;
  logOut: () => void;
}

const WalletController = (): IWalletController => {
  let password = '';
  let mnemonic = '';
  let HDsigner: any = null;
  let sjs: any = null;

  const setWalletPassword = (pwd: string) => {
    password = pwd;
  };

  const isLocked = () => {
    return !password || !mnemonic;
  };

  const generatePhrase = () => {
    if (retrieveEncriptedMnemonic()) {
      return null;
    }

    if (!mnemonic) mnemonic = generateMnemonic();
    return mnemonic;
  };

  const createWallet = (isUpdated = false) => {
    if (!isUpdated && sjs !== null) {
      return;
    }

    HDsigner = new sys.utils.HDSigner(mnemonic, null, false);
    sjs = new sys.SyscoinJSLib(HDsigner, SYS_NETWORK.main.beUrl);
    if (isUpdated) {
      const { accounts } = store.getState().wallet;

      if (accounts) {
        store.dispatch(removeAccounts());
      }
    }

    const encryptedMnemonic = CryptoJS.AES.encrypt(mnemonic, password);

    store.dispatch(setEncriptedMnemonic(encryptedMnemonic));
    store.dispatch(updateBlockbookURL(SYS_NETWORK.main.beUrl));

    account.subscribeAccount(false, sjs, undefined, true).then(() => {
      account.getPrimaryAccount(password, sjs);
    })
  };

  const createHardwareWallet = () => {
    const isTestnet = store.getState().wallet.activeNetwork === 'testnet';
    let path: string = "m/84'/57'/0'";
    let coin: string = "sys"
    if (isTestnet) {
      path = "m/84'/1'/0'";
      coin = "tsys";
    }
    console.log(window.trezorConnect)
    window.trezorConnect.getAccountInfo({
      path: path,
      coin: coin
    })
      .then((response: any) => {
        const message = response.success
          ? `Trezor Wallet Account Created`
          : `Error: ${response.payload.error}`;
        chrome.notifications.create(new Date().getTime().toString(), {
          type: 'basic',
          iconUrl: 'assets/icons/favicon-48.png',
          title: 'Hardware Wallet connected',
          message,
        });
        if (response.success) {
          account.subscribeAccount(true, response.payload);
        }
      })
      .catch((error: any) => {
        console.error('TrezorConnectError', error);
      });
  }

  const retrieveEncriptedMnemonic = () => {
    // not encrypted for now but we got to retrieve
    const { encriptedMnemonic }: IWalletState = store.getState().wallet;

    return encriptedMnemonic != ''
      ? encriptedMnemonic
      : null;
  };

  const checkPassword = (pwd: string) => {
    return password === pwd;
  };

  const getPhrase = (pwd: string) => {
    return checkPassword(pwd) ? mnemonic : null;
  };

  const unLock = (pwd: string): boolean => {
    try {
      const encriptedMnemonic = retrieveEncriptedMnemonic();
      const decriptedMnemonic = CryptoJS.AES.decrypt(encriptedMnemonic, pwd).toString(CryptoJS.enc.Utf8);

      if (!decriptedMnemonic) {
        throw new Error('password wrong');
      }

      if (HDsigner === null || sjs === null) {
        const isTestnet = store.getState().wallet.activeNetwork === 'testnet';
        const backendURl: string = store.getState().wallet.activeNetwork === 'testnet' ? SYS_NETWORK.testnet.beUrl : SYS_NETWORK.main.beUrl;
        HDsigner = new sys.utils.HDSigner(decriptedMnemonic, null, isTestnet);
        sjs = new sys.SyscoinJSLib(HDsigner, backendURl);
        store.dispatch(updateBlockbookURL(backendURl));

        const { activeAccountId, accounts } = store.getState().wallet;

        if (accounts.length > 1000) {
          return false;
        }
        for (let i = 1; i <= accounts.length; i++) {
          if (accounts[i].isTrezorWallet) {
            console.log("Should not derive from hdsigner if the account is from the hardware wallet")
          }
          else {
            const child = sjs.HDSigner.deriveAccount(i);

            sjs.HDSigner.accounts.push(new fromZPrv(child, sjs.HDSigner.pubTypes, sjs.HDSigner.networks));
            sjs.HDSigner.accountIndex = activeAccountId;
          }

        }
      }

      password = pwd;
      mnemonic = decriptedMnemonic;

      account.getPrimaryAccount(password, sjs);
      account.watchMemPool();

      return true;
    } catch (error) {
      return false;
    }
  };

  const deleteWallet = (pwd: string) => {
    if (checkPassword(pwd)) {
      password = '';
      mnemonic = '';
      HDsigner = null;
      sjs = null;
      store.dispatch(deleteWalletState());
      store.dispatch(updateStatus());
    }
  };

  const importPhrase = (seedphrase: string) => {
    if (validateMnemonic(seedphrase)) {
      mnemonic = seedphrase;

      return true;
    }

    return false;
  };

  const switchWallet = (id: number) => {
    store.dispatch(changeAccountActiveId(id));
    account.getLatestUpdate();
  };

  const logOut = () => {
    password = '';
    mnemonic = '';
    store.dispatch(updateStatus());
  };

  const _getAccountDataByNetwork = (sjs: any) => {
    const { activeAccountId, accounts, activeNetwork } = store.getState().wallet;

    if (accounts.length > 1000) {
      return false;
    }

<<<<<<< HEAD
    for (let i = 0; i < accounts.length; i++) {
      const child = sjs.HDSigner.deriveAccount(i);
      let derived = new fromZPrv(child, sjs.HDSigner.pubTypes, sjs.HDSigner.networks);

      console.log('child', child, 'derived', derived)

      account.setNewXpub(i, derived.getAccountPublicKey());
      console.log('account', account, sjs, sjs.HDSigner)
      sjs.HDSigner.accounts.push(account);
      sjs.HDSigner.accountIndex = activeAccountId;
=======
    for (let i = 1; i <= accounts.length; i++) {
      if (accounts[i].isTrezorWallet) {
        console.log("Should not derive from hdsigner if the account is from the hardware wallet")
        if (activeAccountId !== accounts[i].id) {
          console.log("User switching network without trezor connected")
          store.dispatch(removeAccount(i));
          store.dispatch(updateStatus());
          const message = "Your device is being disconnected";
          chrome.notifications.create(new Date().getTime().toString(), {
            type: 'basic',
            iconUrl: 'assets/icons/favicon-48.png',
            title: 'Hardware Wallet removed due to network switch',
            message
          });

        }
        else {
          let path: string = "m/84'/57'/0'";
          let coin: string = "sys"
          if (activeNetwork === 'testnet') {
            path = "m/84'/1'/0'";
            coin = "tsys";
          }
          window.trezorConnect.getAccountInfo({
            path: path,
            coin: coin
          })
            .then((response: any) => {
              const message = response.success
                ? `Trezor Wallet Account Created`
                : `Error: ${response.payload.error}`;
              chrome.notifications.create(new Date().getTime().toString(), {
                type: 'basic',
                iconUrl: 'assets/icons/favicon-48.png',
                title: 'Hardware Wallet updated to ' + activeNetwork,
                message,
              });
              if (response.success) {
                console.log("update xpub")
              }
            })
            .catch((error: any) => {
              console.error('TrezorConnectError', error);
            });

        }
      }
      else {
        const child = sjs.HDSigner.deriveAccount(i);

        sjs.HDSigner.accounts.push(new fromZPrv(child, sjs.HDSigner.pubTypes, sjs.HDSigner.networks));
        sjs.HDSigner.accountIndex = activeAccountId;
      }
>>>>>>> 14177c3b
    }

    account.getPrimaryAccount(password, sjs);
    return;
  }

  const switchNetwork = (networkId: string) => {
    store.dispatch(changeActiveNetwork(SYS_NETWORK[networkId]!.id));

    const encriptedMnemonic = retrieveEncriptedMnemonic();
    const decriptedMnemonic = CryptoJS.AES.decrypt(encriptedMnemonic, password).toString(CryptoJS.enc.Utf8);

    if (!decriptedMnemonic) {
      throw new Error('password wrong');
    }

    if (SYS_NETWORK[networkId]!.id === 'main') {
      HDsigner = new sys.utils.HDSigner(decriptedMnemonic, null, false);
      sjs = new sys.SyscoinJSLib(HDsigner, SYS_NETWORK.main.beUrl);
      store.dispatch(updateBlockbookURL(SYS_NETWORK.main.beUrl));

      _getAccountDataByNetwork(sjs);

      return;
    }

    HDsigner = new sys.utils.HDSigner(decriptedMnemonic, null, true);
    sjs = new sys.SyscoinJSLib(HDsigner, SYS_NETWORK.testnet.beUrl);

    store.dispatch(updateBlockbookURL(SYS_NETWORK.testnet.beUrl));

    _getAccountDataByNetwork(sjs);

    return;
  };

  const getNewAddress = async () => {
    const { activeAccountId, accounts } = store.getState().wallet;
    let address: string = ""
    let userAccount: IAccountState = accounts.find((el: IAccountState) => el.id === activeAccountId)
    if (userAccount!.isTrezorWallet) {
      console.log("Updating trezor address")
      console.log("Old address")
      console.log(userAccount.address)
      const res = await sys.utils.fetchBackendAccount(sjs.blockbookURL, userAccount.xpub, 'tokens=nonzero&details=txs', true);
      let account0 = new fromZPub(userAccount.xpub, sjs.HDSigner.pubTypes, sjs.HDSigner.networks)
      let receivingIndex: number = -1
      if (res.tokens) {
        res.tokens.forEach((token: any) => {
          if (token.path) {
            const splitPath = token.path.split('/')
            if (splitPath.length >= 6) {
              const change = parseInt(splitPath[4], 10)
              const index = parseInt(splitPath[5], 10)
              if (change === 1) {
                console.log("Can't update it's change index")
              }
              else if (index > receivingIndex) {
                receivingIndex = index
              }
            }
          }
        })
      }
      console.log(receivingIndex)
      address = account0.getAddress(receivingIndex + 1)
      console.log("New address")
      console.log(address)



    }
    else {
      sjs.HDSigner.receivingIndex = -1;
      address = await sjs.HDSigner.getNewReceivingAddress();
      console.log("Receiving Index :")
      console.log(sjs.HDSigner.receivingIndex)
    }

    return account.setNewAddress(address);
  }

  const account = AccountController({ checkPassword });

  return {
    account,
    isLocked,
    setWalletPassword,
    generatePhrase,
    createWallet,
    createHardwareWallet,
    checkPassword,
    getPhrase,
    deleteWallet,
    importPhrase,
    unLock,
    switchWallet,
    switchNetwork,
    getNewAddress,
    logOut
  };
};

export default WalletController;<|MERGE_RESOLUTION|>--- conflicted
+++ resolved
@@ -8,11 +8,8 @@
   updateStatus,
   setEncriptedMnemonic,
   removeAccounts,
-<<<<<<< HEAD
-  updateBlockbookURL
-=======
+  updateBlockbookURL,
   removeAccount
->>>>>>> 14177c3b
 } from 'state/wallet';
 import AccountController, { IAccountController } from './AccountController';
 import IWalletState, {
@@ -223,20 +220,11 @@
     if (accounts.length > 1000) {
       return false;
     }
-
-<<<<<<< HEAD
-    for (let i = 0; i < accounts.length; i++) {
-      const child = sjs.HDSigner.deriveAccount(i);
-      let derived = new fromZPrv(child, sjs.HDSigner.pubTypes, sjs.HDSigner.networks);
-
-      console.log('child', child, 'derived', derived)
-
-      account.setNewXpub(i, derived.getAccountPublicKey());
-      console.log('account', account, sjs, sjs.HDSigner)
-      sjs.HDSigner.accounts.push(account);
-      sjs.HDSigner.accountIndex = activeAccountId;
-=======
+    console.log(accounts.length)
     for (let i = 1; i <= accounts.length; i++) {
+      console.log("loop number " + i)
+      console.log(accounts[i])
+      if (accounts[i] === undefined || accounts[i] === null) break;
       if (accounts[i].isTrezorWallet) {
         console.log("Should not derive from hdsigner if the account is from the hardware wallet")
         if (activeAccountId !== accounts[i].id) {
@@ -285,13 +273,18 @@
       }
       else {
         const child = sjs.HDSigner.deriveAccount(i);
-
-        sjs.HDSigner.accounts.push(new fromZPrv(child, sjs.HDSigner.pubTypes, sjs.HDSigner.networks));
+        let derived = new fromZPrv(child, sjs.HDSigner.pubTypes, sjs.HDSigner.networks);
+
+        console.log('child', child, 'derived', derived)
+
+        account.setNewXpub(i, derived.getAccountPublicKey());
+        console.log('account', account, sjs, sjs.HDSigner)
+        sjs.HDSigner.accounts.push(derived);
         sjs.HDSigner.accountIndex = activeAccountId;
-      }
->>>>>>> 14177c3b
-    }
-
+        console.log("end of for")
+      }
+    }
+    console.log("Updating account controller")
     account.getPrimaryAccount(password, sjs);
     return;
   }
