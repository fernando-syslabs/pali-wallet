import React, { ReactNode, FC, useEffect } from 'react';
import { Header } from 'containers/common/Header';
import { Tooltip } from 'antd';
import { QuestionCircleOutlined } from '@ant-design/icons';

interface ILayout {
  accountHeader?: boolean;
  children: ReactNode;
  importSeed?: boolean;
  normalHeader?: boolean;
  onlySection?: boolean;
  title: string;
  tooltipText?: string;
}

export const Layout: FC<ILayout> = ({
  title,
  children,
  onlySection = false,
  accountHeader = false,
  normalHeader = false,
  tooltipText = '',
}) => {
  useEffect(() => {
    console.log('tooltip', tooltipText)
  }, [tooltipText])

  return (
    <div className="flex flex-col justify-center items-center">
      <Header
        onlySection={onlySection}
        accountHeader={accountHeader}
        normalHeader={normalHeader}
      />

      <section>
        {tooltipText ? (
          <div className="flex justify-center items-center gap-2">
            <span className="text-brand-royalBlue font-bold text-xl text-center tracking-normal">
              {title}
            </span>

<<<<<<< HEAD
            <Tooltip
              placement="bottom"
              title={tooltipText}
              overlayClassName="box-border m-0 p-0 text-sm leading-normal list-none absolute z-50 block w-max visible max-w-xs p-2 text-brand-white text-center no-underline break-words bg-brand-black bg-opacity-90 rounded shadow-2xl"
            >
              <QuestionCircleOutlined className="text-brand-graylight w-4" /> 
=======
            <Tooltip placement="bottom" title={tooltipText}>
              <Icon name="question" className="inline-flex self-center text-base text-brand-graylight w-3" />
>>>>>>> c3cd8287
            </Tooltip>
          </div>
        ) : (
          <span className="text-brand-royalBlue font-bold text-xl text-center tracking-normal">
            {title}
          </span>
        )}
      </section>

      <section>{children}</section>
    </div>
  );
};<|MERGE_RESOLUTION|>--- conflicted
+++ resolved
@@ -1,7 +1,6 @@
 import React, { ReactNode, FC, useEffect } from 'react';
 import { Header } from 'containers/common/Header';
 import { Tooltip } from 'antd';
-import { QuestionCircleOutlined } from '@ant-design/icons';
 
 interface ILayout {
   accountHeader?: boolean;
@@ -40,17 +39,12 @@
               {title}
             </span>
 
-<<<<<<< HEAD
             <Tooltip
               placement="bottom"
               title={tooltipText}
               overlayClassName="box-border m-0 p-0 text-sm leading-normal list-none absolute z-50 block w-max visible max-w-xs p-2 text-brand-white text-center no-underline break-words bg-brand-black bg-opacity-90 rounded shadow-2xl"
             >
-              <QuestionCircleOutlined className="text-brand-graylight w-4" /> 
-=======
-            <Tooltip placement="bottom" title={tooltipText}>
               <Icon name="question" className="inline-flex self-center text-base text-brand-graylight w-3" />
->>>>>>> c3cd8287
             </Tooltip>
           </div>
         ) : (
