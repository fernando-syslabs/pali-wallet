--- conflicted
+++ resolved
@@ -43,13 +43,7 @@
           inputRef={register}
           variant={styles.input}
         />
-<<<<<<< HEAD
         
-=======
-        {!isValid && (
-          <p>Seed phrase is not valid.</p>
-        )}
->>>>>>> fbadbeea
         <span>
           Importing your wallet seed will automatically import a wallet
           associated with this seed phrase.
