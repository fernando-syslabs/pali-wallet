import React, { FC, useState } from 'react';
import { Layout } from 'containers/common/Layout';
import { useController } from 'hooks/index';
import { Button } from 'components/index';
import { Form, Input } from 'antd';

interface IImportPhrase {
  onRegister: () => void;
}

const ImportPhrase: FC<IImportPhrase> = ({ onRegister }) => {
  const controller = useController();

  const [seedIsValid, setSeedIsValid] = useState<boolean>(false);

  const onSubmit = (data: any) => {
    if (controller.wallet.importPhrase(data.phrase)) {
      onRegister();
    }
  };

  return (
    <Layout onlySection title="Import wallet">
      <Form
        name="import"
        labelCol={{ span: 8 }}
        wrapperCol={{ span: 8 }}
        initialValues={{ remember: true }}
        onFinish={onSubmit}
        autoComplete="off"
        className="flex items-center flex-col gap-4 mt-8"
      >
        <Form.Item
          name="phrase"
          className="text-blue"
          rules={[
            {
              required: true,
              message: '',
            },
            ({}) => ({
              validator(_, value) {
                setSeedIsValid(controller.wallet.importPhrase(value));

                if (controller.wallet.importPhrase(value)) {
                  return Promise.resolve();
                }

                return Promise.reject(
                  <p className="text-red fixed h-12">
                    Seed phrase is not valid
                  </p>
                );
              },
            }),
          ]}
        >
          <Input
            placeholder="Paste your wallet seed phrase"
<<<<<<< HEAD
            className="mb-2 text-xs w-72 h-24 rounded-md text-center bg-brand-navydarker border border-brand-navymedium text-brand-white outline-none focus:border-brand-navylight"
          />
        </Form.Item>

        <span className="font-light text-brand-royalBlue text-xs mx-6 mt-12 pb-12 text-center">
          Importing your wallet seed automatically import a wallet associated with this seed phrase.
=======
            className="placeholder-royalBlue text-xs w-72 h-44 rounded-md py-4 px-4 bg-brand-navydarker border border-brand-navymedium text-brand-white outline-none focus:border-brand-navylight"
          />
        </Form.Item>

        <span className="font-light text-brand-royalBlue text-xs mx-12 mt-2 pb-12 text-center">
          Importing your wallet seed automatically import a wallet associated
          with this seed phrase.
>>>>>>> cf04e04a
        </span>

        <Button
          classNameBorder="absolute bottom-12"
          type="submit"
          disabled={!seedIsValid}
        >
          Import
        </Button>
      </Form>
    </Layout>
  );
};

export default ImportPhrase;<|MERGE_RESOLUTION|>--- conflicted
+++ resolved
@@ -57,22 +57,12 @@
         >
           <Input
             placeholder="Paste your wallet seed phrase"
-<<<<<<< HEAD
             className="mb-2 text-xs w-72 h-24 rounded-md text-center bg-brand-navydarker border border-brand-navymedium text-brand-white outline-none focus:border-brand-navylight"
           />
         </Form.Item>
 
         <span className="font-light text-brand-royalBlue text-xs mx-6 mt-12 pb-12 text-center">
           Importing your wallet seed automatically import a wallet associated with this seed phrase.
-=======
-            className="placeholder-royalBlue text-xs w-72 h-44 rounded-md py-4 px-4 bg-brand-navydarker border border-brand-navymedium text-brand-white outline-none focus:border-brand-navylight"
-          />
-        </Form.Item>
-
-        <span className="font-light text-brand-royalBlue text-xs mx-12 mt-2 pb-12 text-center">
-          Importing your wallet seed automatically import a wallet associated
-          with this seed phrase.
->>>>>>> cf04e04a
         </span>
 
         <Button
