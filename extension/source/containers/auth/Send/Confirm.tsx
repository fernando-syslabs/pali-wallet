--- conflicted
+++ resolved
@@ -47,7 +47,7 @@
 
           return;
         }
-        
+
         setConfirmed(true);
         setLoading(false);
       });
@@ -91,17 +91,11 @@
       <Button
         type="button"
         theme="btn-gradient-primary"
-<<<<<<< HEAD
-        variant={styles.next} 
+        variant={styles.next}
         linkTo="/home"
         onClick={confirmingTransaction ? handleClosePopup : goHome}
       >
         Next
-=======
-        variant={styles.next}
-        linkTo="/home">
-          Next
->>>>>>> cc7fd32b
       </Button>
     </Layout>
   ) : (
@@ -153,7 +147,6 @@
             type="button"
             theme="btn-outline-secondary"
             variant={clsx(styles.button, styles.close)}
-<<<<<<< HEAD
             onClick={confirmingTransaction ? handleCancelTransactionOnSite : undefined}
           >
             Cancel
@@ -161,23 +154,12 @@
 
           <Button
             type="submit"
+            theme="btn-outline-confirm"
             variant={styles.button}
             onClick={handleConfirm}
             loading={loading}
           >
             Confirm
-=======
-            linkTo="/send">
-              Cancel
-          </Button>
-
-          <Button 
-            type="submit" 
-            theme="btn-outline-confirm"
-            variant={styles.button} 
-            onClick={handleConfirm}>
-              Confirm
->>>>>>> cc7fd32b
           </Button>
         </div>
       </section>
