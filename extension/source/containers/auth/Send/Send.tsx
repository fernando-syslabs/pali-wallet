--- conflicted
+++ resolved
@@ -80,7 +80,7 @@
       fee
     } = data;
 
-    if (accounts[activeAccountId].address.main === address) {
+    if (accounts.find(element => element.id === activeAccountId)!.address.main === address) {
       alert.removeAll();
       alert.error('Error: cannot complete transaction. Check the recipient\'s address.');
 
@@ -88,10 +88,9 @@
     }
 
     if (selectedAsset) {
-<<<<<<< HEAD
       try {
         controller.wallet.account.updateTempTx({
-          fromAddress: accounts[activeAccountId].address.main,
+          fromAddress: accounts.find(element => element.id === activeAccountId)!.address.main,
           toAddress: address,
           amount,
           fee,
@@ -99,7 +98,7 @@
           isToken: true,
           rbf: !checked,
         });
-  
+
         history.push('/send/confirm');
       } catch (error) {
         console.log(error);
@@ -108,16 +107,6 @@
       }
 
       return;
-=======
-      controller.wallet.account.updateTempTx({
-        fromAddress: accounts.find(element => element.id === activeAccountId)!.address.main,
-        toAddress: address,
-        amount,
-        fee,
-        token: selectedAsset,
-        isToken: true,
-        rbf: !checked,
-      });
     } else {
       controller.wallet.account.updateTempTx({
         fromAddress: accounts.find(element => element.id === activeAccountId)!.address.main,
@@ -128,19 +117,7 @@
         isToken: false,
         rbf: !checked,
       });
->>>>>>> 14177c3b
     }
-    
-    controller.wallet.account.updateTempTx({
-      fromAddress: accounts[activeAccountId].address.main,
-      toAddress: address,
-      amount,
-      fee,
-      token: null,
-      isToken: false,
-      rbf: !checked,
-    });  
-
     history.push('/send/confirm');
   };
 
@@ -181,28 +158,17 @@
     });
   };
 
-<<<<<<< HEAD
   const handleAssetSelected = (item: any) => {
-    let selectedAsset = accounts[activeAccountId].assets.filter((asset: Assets) => asset.assetGuid == item.assetGuid);
+    let selectedAsset = accounts.find(element => element.id === activeAccountId)!.assets.filter((asset: Assets) => asset.assetGuid == item.assetGuid);
 
     console.log('item selected', item, selectedAsset)
 
-=======
-  const handleAssetSelected = (ev: ChangeEvent<{
-    name?: string | undefined;
-    value: unknown;
-  }>
-  ) => {
-    console.log("The asset" + ev.target.name + "value" + ev.target.value)
-    let selectedAsset = accounts.find(element => element.id === activeAccountId)!.assets.filter((asset: Assets) => asset.assetGuid == ev.target.value)
-    console.log('olsas', accounts.find(element => element.id === activeAccountId)!.assets)
->>>>>>> 14177c3b
     if (selectedAsset[0]) {
       setSelectedAsset(selectedAsset[0]);
 
       return;
     }
-    
+
     setSelectedAsset(null);
   };
 
@@ -217,30 +183,24 @@
         <section className={styles.balance}>
           <div>
             Balance:{' '}
-<<<<<<< HEAD
             <span>{selectedAsset ?
               controller.wallet.account.isNFT(selectedAsset.assetGuid) ?
-              selectedAsset.balance :
-              (selectedAsset.balance / 10 ** selectedAsset.decimals).toFixed(selectedAsset.decimals) :
-              accounts[activeAccountId].balance}
-            </span> 
-            
+                selectedAsset.balance :
+                (selectedAsset.balance / 10 ** selectedAsset.decimals).toFixed(selectedAsset.decimals) :
+              accounts.find(element => element.id === activeAccountId)!.balance}
+            </span>
+
             {selectedAsset ? selectedAsset.symbol : "SYS"}
           </div>
-=======
-            <span>{selectedAsset ? controller.wallet.account.isNFT(selectedAsset.assetGuid) ? selectedAsset.balance : (selectedAsset.balance / 10 ** selectedAsset.decimals).toFixed(selectedAsset.decimals) : accounts.find(element => element.id === activeAccountId)!.balance}</span> {selectedAsset ? selectedAsset.symbol : "SYS"}
-          </div>
-          {accounts.find(element => element.id === activeAccountId)!.balance === 0 && <small>You don't have SYS available.</small>}
->>>>>>> 14177c3b
         </section>
-        
+
         <section className={styles.content}>
           <ul className={styles.form}>
             <li className={styles.item}>
               <div style={{ width: '100%', display: 'flex', justifyContent: 'space-between', alignItems: 'center' }}>
                 <label htmlFor="address">Recipient Address</label>
 
-                {address === accounts[activeAccountId].address.main && <small className={styles.description} style={{ textAlign: 'left' }}>Please, check the recipient's address.</small>}
+                {address === accounts.find(element => element.id === activeAccountId)!.address.main && <small className={styles.description} style={{ textAlign: 'left' }}>Please, check the recipient's address.</small>}
               </div>
 
               <img
@@ -272,7 +232,6 @@
                     className={clsx(styles.fullselect, { [styles.expanded]: expanded })}
                     onClick={() => setExpanded(!expanded)}
                   >
-<<<<<<< HEAD
                     <span className={styles.selected}>
                       {selectedAsset?.symbol || "SYS"}
                       <DownArrowIcon className={styles.arrow} />
@@ -283,7 +242,7 @@
                         <p>Native</p>
                       </li>
 
-                      {accounts[activeAccountId].assets.map((item, index) => {
+                      {accounts.find(element => element.id === activeAccountId)!.assets.map((item, index) => {
                         if (!controller.wallet.account.isNFT(item.assetGuid)) {
                           return (
                             <li className={styles.option} key={index} onClick={() => handleAssetSelected(item)}>
@@ -292,33 +251,6 @@
                             </li>
                           )
                         }
-=======
-                    <optgroup label="Native">
-                      <option value={1}>SYS</option>
-                    </optgroup>
-
-                    <optgroup label="SPT">
-                      {accounts.find(element => element.id === activeAccountId)!.assets.map((asset: Assets, idx: number) => {
-                        if (!controller.wallet.account.isNFT(asset.assetGuid)) {
-                          return <option key={idx} value={asset.assetGuid}>{asset.symbol}</option>
-                        }
-                        return
-                      })
-                      }
-                    </optgroup>
-
-                    <optgroup label="NFT">
-                      {accounts.find(element => element.id === activeAccountId)!.assets.map((asset: Assets, idx: number) => {
-                        if (controller.wallet.account.isNFT(asset.assetGuid)) {
-                          return <option key={idx} value={asset.assetGuid}>{asset.symbol}</option>
-                        }
-                        return
-                      })
-                      }
-                    </optgroup>
-
-                  </MUISelect>
->>>>>>> 14177c3b
 
                         return (
                           <li className={styles.option} key={index} onClick={() => handleAssetSelected(item)}>
@@ -343,36 +275,36 @@
                       data-for="zdag_info"
                     />
                     <ReactTooltip id="zdag_info"
-                        getContent={() =>
-                          <div style={{ backgroundColor: 'white' }}>
-                            <small style={{ fontWeight: 'bold' }}>
-                              OFF for Replace-by-fee (RBF) and ON for Z-DAG <br/> Z-DAG: a exclusive Syscoin feature. <br/> To know more: <br/>
-                              <span
-                                style={{ cursor: 'pointer' }}
-                                onClick={() => {
-                                  window.open("https://syscoin.org/news/what-is-z-dag");
-                                }}
-                              >
-                                What is Z-DAG?
-                              </span>
-                            </small>
-                          </div>
-                        }
-                        backgroundColor="white"
-                        textColor="black"
-                        borderColor="#4d76b8"
-                        effect='solid'
-                        delayHide={300}
-                        delayShow={300}
-                        delayUpdate={300}
-                        place={'top'}
-                        border={true}
-                        type={'info'}
-                        multiline={true}
-                      />
+                      getContent={() =>
+                        <div style={{ backgroundColor: 'white' }}>
+                          <small style={{ fontWeight: 'bold' }}>
+                            OFF for Replace-by-fee (RBF) and ON for Z-DAG <br /> Z-DAG: a exclusive Syscoin feature. <br /> To know more: <br />
+                            <span
+                              style={{ cursor: 'pointer' }}
+                              onClick={() => {
+                                window.open("https://syscoin.org/news/what-is-z-dag");
+                              }}
+                            >
+                              What is Z-DAG?
+                            </span>
+                          </small>
+                        </div>
+                      }
+                      backgroundColor="white"
+                      textColor="black"
+                      borderColor="#4d76b8"
+                      effect='solid'
+                      delayHide={300}
+                      delayShow={300}
+                      delayUpdate={300}
+                      place={'top'}
+                      border={true}
+                      type={'info'}
+                      multiline={true}
+                    />
                   </div>
                 </div>
-                
+
                 <Switch
                   offColor="#333f52"
                   height={20}
@@ -388,7 +320,7 @@
                 <div style={{ width: '100%', display: 'flex', justifyContent: 'space-between', alignItems: 'center' }}>
                   <label htmlFor="amount"> {selectedAsset ? selectedAsset.symbol : "SYS"} Amount</label>
 
-                  {accounts[activeAccountId].balance === 0 && <small className={styles.description} style={{ textAlign: 'left' }}>You don't have SYS available.</small>}
+                  {accounts.find(element => element.id === activeAccountId)!.balance === 0 && <small className={styles.description} style={{ textAlign: 'left' }}>You don't have SYS available.</small>}
                 </div>
 
                 <TextInput
@@ -406,11 +338,11 @@
                   type="button"
                   variant={styles.textBtn}
                   onClick={() =>
-                    setAmount(selectedAsset ? controller.wallet.account.isNFT(selectedAsset.assetGuid) ? String(selectedAsset.balance) : String((selectedAsset.balance / 10 ** selectedAsset.decimals).toFixed(selectedAsset.decimals)) : String(accounts[activeAccountId].balance))
+                    setAmount(selectedAsset ? controller.wallet.account.isNFT(selectedAsset.assetGuid) ? String(selectedAsset.balance) : String((selectedAsset.balance / 10 ** selectedAsset.decimals).toFixed(selectedAsset.decimals)) : String(accounts.find(element => element.id === activeAccountId)!.balance))
                   }
                 >
                   Max
-                </Button>
+              </Button>
               </li>
 
               <li className={styles.item}>
@@ -432,14 +364,14 @@
                   onClick={handleGetFee}
                 >
                   Recommend
-                </Button>
+              </Button>
               </li>
             </div>
 
             <div className={styles.description}>
               {`With current network conditions we recommend a fee of ${recommend} SYS.`}
             </div>
-            
+
             <div className={styles.status}>
               <span className={styles.equalAmount}>
                 ≈ {getFiatAmount(Number(amount) + Number(fee), 6)}
@@ -454,28 +386,21 @@
             <div className={styles.actions}>
               <Button
                 type="button"
-<<<<<<< HEAD
                 theme="btn-outline-secondary"
                 variant={clsx(styles.button, styles.close)}
                 linkTo="/home"
-=======
-                variant={styles.textBtn}
-                onClick={() =>
-                  setAmount(selectedAsset ? controller.wallet.account.isNFT(selectedAsset.assetGuid) ? String(selectedAsset.balance) : String((selectedAsset.balance / 10 ** selectedAsset.decimals).toFixed(selectedAsset.decimals)) : String(accounts.find(element => element.id === activeAccountId)!.balance))
-                }
->>>>>>> 14177c3b
               >
                 Close
-              </Button>
+            </Button>
 
               <Button
                 type="submit"
                 theme="btn-outline-primary"
                 variant={styles.button}
                 disabled={
-                  accounts[activeAccountId].address.main === address ||
-                  accounts[activeAccountId].balance === 0 ||
-                  accounts[activeAccountId].balance < Number(amount) ||
+                  accounts.find(element => element.id === activeAccountId)!.address.main === address ||
+                  accounts.find(element => element.id === activeAccountId)!.balance === 0 ||
+                  accounts.find(element => element.id === activeAccountId)!.balance < Number(amount) ||
                   !isValidAddress ||
                   !amount ||
                   !fee ||
@@ -484,52 +409,11 @@
                 }
               >
                 Send
-              </Button>
+            </Button>
             </div>
           </ul>
 
 
-<<<<<<< HEAD
-=======
-          <div className={styles.status}>
-            <span className={styles.equalAmount}>
-              ≈ {getFiatAmount(Number(amount) + Number(fee), 6)}
-            </span>
-            {!!Object.values(errors).length && (
-              <span className={styles.error}>
-                {Object.values(errors)[0].message}
-              </span>
-            )}
-          </div>
-
-          <div className={styles.actions}>
-            <Button
-              type="button"
-              theme="btn-outline-secondary"
-              variant={clsx(styles.button, styles.close)}
-              linkTo="/home"
-            >
-              Close
-            </Button>
-
-            <Button
-              type="submit"
-              theme="btn-outline-primary"
-              variant={styles.button}
-              disabled={
-                accounts.find(element => element.id === activeAccountId)!.balance === 0 ||
-                accounts.find(element => element.id === activeAccountId)!.balance < Number(amount) ||
-                !isValidAddress ||
-                !amount ||
-                !fee ||
-                !address ||
-                Number(amount) <= 0
-              }
-            >
-              Send
-            </Button>
-          </div>
->>>>>>> 14177c3b
         </section>
       </form>
     </div>
