import * as React from 'react';
import {
  ChangeEvent,
  useState,
  useCallback,
  useMemo,
  useEffect,
  FC,
} from 'react';
import clsx from 'clsx';
import * as yup from 'yup';
import { useHistory } from 'react-router-dom';
import { useForm } from 'react-hook-form';
import { useSelector } from 'react-redux';
import { useAlert } from 'react-alert';
import { Assets } from '../../../scripts/types';
import Header from 'containers/common/Header';
import Contacts from '../Contacts';
import Button from 'components/Button';
import Switch from "react-switch";
import MUISelect from '@material-ui/core/Select';
import Input from '@material-ui/core/Input';
import TextInput from 'components/TextInput';
import VerifiedIcon from 'assets/images/svg/check-green.svg';
import { useController } from 'hooks/index';
import { useFiat } from 'hooks/usePrice';
import IWalletState from 'state/wallet/types';
import { RootState } from 'state/store';
import { formatNumber } from '../helpers';
import ReactTooltip from 'react-tooltip';
import HelpOutlineIcon from '@material-ui/icons/HelpOutline';

import styles from './Send.scss';
interface IWalletSend {
  initAddress?: string;
}
const WalletSend: FC<IWalletSend> = ({ initAddress = '' }) => {
  const { handleSubmit, register, errors } = useForm({
    validationSchema: yup.object().shape({
      address: yup.string().required('Error: Invalid SYS address'),
      amount: yup.number().moreThan(0).required('Error: Invalid SYS Amount'),
      fee: yup.number().required('Error: Invalid transaction fee')
    }),
  });
  const history = useHistory();
  const getFiatAmount = useFiat();
  const controller = useController();
  const alert = useAlert();
  const { accounts, activeAccountId }: IWalletState = useSelector(
    (state: RootState) => state.wallet
  );

  const [address, setAddress] = useState(initAddress);
  const [amount, setAmount] = useState('');
  const [fee, setFee] = useState('0');
  const [recommend, setRecommend] = useState(0);
  const [modalOpened, setModalOpen] = useState(false);
  const [checked, setChecked] = useState(false);
  const [selectedAsset,setSelectedAsset] = useState<Assets | null>(null);

  const isValidAddress = useMemo(() => {
    return controller.wallet.account.isValidSYSAddress(address);
  }, [address]);

  const addressInputClass = clsx(styles.input, styles.address, {
    [styles.verified]: isValidAddress,
  });
  const statusIconClass = clsx(styles.statusIcon, {
    [styles.hide]: !isValidAddress,
  });

  const onSubmit = (data: any) => {
    if (!isValidAddress) {
      alert.removeAll();
      alert.error('Error: Invalid recipient address');
      return;
    }
<<<<<<< HEAD

    if (data.amount > accounts[activeAccountId].balance) {
      alert.removeAll();
      alert.error('Error: Amount is greater than your available balance.');

      return;
    }

    if (accounts[activeAccountId].balance === 0) {
      alert.removeAll();
      alert.error("Error: You don't have available SYS.");

      return;
    }

    controller.wallet.account.updateTempTx({
      fromAddress: accounts[activeAccountId].address.main,
      toAddress: data.address,
      amount: data.amount,
      fee: data.fee,
    });
    
=======
    console.log("Checking form data "+ data)
    if (selectedAsset) {
      controller.wallet.account.updateTempTx({
        fromAddress: accounts[activeAccountId].address.main,
        toAddress: data.address,
        amount: data.amount,
        fee: data.fee,
        token: selectedAsset,
        isToken: true,
        rbf: !checked,
      });
    }
    else {
      controller.wallet.account.updateTempTx({
        fromAddress: accounts[activeAccountId].address.main,
        toAddress: data.address,
        amount: data.amount,
        fee: data.fee,
        token: null,
        isToken: false,
        rbf: !checked,
      });
    }
>>>>>>> bb5d5876
    history.push('/send/confirm');
  };

  const handleAmountChange = useCallback(
    (ev: ChangeEvent<HTMLInputElement | HTMLTextAreaElement>) => {
      setAmount(ev.target.value);
    },
    []
  );

  const handleFeeChange = useCallback(
    (ev: ChangeEvent<HTMLInputElement | HTMLTextAreaElement>) => {
      setFee(ev.target.value);
    },
    []
  );

  const handleAddressChange = useCallback(
    (ev: ChangeEvent<HTMLInputElement | HTMLTextAreaElement>) => {
      setAddress(ev.target.value.trim());
    },
    []
  );

  const handleTypeChanged = useCallback(
    ( 
      checked: boolean
  ) => {
      console.log("Checking checked" + checked)
      setChecked(checked)
    },
    []
  )

  const handleGetFee = () => {
    controller.wallet.account.getRecommendFee().then(response => { setRecommend(response); setFee(response.toString()); })
    // setRecommend(controller.wallet.account.getRecommendFee());
    // setFee((controller.wallet.account.getRecommendFee()).toString());
  };

  const handleAssetSelected = (ev: ChangeEvent<{
    name?: string | undefined;
    value: unknown;
  }>
  ) => {
    console.log("The asset" + ev.target.name + "value" + ev.target.value)
    let selectedAsset = accounts[activeAccountId].assets.filter((asset: Assets) => asset.assetGuid == ev.target.value)
    if (selectedAsset[0]) {
      setSelectedAsset(selectedAsset[0])
    }
    else {
      setSelectedAsset(null)
    }
  };

  useEffect(handleGetFee, []);
  // const isNFT = (guid: Number) => {
  //   let assetGuid = BigInt.asUintN(64, BigInt(guid))
  //   return (assetGuid >> BigInt(32)) > 0
  // }

  return (
    <div className={styles.wrapper}>
      <Header backLink="/home" />
      <form onSubmit={handleSubmit(onSubmit)}>
        <section className={styles.subheading}>Send {selectedAsset ? selectedAsset.symbol : "SYS"}</section>
        <section className={styles.balance}>
          <div>
            Balance:{' '}
            <span>{selectedAsset ? controller.wallet.account.isNFT(selectedAsset.assetGuid) ? selectedAsset.balance : (selectedAsset.balance / 10 ** selectedAsset.decimals).toFixed(selectedAsset.decimals) : accounts[activeAccountId].balance}</span> {selectedAsset ? selectedAsset.symbol : "SYS"}
          </div>
          {accounts[activeAccountId].balance === 0 && <small>You don't have SYS available.</small>}
        </section>
        <section className={styles.content}>
          <ul className={styles.form}>
            <li>
              <label>Recipient Address</label>
              <img
                src={`/${VerifiedIcon}`}
                alt="checked"
                className={statusIconClass}
              />
              <TextInput
                placeholder="Enter a valid address"
                fullWidth
                value={address}
                name="address"
                inputRef={register}
                onChange={handleAddressChange}
                variant={addressInputClass}
              />
            </li>
            <li>
            <div style={{ display: "flex"}}>
              <div style={{width: "50%", float: "left"}}>
                
            <label>Choose Asset</label>

             <div className={styles.select}>
          <MUISelect native defaultValue="SYS" 
          input={<Input id="grouped-native-select"  />}
          onChange={handleAssetSelected}
          >
            <optgroup label="Native">
              <option value={1}>SYS</option>
            </optgroup>
            <optgroup label="SPT">
              {accounts[activeAccountId].assets.map((asset: Assets, idx: number) => {
                if(!controller.wallet.account.isNFT(asset.assetGuid)){
                 return <option key={idx} value={asset.assetGuid}>{asset.symbol}</option>
                }
                return
              })
            }
            </optgroup>
            <optgroup label="NFT">
               {accounts[activeAccountId].assets.map((asset: Assets, idx: number) => {
                  if(controller.wallet.account.isNFT(asset.assetGuid)){
                   return <option key={idx} value={asset.assetGuid}>{asset.symbol}</option>
                  }
                  return
                })
              }
            </optgroup>
        </MUISelect>
        </div>
        </div>
        <div style={{width: "50%", float: "left", paddingLeft: "120px"}}>
          <div>
        <span>
            <label> Z-DAG</label>
            <HelpOutlineIcon
                 data-tip data-for="zdag_info"
              />
              
              <ReactTooltip id="zdag_info"
              getContent={()=>
                <ul>
                <li>
                Button: 
                </li>
                <li>
                <span>
                OFF for Replace-by-fee(RBF) 
                ON for Z-DAG
                </span>
                </li>
                <li>
                <span>
                Z-DAG, a exclusive syscoin feature,<br/>
                is a blockchain scalability sulution
                </span>
                </li>
                <li>
                to know more: <br/>
                <span onClick={() => {window.open("https://syscoin.org/news/what-is-z-dag");}}>
                what is Z-DAG?
             </span>
             </li>
             </ul>
              }
              effect='solid'
              delayHide={1500}
              delayShow={500}
              delayUpdate={500}
              place={'left'}
              border={true}
              type={'info'}
              />
              </span>
              </div>
              <Switch 
              checked={checked}
              onChange={handleTypeChanged}
            ></Switch>
        </div>
        </div>
            </li>
            <li>
              <label> {selectedAsset ? selectedAsset.symbol : "SYS"} Amount</label>
              <TextInput
                type="number"
                placeholder="Enter amount to send"
                fullWidth
                inputRef={register}
                name="amount"
                value={amount}
                onChange={handleAmountChange}
                variant={clsx(styles.input, styles.amount)}
              />
              <Button
                type="button"
                variant={styles.textBtn}
                onClick={() =>
                  setAmount(selectedAsset ? controller.wallet.account.isNFT(selectedAsset.assetGuid) ? String(selectedAsset.balance) : String((selectedAsset.balance / 10 ** selectedAsset.decimals).toFixed(selectedAsset.decimals)) : String(accounts[activeAccountId].balance))
                }
              >
                Max
              </Button>
            </li>
            
            <li>
              <label>Transaction Fee</label>
              <TextInput
                type="number"
                placeholder="Enter transaction fee"
                fullWidth
                inputRef={register}
                name="fee"
                onChange={handleFeeChange}
                value={fee}
                variant={clsx(styles.input, styles.fee)}
              />
              <Button
                type="button"
                variant={styles.textBtn}
                onClick={handleGetFee}
              >
                Recommend
              </Button>
            </li>
          </ul>
          <div className={styles.status}>
            <span className={styles.equalAmount}>
              ≈ {getFiatAmount(Number(amount) + Number(fee), 6)}
            </span>
            {!!Object.values(errors).length && (
              <span className={styles.error}>
                {Object.values(errors)[0].message}
              </span>
            )}
          </div>
          <div className={styles.description}>
            {`With current network conditions we recommend a fee of ${recommend} SYS.`}
          </div>
          <div className={styles.actions}>
            <Button
              type="button"
              theme="btn-outline-secondary"
              variant={clsx(styles.button, styles.close)}
              linkTo="/home"
            >
              Close
            </Button>
            <Button
              type="submit"
              variant={styles.button}
              disabled={
                accounts[activeAccountId].balance === 0 ||
                accounts[activeAccountId].balance < Number(amount) ||
                !isValidAddress ||
                !amount ||
                !fee ||
                !address ||
                Number(amount) <= 0
              }
            >
              Send
            </Button>
          </div>
        </section>
      </form>
    </div>
  );
};

export default WalletSend;<|MERGE_RESOLUTION|>--- conflicted
+++ resolved
@@ -15,7 +15,6 @@
 import { useAlert } from 'react-alert';
 import { Assets } from '../../../scripts/types';
 import Header from 'containers/common/Header';
-import Contacts from '../Contacts';
 import Button from 'components/Button';
 import Switch from "react-switch";
 import MUISelect from '@material-ui/core/Select';
@@ -26,7 +25,6 @@
 import { useFiat } from 'hooks/usePrice';
 import IWalletState from 'state/wallet/types';
 import { RootState } from 'state/store';
-import { formatNumber } from '../helpers';
 import ReactTooltip from 'react-tooltip';
 import HelpOutlineIcon from '@material-ui/icons/HelpOutline';
 
@@ -54,7 +52,6 @@
   const [amount, setAmount] = useState('');
   const [fee, setFee] = useState('0');
   const [recommend, setRecommend] = useState(0);
-  const [modalOpened, setModalOpen] = useState(false);
   const [checked, setChecked] = useState(false);
   const [selectedAsset,setSelectedAsset] = useState<Assets | null>(null);
 
@@ -75,30 +72,7 @@
       alert.error('Error: Invalid recipient address');
       return;
     }
-<<<<<<< HEAD
-
-    if (data.amount > accounts[activeAccountId].balance) {
-      alert.removeAll();
-      alert.error('Error: Amount is greater than your available balance.');
-
-      return;
-    }
-
-    if (accounts[activeAccountId].balance === 0) {
-      alert.removeAll();
-      alert.error("Error: You don't have available SYS.");
-
-      return;
-    }
-
-    controller.wallet.account.updateTempTx({
-      fromAddress: accounts[activeAccountId].address.main,
-      toAddress: data.address,
-      amount: data.amount,
-      fee: data.fee,
-    });
-    
-=======
+
     console.log("Checking form data "+ data)
     if (selectedAsset) {
       controller.wallet.account.updateTempTx({
@@ -122,7 +96,6 @@
         rbf: !checked,
       });
     }
->>>>>>> bb5d5876
     history.push('/send/confirm');
   };
 
