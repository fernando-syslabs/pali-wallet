--- conflicted
+++ resolved
@@ -1,6 +1,6 @@
 import * as React from 'react';
 import {
-  // ChangeEvent,
+  ChangeEvent,
   useState,
   useCallback,
   useMemo,
@@ -121,33 +121,33 @@
     history.push('/send/confirm');
   };
 
-  // const handleAmountChange = useCallback(
-  //   (event: ChangeEvent<HTMLInputElement | HTMLTextAreaElement>) => {
-  //     setAmount(event.target.value);
-  //   },
-  //   []
-  // );
-
-  // const handleFeeChange = useCallback(
-  //   (event: ChangeEvent<HTMLInputElement | HTMLTextAreaElement>) => {
-  //     setFee(event.target.value.replace(/[^0-9.]/g, '').replace(/(\..*?)\..*/g, '$1'));
-
-  //     if (Number(event.target.value) > 0.1) {
-  //       alert.removeAll();
-  //       alert.error(`Error: Fee too high, maximum 0.1 SYS.`, { timeout: 2000 });
+  const handleAmountChange = useCallback(
+    (event: ChangeEvent<HTMLInputElement | HTMLTextAreaElement>) => {
+      setAmount(event.target.value);
+    },
+    []
+  );
+
+  const handleFeeChange = useCallback(
+    (event: ChangeEvent<HTMLInputElement | HTMLTextAreaElement>) => {
+      setFee(event.target.value.replace(/[^0-9.]/g, '').replace(/(\..*?)\..*/g, '$1'));
+
+      if (Number(event.target.value) > 0.1) {
+        alert.removeAll();
+        alert.error(`Error: Fee too high, maximum 0.1 SYS.`, { timeout: 2000 });
   
-  //       return;
-  //     }
-  //   },
-  //   []
-  // );
-
-  // const handleAddressChange = useCallback(
-  //   (event: ChangeEvent<HTMLInputElement | HTMLTextAreaElement>) => {
-  //     setAddress(event.target.value.trim());
-  //   },
-  //   []
-  // );
+        return;
+      }
+    },
+    []
+  );
+
+  const handleAddressChange = useCallback(
+    (event: ChangeEvent<HTMLInputElement | HTMLTextAreaElement>) => {
+      setAddress(event.target.value.trim());
+    },
+    []
+  );
 
   const handleTypeChanged = useCallback(
     (
@@ -179,11 +179,11 @@
 
   useEffect(handleGetFee, []);
 
-  // const checkAssetBalance = () => {
-  //   return Number(selectedAsset ?
-  //     (selectedAsset.balance / 10 ** selectedAsset.decimals).toFixed(selectedAsset.decimals) :
-  //     accounts.find(element => element.id === activeAccountId)!.balance.toFixed(8))
-  // }
+  const checkAssetBalance = () => {
+    return Number(selectedAsset ?
+      (selectedAsset.balance / 10 ** selectedAsset.decimals).toFixed(selectedAsset.decimals) :
+      accounts.find(element => element.id === activeAccountId)!.balance.toFixed(8))
+  }
 
   const showAssetBalance = () => {
     return (selectedAsset ?
@@ -408,10 +408,6 @@
 
               <Button
                 type="submit"
-<<<<<<< HEAD
-=======
-                theme="btn-outline-primary"
-                variant={styles.button}
                 disabled={
                   accounts.find(element => element.id === activeAccountId)!.balance === 0 ||
                   checkAssetBalance() < Number(amount) ||
@@ -422,7 +418,6 @@
                   !address ||
                   Number(amount) <= 0
                 }
->>>>>>> eab15498
               >
                 Send
               </Button>
