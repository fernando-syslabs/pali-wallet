import * as React from 'react';
import {
  useState,
  useEffect,
  Fragment,
  FC,
} from 'react';

import {
  useController,
  usePrice,
  useStore,
  useUtils,
  useAccount,
  useTransaction,
  useFormat
} from 'hooks/index';

import { Form, Input } from 'antd';
import { Switch, Menu, Transition } from '@headlessui/react';
import { AuthViewLayout } from 'containers/common/Layout';
<<<<<<< HEAD
import { PrimaryButton, Tooltip, Icon, IconButton } from 'components/index';
=======
import { PrimaryButton, Tooltip } from 'components/index';
import { Assets } from 'scripts/types';
>>>>>>> 956b6910
import { ChevronDoubleDownIcon } from '@heroicons/react/solid';
import { Assets } from 'types/transactions';

interface ISend {
  initAddress?: string;
}

export const Send: FC<ISend> = () => {
  const getFiatAmount = usePrice();
  const controller = useController();

  const { alert, history } = useUtils();
  const { getAssetBalance, updateSendTemporaryTx } = useTransaction();
  const { activeAccount } = useAccount();
  const { activeNetwork } = useStore();
  const { formatURL } = useFormat();

  const [verifyAddress, setVerifyAddress] = useState<boolean>(true);
  const [ZDAG, setZDAG] = useState<boolean>(false);
  const [selectedAsset, setSelectedAsset] = useState<Assets | null>(null);
  const [recommend, setRecommend] = useState(0.00001);
  const [form] = Form.useForm();

  const handleGetFee = async () => {
    const recommendFee = await controller.wallet.account.getRecommendFee();

    setRecommend(recommendFee);
  };

  const handleInitForm = () => {
    handleGetFee();

    form.setFieldsValue({
      verify: true,
      ZDAG: false,
    });
  }

  useEffect(() => {
    handleInitForm();
  }, []);

  const handleSelectedAsset = (item: number) => {
    if (activeAccount?.assets) {
      const getAsset = activeAccount?.assets.find((asset: Assets) => asset.assetGuid == item);

      if (getAsset) {
        setSelectedAsset(getAsset);

        return;
      }

      setSelectedAsset(null);
    }
  };

  const verifyOnChange = (value: any) => {
    setVerifyAddress(value);

    form.setFieldsValue({
      verify: value,
    });
  }

  const ZDAGOnChange = (value: any) => {
    setZDAG(value);

    form.setFieldsValue({
      ZDAG: value,
    });
  }

  const nextStep = (data: any) => {
    const {
      receiver,
      amount,
    } = data;

    try {
      updateSendTemporaryTx({
        receiver,
        amount,
        fee: recommend,
        token: selectedAsset ? selectedAsset.assetGuid : null,
        controller,
        activeAccount,
        history
      });
    } catch (error) {
      alert.removeAll();
      alert.error('An internal error has occurred.');
    }
  }

  const SendForm = (
  ) => (
    <div className="mt-4">
      <p className="flex flex-col justify-center text-center items-center font-rubik">
        <span className="text-brand-royalBlue font-thin font-poppins">
          Balance
        </span>

        {getAssetBalance(selectedAsset)}
      </p>

      <Form
        form={form}
        id="send"
        labelCol={{ span: 8 }}
        wrapperCol={{ span: 8 }}
        initialValues={{
          verify: true,
          ZDAG: false,
        }}
        onFinish={nextStep}
        autoComplete="off"
        className="flex justify-center items-center flex-col gap-3 mt-4 text-center"
      >
        <Form.Item
          name="receiver"
          hasFeedback
          rules={[
            {
              required: true,
              message: ''
            },
            () => ({
              validator(_, value) {
                if (!value || controller.wallet.account.isValidSYSAddress(value, activeNetwork, verifyAddress)) {
                  return Promise.resolve();
                }

                return Promise.reject('');
              },
            }),
          ]}
        >
          <Input
            type="text"
            placeholder="Receiver"
            className="outline-none rounded-full py-3 pr-8 w-72 pl-4 bg-brand-navyborder border border-brand-royalBlue text-sm"
          />
        </Form.Item>

        <div className="flex justify-center items-center">
          <Form.Item
            name="asset"
            className=""
            rules={[
              {
                required: false,
                message: ''
              },
            ]}
          >
            <Menu
              as="div"
              className="relative inline-block text-left"
            >
              <Menu.Button
                disabled={!activeAccount?.assets}
                className="bg-brand-navyborder border border-brand-royalBlue inline-flex justify-center w-full px-4 py-3 text-sm font-medium text-white rounded-full hover:bg-opacity-30 focus:outline-none focus-visible:ring-2 focus-visible:ring-white focus-visible:ring-opacity-75"
              >
                {selectedAsset?.symbol ? formatURL(String(selectedAsset?.symbol), 2) : 'SYS'}

                <ChevronDoubleDownIcon
                  className="w-5 h-5 ml-2 -mr-1 text-violet-200 hover:text-violet-100"
                  aria-hidden="true"
                />
              </Menu.Button>

              <Transition
                as={Fragment}
                enter="transition ease-out duration-100"
                enterFrom="transform opacity-0 scale-95"
                enterTo="transform opacity-100 scale-100"
                leave="transition ease-in duration-75"
                leaveFrom="transform opacity-100 scale-100"
                leaveTo="transform opacity-0 scale-95"
              >
                {activeAccount?.assets && activeAccount?.assets.length > 0 && (
                  <Menu.Items
                    className="scrollbar-styled overflow-auto h-56 bg-brand-navyborder border border-brand-royalBlue text-brand-white w-40 font-poppins shadow-2xl absolute z-10 left-0 mt-2 origin-top-right divide-y divide-gray-100 rounded-2xl ring-1 ring-black ring-opacity-5 focus:outline-none p-1"
                  >
                    <Menu.Item>
                      <button
                        onClick={() => handleSelectedAsset(-1)}
                        className="hover:text-brand-royalBlue text-brand-white font-poppins transition-all duration-300 group flex border-0 border-transparent items-center w-full px-2 py-2 text-sm justify-between"
                      >
                        <p>SYS</p>

                        <small>
                          Native
                        </small>
                      </button>
                    </Menu.Item>

                    {activeAccount?.assets.map((item) => {
                      return (
                        <Menu.Item>
                          <button
                            onClick={() => handleSelectedAsset(item.assetGuid)}
                            className="hover:text-brand-royalBlue text-brand-white font-poppins transition-all duration-300 group flex border-0 border-transparent items-center w-full px-2 py-2 text-sm justify-between"
                          >
                            <p>{item.symbol}</p>

                            <small>
                              {controller.wallet.account.isNFT(item.assetGuid) ? 'NFT' : 'SPT'}
                            </small>
                          </button>
                        </Menu.Item>
                      )
                    })}
                  </Menu.Items>
                )}
              </Transition>
            </Menu>
          </Form.Item>

          <div className="mx-2 flex w-48 gap-x-0.5 justify-center items-center">
            <Form.Item
              className="flex-1 w-32 bg-brand-navyborder border border-brand-royalBlue rounded-l-full text-center"
              rules={[
                {
                  required: false,
                  message: ''
                },
              ]}
            >
              <Tooltip
                contentClassName="text-brand-white h-4"
                content="Pali verifies your address to check if it is a valid SYS address. It's useful disable this verification if you want to send to specific type of addresses, like legacy. Only disable this verification if you are fully aware of what you are doing."
              >
                <p className="text-10px">
                  Verify address
                </p>
              </Tooltip>

              <Switch
                checked={verifyAddress}
                onChange={verifyOnChange}
                className="relative inline-flex items-center h-4 rounded-full w-9 border border-brand-royalBlue"
              >
                <span className="sr-only">Verify address</span>

                <span
                  className={`${verifyAddress ? 'translate-x-6 bg-brand-green' : 'translate-x-1'
                    } inline-block w-2 h-2 transform bg-brand-error rounded-full`}
                />
              </Switch>
            </Form.Item>

            <Form.Item
              className="flex-1 w-32 rounded-r-full text-center  bg-brand-navyborder border border-brand-royalBlue"
              rules={[
                {
                  required: false,
                  message: ''
                },
              ]}
            >
              <Tooltip
                contentClassName="text-brand-white h-4"
                content="Disable this option for Replace-by-fee (RBF) and enable for Z-DAG, a exclusive Syscoin feature. Z-DAG enables faster transactions but should not be used for high amounts."
              >
                <p className="text-10px">
                  Z-DAG
                </p>
              </Tooltip>

              <Switch
                checked={ZDAG}
                onChange={ZDAGOnChange}
                className="bg-transparent relative inline-flex items-center h-4 rounded-full w-9 border border-brand-royalBlue"
              >
                <span className="sr-only">Z-DAG</span>

                <span
                  className={`${ZDAG ? 'bg-brand-green translate-x-6' : 'bg-brand-error translate-x-1'
                    } inline-block w-2 h-2 transform rounded-full`}
                />
              </Switch>
            </Form.Item>
          </div>
        </div>

        <Form.Item
          hasFeedback
          rules={[
            {
              required: true,
              message: '',
              min: 0,
              max: Number(getAssetBalance(selectedAsset)),
            },
          ]}
        >
          <Input
            className="outline-none rounded-full py-3 pr-8 w-72 pl-4 bg-brand-navyborder border border-brand-royalBlue text-sm"
            type="number"
            placeholder="Amount"
          />
        </Form.Item>

        <Tooltip content="Transaction fee">
          <div
            className="outline-none rounded-full opacity-50 cursor-not-allowed py-3 w-72 px-4 bg-brand-navyborder border border-brand-royalBlue text-sm flex justify-between items-center"
          >
            <p>
              {recommend} SYS
            </p>

            <span className="font-rubik text-brand-white mt-0.5 text-xs">
              ≈ {selectedAsset ?
                getFiatAmount(Number(recommend) + Number(recommend), 6) :
                getFiatAmount(Number(recommend), 6)}
            </span>
          </div>
        </Tooltip>


        <p className="flex justify-center items-center flex-col text-center p-0 text-brand-royalBlue mx-14">
          <span
            className="text-xs"
          >
            With current network conditions we recommend a fee of {recommend} SYS
          </span>

          <span className="font-rubik text-brand-white mt-0.5 text-xs">
            ≈ {selectedAsset ?
              getFiatAmount(Number(recommend) + Number(recommend), 6) :
              getFiatAmount(Number(recommend), 6)}
          </span>
        </p>

        <div className="absolute bottom-12">
          <PrimaryButton
            type="submit"
          >
            Next
          </PrimaryButton>
        </div>
      </Form>
    </div>
  )

  return (
    <AuthViewLayout title="SEND SYS">
      <SendForm />
    </AuthViewLayout>
  );
};<|MERGE_RESOLUTION|>--- conflicted
+++ resolved
@@ -19,12 +19,7 @@
 import { Form, Input } from 'antd';
 import { Switch, Menu, Transition } from '@headlessui/react';
 import { AuthViewLayout } from 'containers/common/Layout';
-<<<<<<< HEAD
 import { PrimaryButton, Tooltip, Icon, IconButton } from 'components/index';
-=======
-import { PrimaryButton, Tooltip } from 'components/index';
-import { Assets } from 'scripts/types';
->>>>>>> 956b6910
 import { ChevronDoubleDownIcon } from '@heroicons/react/solid';
 import { Assets } from 'types/transactions';
 
