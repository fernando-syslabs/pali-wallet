import * as React from 'react';
import {
  ChangeEvent,
  useState,
  useCallback,
  useMemo,
  useEffect,
  FC,
} from 'react';
import clsx from 'clsx';
import * as yup from 'yup';
import { useHistory } from 'react-router-dom';
import { useForm } from 'react-hook-form';
import { useSelector } from 'react-redux';
import { useAlert } from 'react-alert';
import { Assets } from '../../../scripts/types';
import Header from 'containers/common/Header';
import Button from 'components/Button';
import Switch from "react-switch";
import MUISelect from '@material-ui/core/Select';
import Input from '@material-ui/core/Input';
import TextInput from 'components/TextInput';
import VerifiedIcon from 'assets/images/svg/check-green.svg';
import { useController } from 'hooks/index';
import { useFiat } from 'hooks/usePrice';
import IWalletState from 'state/wallet/types';
import { RootState } from 'state/store';
import ReactTooltip from 'react-tooltip';
import HelpOutlineIcon from '@material-ui/icons/HelpOutline';

import styles from './Send.scss';
interface IWalletSend {
  initAddress?: string;
}
const WalletSend: FC<IWalletSend> = ({ initAddress = '' }) => {
  const { handleSubmit, register, errors } = useForm({
    validationSchema: yup.object().shape({
      address: yup.string().required('Error: Invalid SYS address'),
      amount: yup.number().moreThan(0).required('Error: Invalid SYS Amount'),
      fee: yup.number().required('Error: Invalid transaction fee')
    }),
  });
  const history = useHistory();
  const getFiatAmount = useFiat();
  const controller = useController();
  const alert = useAlert();
  const { accounts, activeAccountId }: IWalletState = useSelector(
    (state: RootState) => state.wallet
  );
  const [address, setAddress] = useState<string>(initAddress);
  const [amount, setAmount] = useState<string>('');
  const [fee, setFee] = useState<string>('0');
  const [recommend, setRecommend] = useState<number>(0);
  const [checked, setChecked] = useState<boolean>(false);
  const [selectedAsset,setSelectedAsset] = useState<Assets | null>(null);

  const isValidAddress = useMemo(() => {
    return controller.wallet.account.isValidSYSAddress(address);
  }, [address]);

  const addressInputClass = clsx(styles.input, styles.address, {
    [styles.verified]: isValidAddress,
  });
  const statusIconClass = clsx(styles.statusIcon, {
    [styles.hide]: !isValidAddress,
  });

  const onSubmit = (data: any) => {
    if (!isValidAddress) {
      alert.removeAll();
      alert.error('Error: Invalid recipient address');
      return;
    }

    const {
      address,
      amount,
      fee
    } = data;

    console.log("Checking form data "+ data)
    if (selectedAsset) {
      controller.wallet.account.updateTempTx({
        fromAddress: accounts[activeAccountId].address.main,
        toAddress: address,
        amount,
        fee,
        token: selectedAsset,
        isToken: true,
        rbf: !checked,
      });
    } else {
      controller.wallet.account.updateTempTx({
        fromAddress: accounts[activeAccountId].address.main,
        toAddress: address,
        amount,
        fee,
        token: null,
        isToken: false,
        rbf: !checked,
      });
    }

    history.push('/send/confirm');
  };

  const handleAmountChange = useCallback(
    (ev: ChangeEvent<HTMLInputElement | HTMLTextAreaElement>) => {
      setAmount(ev.target.value);
    },
    []
  );

  const handleFeeChange = useCallback(
    (ev: ChangeEvent<HTMLInputElement | HTMLTextAreaElement>) => {
      setFee(ev.target.value);
    },
    []
  );

  const handleAddressChange = useCallback(
    (ev: ChangeEvent<HTMLInputElement | HTMLTextAreaElement>) => {
      setAddress(ev.target.value.trim());
    },
    []
  );

  const handleTypeChanged = useCallback(
    ( 
      checked: boolean
  ) => {
      console.log("Checking checked" + checked)
      setChecked(checked)
    },
    []
  )

  const handleGetFee = () => {
    controller.wallet.account.getRecommendFee().then(response => { setRecommend(response); setFee(response.toString()); })
    // setRecommend(controller.wallet.account.getRecommendFee());
    // setFee((controller.wallet.account.getRecommendFee()).toString());
  };

  const handleAssetSelected = (ev: ChangeEvent<{
    name?: string | undefined;
    value: unknown;
  }>
  ) => {
    console.log("The asset" + ev.target.name + "value" + ev.target.value)
    let selectedAsset = accounts[activeAccountId].assets.filter((asset: Assets) => asset.assetGuid == ev.target.value)
    console.log('olsas', accounts[activeAccountId].assets)
    if (selectedAsset[0]) {
      setSelectedAsset(selectedAsset[0])
    }
    else {
      setSelectedAsset(null)
    }
  };

  useEffect(handleGetFee, []);
  // const isNFT = (guid: Number) => {
  //   let assetGuid = BigInt.asUintN(64, BigInt(guid))
  //   return (assetGuid >> BigInt(32)) > 0
  // }

  return (
    <div className={styles.wrapper}>
      <Header backLink="/home" />

      <form onSubmit={handleSubmit(onSubmit)}>
        <section className={styles.subheading}>Send {selectedAsset ? selectedAsset.symbol : "SYS"}</section>
        <section className={styles.balance}>
          <div>
            Balance:{' '}
            <span>{selectedAsset ? controller.wallet.account.isNFT(selectedAsset.assetGuid) ? selectedAsset.balance : (selectedAsset.balance / 10 ** selectedAsset.decimals).toFixed(selectedAsset.decimals) : accounts[activeAccountId].balance}</span> {selectedAsset ? selectedAsset.symbol : "SYS"}
          </div>
          {accounts[activeAccountId].balance === 0 && <small>You don't have SYS available.</small>}
        </section>

        <section className={styles.content}>
          <ul className={styles.form}>
            <li>
              <label>Recipient Address</label>
              <img
                src={`/${VerifiedIcon}`}
                alt="checked"
                className={statusIconClass}
              />
              <TextInput
                placeholder="Enter a valid address"
                fullWidth
                value={address}
                name="address"
                inputRef={register}
                onChange={handleAddressChange}
                variant={addressInputClass}
              />
            </li>

            <li>
<<<<<<< HEAD
              <div style={{ display: "flex"}}>
                <div style={{width: "50%", float: "left"}}>
                  <label>Choose Asset</label>

                  <div className={styles.select}>
                    <MUISelect native defaultValue="SYS" 
                      input={<Input id="grouped-native-select"  />}
                      onChange={handleAssetSelected}
                    >
                      <optgroup label="Native">
                        <option value={1}>SYS</option>
                      </optgroup>

                      <optgroup label="SPT">
                        {accounts[activeAccountId].assets.map((asset: Assets, idx: number) => {
                          if(!controller.wallet.account.isNFT(asset.assetGuid)){
                          return <option key={idx} value={asset.assetGuid}>{asset.symbol}</option>
                          }
                          return
                        })
                      }
                      </optgroup>

                      <optgroup label="NFT">
                        {accounts[activeAccountId].assets.map((asset: Assets, idx: number) => {
                            if(controller.wallet.account.isNFT(asset.assetGuid)){
                            return <option key={idx} value={asset.assetGuid}>{asset.symbol}</option>
                            }
                            return
                          })
                        }
                      </optgroup>
                    </MUISelect>
                  </div>
                </div>

                <div style={{width: "50%", float: "left", paddingLeft: "120px"}}>
                  <div>
                    <span>
                      <div style={{ display: "flex", alignItems: "center" }}>
                        <label style={{ margin: "0" }}> Z-DAG</label>

                        <HelpOutlineIcon
                          style={{ width: "0.9rem", height: "0.9rem" }}
                          data-tip data-for="zdag_info"
                        />
                      </div>
                        
                      <ReactTooltip
                        id="zdag_info"
                        getContent={()=>
                          <ul>
                            <li style={{ margin: "0.9rem 0" }}>
                              <span>
                                OFF for Replace-by-fee(RBF) <br/>
                                ON for Z-DAG
                              </span>
                            </li>
                            <li style={{ margin: "0.9rem 0" }}>
                              <span>
                                Z-DAG, a exclusive syscoin feature,<br/>
                                is a blockchain scalability sulution
                              </span>
                            </li>
                            <li style={{ margin: "0.9rem 0" }}>
                              to know more: <br/>
                              <span onClick={() => window.open("https://syscoin.org/news/what-is-z-dag")}>
                                what is Z-DAG?
                              </span>
                            </li>
                          </ul>}
                        effect='solid'
                        delayHide={100}
                        delayShow={100}
                        delayUpdate={500}
                        place={'left'}
                        border={true}
                        type={'info'}
                      />
                    </span>
                  </div>

                  <Switch 
                    checked={checked}
                    onChange={handleTypeChanged}
                  ></Switch>
                  </div>
                </div>
=======
              
              <label>Choose Asset</label>
              <div style={{ display: "flex", justifyContent: "space-between", width: "100%"}}>
                      
                <div className={styles.select}>
                  <MUISelect native defaultValue="SYS" 
                  input={<Input id="grouped-native-select"  />}
                  onChange={handleAssetSelected}
                  >
                  <optgroup label="Native">
                    <option value={1}>SYS</option>
                  </optgroup>

                  <optgroup label="SPT">
                    {accounts[activeAccountId].assets.map((asset: Assets, idx: number) => {
                      if(!controller.wallet.account.isNFT(asset.assetGuid)){
                      return <option key={idx} value={asset.assetGuid}>{asset.symbol}</option>
                      }
                      return
                    })
                  }
                  </optgroup>

                  <optgroup label="NFT">
                    {accounts[activeAccountId].assets.map((asset: Assets, idx: number) => {
                        if(controller.wallet.account.isNFT(asset.assetGuid)){
                        return <option key={idx} value={asset.assetGuid}>{asset.symbol}</option>
                        }
                        return
                      })
                    }
                  </optgroup>

                  </MUISelect>
                
              </div>

              <div>
                <span>
                  <label>Z-DAG</label>
                  <HelpOutlineIcon
                      data-tip data-for="zdag_info"
                      />
                  
                  <ReactTooltip id="zdag_info"
                  getContent={()=>
                    <ul>
                      <li>Button:</li>
                      <li>
                        <span>
                          OFF for Replace-by-fee(RBF) 
                          ON for Z-DAG
                        </span>
                      </li>

                      <li>
                        <span>
                        Z-DAG, a exclusive syscoin feature,<br/>
                        is a blockchain scalability sulution
                        </span>
                      </li>

                      <li>
                        to know more: <br/>
                        <span onClick={() => {window.open("https://syscoin.org/news/what-is-z-dag");}}>
                          what is Z-DAG?
                        </span>
                      </li>
                    </ul>
                  }
                  effect='solid'
                  delayHide={1500}
                  delayShow={500}
                  delayUpdate={500}
                  place={'left'}
                  border={true}
                  type={'info'}
                  />
                </span>
              </div>

                  <Switch 
                  checked={checked}
                  onChange={handleTypeChanged}
                ></Switch>

              </div>
>>>>>>> cc7fd32b
            </li>

            <li>
              <label> {selectedAsset ? selectedAsset.symbol : "SYS"} Amount</label>
              <TextInput
                type="number"
                placeholder="Enter amount to send"
                fullWidth
                inputRef={register}
                name="amount"
                value={amount}
                onChange={handleAmountChange}
                variant={clsx(styles.input, styles.amount)}
              />
              <Button
                type="button"
                variant={styles.textBtn}
                onClick={() =>
                  setAmount(selectedAsset ? controller.wallet.account.isNFT(selectedAsset.assetGuid) ? String(selectedAsset.balance) : String((selectedAsset.balance / 10 ** selectedAsset.decimals).toFixed(selectedAsset.decimals)) : String(accounts[activeAccountId].balance))
                }
              >
                Max
              </Button>
            </li>
            
            <li>
              <label>Transaction Fee</label>
              <TextInput
                type="number"
                placeholder="Enter transaction fee"
                fullWidth
                inputRef={register}
                name="fee"
                onChange={handleFeeChange}
                value={fee}
                variant={clsx(styles.input, styles.fee)}
              />
              <Button
                type="button"
                variant={styles.textBtn}
                onClick={handleGetFee}
              >
                Recommend
              </Button>
            </li>
          </ul>

          <div className={styles.description}>
            {`With current network conditions we recommend a fee of ${recommend} SYS.`}
          </div>
          
          <div className={styles.status}>
            <span className={styles.equalAmount}>
              ≈ {getFiatAmount(Number(amount) + Number(fee), 6)}
            </span>
            {!!Object.values(errors).length && (
              <span className={styles.error}>
                {Object.values(errors)[0].message}
              </span>
            )}
          </div>

          <div className={styles.actions}>
            <Button
              type="button"
              theme="btn-outline-secondary"
              variant={clsx(styles.button, styles.close)}
              linkTo="/home"
            >
              Close
            </Button>
            
            <Button
              type="submit"
              theme="btn-outline-primary"
              variant={styles.button}
              disabled={
                accounts[activeAccountId].balance === 0 ||
                accounts[activeAccountId].balance < Number(amount) ||
                !isValidAddress ||
                !amount ||
                !fee ||
                !address ||
                Number(amount) <= 0
              }
            >
              Send
            </Button>
          </div>
        </section>
      </form>
    </div>
  );
};

export default WalletSend;<|MERGE_RESOLUTION|>--- conflicted
+++ resolved
@@ -52,7 +52,7 @@
   const [fee, setFee] = useState<string>('0');
   const [recommend, setRecommend] = useState<number>(0);
   const [checked, setChecked] = useState<boolean>(false);
-  const [selectedAsset,setSelectedAsset] = useState<Assets | null>(null);
+  const [selectedAsset, setSelectedAsset] = useState<Assets | null>(null);
 
   const isValidAddress = useMemo(() => {
     return controller.wallet.account.isValidSYSAddress(address);
@@ -78,7 +78,7 @@
       fee
     } = data;
 
-    console.log("Checking form data "+ data)
+    console.log("Checking form data " + data)
     if (selectedAsset) {
       controller.wallet.account.updateTempTx({
         fromAddress: accounts[activeAccountId].address.main,
@@ -126,9 +126,9 @@
   );
 
   const handleTypeChanged = useCallback(
-    ( 
+    (
       checked: boolean
-  ) => {
+    ) => {
       console.log("Checking checked" + checked)
       setChecked(checked)
     },
@@ -198,184 +198,93 @@
             </li>
 
             <li>
-<<<<<<< HEAD
-              <div style={{ display: "flex"}}>
-                <div style={{width: "50%", float: "left"}}>
-                  <label>Choose Asset</label>
-
-                  <div className={styles.select}>
-                    <MUISelect native defaultValue="SYS" 
-                      input={<Input id="grouped-native-select"  />}
-                      onChange={handleAssetSelected}
-                    >
-                      <optgroup label="Native">
-                        <option value={1}>SYS</option>
-                      </optgroup>
-
-                      <optgroup label="SPT">
-                        {accounts[activeAccountId].assets.map((asset: Assets, idx: number) => {
-                          if(!controller.wallet.account.isNFT(asset.assetGuid)){
+
+              <label>Choose Asset</label>
+              <div style={{ display: "flex", justifyContent: "space-between", width: "100%" }}>
+
+                <div className={styles.select}>
+                  <MUISelect native defaultValue="SYS"
+                    input={<Input id="grouped-native-select" />}
+                    onChange={handleAssetSelected}
+                  >
+                    <optgroup label="Native">
+                      <option value={1}>SYS</option>
+                    </optgroup>
+
+                    <optgroup label="SPT">
+                      {accounts[activeAccountId].assets.map((asset: Assets, idx: number) => {
+                        if (!controller.wallet.account.isNFT(asset.assetGuid)) {
                           return <option key={idx} value={asset.assetGuid}>{asset.symbol}</option>
-                          }
-                          return
-                        })
-                      }
-                      </optgroup>
-
-                      <optgroup label="NFT">
-                        {accounts[activeAccountId].assets.map((asset: Assets, idx: number) => {
-                            if(controller.wallet.account.isNFT(asset.assetGuid)){
-                            return <option key={idx} value={asset.assetGuid}>{asset.symbol}</option>
-                            }
-                            return
-                          })
-                        }
-                      </optgroup>
-                    </MUISelect>
-                  </div>
-                </div>
-
-                <div style={{width: "50%", float: "left", paddingLeft: "120px"}}>
-                  <div>
-                    <span>
-                      <div style={{ display: "flex", alignItems: "center" }}>
-                        <label style={{ margin: "0" }}> Z-DAG</label>
-
-                        <HelpOutlineIcon
-                          style={{ width: "0.9rem", height: "0.9rem" }}
-                          data-tip data-for="zdag_info"
-                        />
-                      </div>
-                        
-                      <ReactTooltip
-                        id="zdag_info"
-                        getContent={()=>
-                          <ul>
-                            <li style={{ margin: "0.9rem 0" }}>
-                              <span>
-                                OFF for Replace-by-fee(RBF) <br/>
-                                ON for Z-DAG
-                              </span>
-                            </li>
-                            <li style={{ margin: "0.9rem 0" }}>
-                              <span>
-                                Z-DAG, a exclusive syscoin feature,<br/>
-                                is a blockchain scalability sulution
-                              </span>
-                            </li>
-                            <li style={{ margin: "0.9rem 0" }}>
-                              to know more: <br/>
-                              <span onClick={() => window.open("https://syscoin.org/news/what-is-z-dag")}>
-                                what is Z-DAG?
-                              </span>
-                            </li>
-                          </ul>}
-                        effect='solid'
-                        delayHide={100}
-                        delayShow={100}
-                        delayUpdate={500}
-                        place={'left'}
-                        border={true}
-                        type={'info'}
-                      />
-                    </span>
-                  </div>
-
-                  <Switch 
-                    checked={checked}
-                    onChange={handleTypeChanged}
-                  ></Switch>
-                  </div>
-                </div>
-=======
-              
-              <label>Choose Asset</label>
-              <div style={{ display: "flex", justifyContent: "space-between", width: "100%"}}>
-                      
-                <div className={styles.select}>
-                  <MUISelect native defaultValue="SYS" 
-                  input={<Input id="grouped-native-select"  />}
-                  onChange={handleAssetSelected}
-                  >
-                  <optgroup label="Native">
-                    <option value={1}>SYS</option>
-                  </optgroup>
-
-                  <optgroup label="SPT">
-                    {accounts[activeAccountId].assets.map((asset: Assets, idx: number) => {
-                      if(!controller.wallet.account.isNFT(asset.assetGuid)){
-                      return <option key={idx} value={asset.assetGuid}>{asset.symbol}</option>
-                      }
-                      return
-                    })
-                  }
-                  </optgroup>
-
-                  <optgroup label="NFT">
-                    {accounts[activeAccountId].assets.map((asset: Assets, idx: number) => {
-                        if(controller.wallet.account.isNFT(asset.assetGuid)){
-                        return <option key={idx} value={asset.assetGuid}>{asset.symbol}</option>
                         }
                         return
                       })
-                    }
-                  </optgroup>
+                      }
+                    </optgroup>
+
+                    <optgroup label="NFT">
+                      {accounts[activeAccountId].assets.map((asset: Assets, idx: number) => {
+                        if (controller.wallet.account.isNFT(asset.assetGuid)) {
+                          return <option key={idx} value={asset.assetGuid}>{asset.symbol}</option>
+                        }
+                        return
+                      })
+                      }
+                    </optgroup>
 
                   </MUISelect>
-                
-              </div>
-
-              <div>
-                <span>
-                  <label>Z-DAG</label>
-                  <HelpOutlineIcon
+
+                </div>
+
+                <div>
+                  <span>
+                    <label>Z-DAG</label>
+                    <HelpOutlineIcon
                       data-tip data-for="zdag_info"
-                      />
-                  
-                  <ReactTooltip id="zdag_info"
-                  getContent={()=>
-                    <ul>
-                      <li>Button:</li>
-                      <li>
-                        <span>
-                          OFF for Replace-by-fee(RBF) 
-                          ON for Z-DAG
+                    />
+
+                    <ReactTooltip id="zdag_info"
+                      getContent={() =>
+                        <ul>
+                          <li>Button:</li>
+                          <li>
+                            <span>
+                              OFF for Replace-by-fee(RBF)
+                              ON for Z-DAG
                         </span>
-                      </li>
-
-                      <li>
-                        <span>
-                        Z-DAG, a exclusive syscoin feature,<br/>
+                          </li>
+
+                          <li>
+                            <span>
+                              Z-DAG, a exclusive syscoin feature,<br />
                         is a blockchain scalability sulution
                         </span>
-                      </li>
-
-                      <li>
-                        to know more: <br/>
-                        <span onClick={() => {window.open("https://syscoin.org/news/what-is-z-dag");}}>
-                          what is Z-DAG?
+                          </li>
+
+                          <li>
+                            to know more: <br />
+                            <span onClick={() => { window.open("https://syscoin.org/news/what-is-z-dag"); }}>
+                              what is Z-DAG?
                         </span>
-                      </li>
-                    </ul>
-                  }
-                  effect='solid'
-                  delayHide={1500}
-                  delayShow={500}
-                  delayUpdate={500}
-                  place={'left'}
-                  border={true}
-                  type={'info'}
-                  />
-                </span>
-              </div>
-
-                  <Switch 
+                          </li>
+                        </ul>
+                      }
+                      effect='solid'
+                      delayHide={1500}
+                      delayShow={500}
+                      delayUpdate={500}
+                      place={'left'}
+                      border={true}
+                      type={'info'}
+                    />
+                  </span>
+                </div>
+
+                <Switch
                   checked={checked}
                   onChange={handleTypeChanged}
                 ></Switch>
 
               </div>
->>>>>>> cc7fd32b
             </li>
 
             <li>
@@ -400,7 +309,7 @@
                 Max
               </Button>
             </li>
-            
+
             <li>
               <label>Transaction Fee</label>
               <TextInput
@@ -426,7 +335,7 @@
           <div className={styles.description}>
             {`With current network conditions we recommend a fee of ${recommend} SYS.`}
           </div>
-          
+
           <div className={styles.status}>
             <span className={styles.equalAmount}>
               ≈ {getFiatAmount(Number(amount) + Number(fee), 6)}
@@ -447,7 +356,7 @@
             >
               Close
             </Button>
-            
+
             <Button
               type="submit"
               theme="btn-outline-primary"
