import * as React from 'react';
import {
  ChangeEvent,
  useState,
  useCallback,
  useMemo,
  useEffect,
  FC,
} from 'react';
import clsx from 'clsx';
import * as yup from 'yup';
import { useHistory } from 'react-router-dom';
import { useForm } from 'react-hook-form';
import { useSelector } from 'react-redux';
import { useAlert } from 'react-alert';
import { Assets } from '../../../scripts/types';
import Header from 'containers/common/Header';
import Button from 'components/Button';
import Switch from "react-switch";
import TextInput from 'components/TextInput';
import VerifiedIcon from 'assets/images/svg/check-green.svg';
import Close from 'assets/images/svg/cancel.svg';
import { useController } from 'hooks/index';
import { useFiat } from 'hooks/usePrice';
import IWalletState from 'state/wallet/types';
import { RootState } from 'state/store';
import ReactTooltip from 'react-tooltip';
import HelpOutlineIcon from '@material-ui/icons/HelpOutline';
import DownArrowIcon from '@material-ui/icons/ExpandMore';

import styles from './Send.scss';

interface IWalletSend {
  initAddress?: string;
}
const WalletSend: FC<IWalletSend> = ({ initAddress = '' }) => {
  const { handleSubmit, register, errors } = useForm({
    validationSchema: yup.object().shape({
      address: yup.string().required('Error: Invalid SYS address'),
      amount: yup.number().moreThan(0).required('Error: Invalid SYS Amount'),
      fee: yup.number().required('Error: Invalid transaction fee')
    }),
  });
  const history = useHistory();
  const getFiatAmount = useFiat();
  const controller = useController();
  const alert = useAlert();
  const { accounts, activeAccountId, activeNetwork }: IWalletState = useSelector(
    (state: RootState) => state.wallet
  );
  const [address, setAddress] = useState<string>(initAddress);
  const [amount, setAmount] = useState<string>('');
  const [fee, setFee] = useState<string>('0.00001');
  const [recommend, setRecommend] = useState<number>(0);
  const [checked, setChecked] = useState<boolean>(false);
  const [selectedAsset, setSelectedAsset] = useState<Assets | null>(null);
  const [expanded, setExpanded] = useState<boolean>(false);

  const isValidAddress = useMemo(() => {
    return controller.wallet.account.isValidSYSAddress(address, activeNetwork);
  }, [address]);

  const addressInputClass = clsx(styles.input, styles.address, {
    [styles.verified]: isValidAddress || (address && !isValidAddress),
  });

  const statusIconClass = clsx(styles.statusIcon, {
    [styles.hide]: !isValidAddress,
  });

  const onSubmit = (data: any) => {
    if (!isValidAddress) {
      alert.removeAll();
      alert.error('Error: Invalid recipient address');
      return;
    }

    const {
      address,
      amount,
      fee
    } = data;

    if (accounts.find(element => element.id === activeAccountId)!.address.main === address) {
      alert.removeAll();
      alert.error('Error: cannot complete transaction. Check the recipient\'s address.');

      return;
    }

    if (selectedAsset) {
      try {
        controller.wallet.account.updateTempTx({
          fromAddress: accounts.find(element => element.id === activeAccountId)!.address.main,
          toAddress: address,
          amount,
          fee,
          token: selectedAsset,
          isToken: true,
          rbf: !checked,
        });

        history.push('/send/confirm');
      } catch (error) {
        console.log(error);
        alert.removeAll();
        alert.error('An internal error has occurred.');
      }

      return;
    } else {
      controller.wallet.account.updateTempTx({
        fromAddress: accounts.find(element => element.id === activeAccountId)!.address.main,
        toAddress: address,
        amount,
        fee,
        token: null,
        isToken: false,
        rbf: true,
      });
    }
    history.push('/send/confirm');
  };

  const handleAmountChange = useCallback(
    (event: ChangeEvent<HTMLInputElement | HTMLTextAreaElement>) => {
      setAmount(event.target.value);
    },
    []
  );

  const handleFeeChange = useCallback(
    (event: ChangeEvent<HTMLInputElement | HTMLTextAreaElement>) => {
      setFee(event.target.value);
    },
    []
  );

  const handleAddressChange = useCallback(
    (event: ChangeEvent<HTMLInputElement | HTMLTextAreaElement>) => {
      setAddress(event.target.value.trim());
    },
    []
  );

  const handleTypeChanged = useCallback(
    (
      checked: boolean
    ) => {
      setChecked(checked);
    },
    []
  )

  const handleGetFee = () => {
    controller.wallet.account.getRecommendFee().then((response: any) => {
      setRecommend(response);
      setFee(response.toString());
    });
  };

  const handleAssetSelected = (item: any) => {
    let selectedAsset = accounts.find(element => element.id === activeAccountId)!.assets.filter((asset: Assets) => asset.assetGuid == item.assetGuid);

    console.log('item selected', item, selectedAsset)

    if (selectedAsset[0]) {
      setSelectedAsset(selectedAsset[0]);

      return;
    }

    setSelectedAsset(null);
  };
<<<<<<< HEAD
=======

  useEffect(() => {
    console.log(amount, amount.replace(',', '.'))
  }, [])
>>>>>>> faa154ed

  useEffect(handleGetFee, []);

  const checkAssetBalance = () => {
    return Number(selectedAsset ?
      controller.wallet.account.isNFT(selectedAsset.assetGuid) ?
        selectedAsset.balance :
        (selectedAsset.balance / 10 ** selectedAsset.decimals).toFixed(selectedAsset.decimals) :
      accounts.find(element => element.id === activeAccountId)!.balance)
  }

  return (
    <div className={styles.wrapper}>
      <Header backLink="/home" />

      <form onSubmit={handleSubmit(onSubmit)}>
        <section className={styles.subheading}>Send {selectedAsset ? selectedAsset.symbol : "SYS"}</section>
        <section className={styles.balance}>
          <div>
            Balance:{' '}
            <span>{checkAssetBalance()}
            </span>

            {selectedAsset ? selectedAsset.symbol : "SYS"}
          </div>
        </section>

        <section className={styles.content}>
          <ul className={styles.form}>
            <li className={styles.item}>
              <div style={{ width: '100%', display: 'flex', justifyContent: 'space-between', alignItems: 'center' }}>
                <label htmlFor="address">Recipient Address</label>

                {address === accounts.find(element => element.id === activeAccountId)!.address.main && <small className={styles.description} style={{ textAlign: 'left' }}>Please, check the recipient's address.</small>}
              </div>

              <img
                src={VerifiedIcon}
                alt="checked"
                className={statusIconClass}
              />

              <img
                src={Close}
                alt="checked"
                className={address && !isValidAddress ? styles.statusIsNotValidClass : styles.hideCloseIcon}
              />

              <TextInput
                placeholder="Enter a valid address"
                fullWidth
                value={address}
                name="address"
                inputRef={register}
                onChange={handleAddressChange}
                variant={addressInputClass}
              />
            </li>

            <div className={!selectedAsset ? styles.formBlockOne : styles.formBlock}>
              <li className={!selectedAsset ? styles.noAssetItem : styles.item}>
                <div
                  className={styles.select}
                  id="asset"
                >
                  <label
                    htmlFor="asset"
                    style={{ width: '100%', display: 'flex', justifyContent: 'space-between', alignItems: 'center' }}
                  >
                    Choose Asset
                  </label>
                  <div
                    className={clsx(styles.fullselect, { [styles.expanded]: expanded })}
                    onClick={() => setExpanded(!expanded)}
                  >
                    <span className={styles.selected}>
                      {selectedAsset?.symbol || "SYS"}
                      <DownArrowIcon className={styles.arrow} />
                    </span>
                    <ul className={styles.options}>
                      <li className={styles.option} onClick={() => handleAssetSelected(1)}>
                        <p>SYS</p>
                        <p>Native</p>
                      </li>

                      {accounts.find(element => element.id === activeAccountId)!.assets.map((item, index) => {
                        if (!controller.wallet.account.isNFT(item.assetGuid)) {
                          return (
                            <li className={styles.option} key={index} onClick={() => handleAssetSelected(item)}>
                              <p>{item.symbol}</p>
                              <p>SPT</p>
                            </li>
                          )
                        }

                        return (
                          <li className={styles.option} key={index} onClick={() => handleAssetSelected(item)}>
                            <p>{item.symbol}</p>
                            <p>NFT</p>
                          </li>
                        )
                      })}
                    </ul>
                  </div>
                </div>
              </li>

              <li className={!selectedAsset ? styles.noAsset : styles.item}>
                <div className={styles.zDag}>
                  <label htmlFor="rbf">Z-DAG</label>

                  <div className={styles.tooltip}>
                    <HelpOutlineIcon
                      style={{ width: '17px', height: '17px' }}
                      data-tip
                      data-for="zdag_info"
                    />
                    <ReactTooltip id="zdag_info"
                      getContent={() =>
                        <div style={{ backgroundColor: 'white' }}>
                          <small style={{ fontWeight: 'bold' }}>
                            OFF for Replace-by-fee (RBF) and ON for Z-DAG <br />
                            Z-DAG: a exclusive Syscoin feature.
                            <br />
                            <strong>To know more:</strong>
                            <span
                              style={{ cursor: 'pointer' }}
                              onClick={() => {
                                window.open("https://syscoin.org/news/what-is-z-dag");
                              }}
                            >
                              <a href=""> What is Z-DAG?</a>
                            </span>
                          </small>
                        </div>
                      }
                      backgroundColor="white"
                      textColor="black"
                      borderColor="#4d76b8"
                      effect='solid'
                      delayHide={300}
                      delayShow={300}
                      delayUpdate={300}
                      place={'top'}
                      border={true}
                      type={'info'}
                      multiline={true}
                    />
                  </div>
                </div>

                <Switch
                  disabled={!selectedAsset}
                  offColor="#333f52"
                  height={20}
                  width={60}
                  checked={checked}
                  onChange={handleTypeChanged}
                ></Switch>
              </li>
            </div>

            <div>
              <li className={styles.item}>
                <div style={{ width: '100%', display: 'flex', justifyContent: 'space-between', alignItems: 'center' }}>
                  <label htmlFor="amount"> {selectedAsset ? selectedAsset.symbol : "SYS"} Amount</label>

                  {accounts.find(element => element.id === activeAccountId)!.balance === 0 && <small className={styles.description} style={{ textAlign: 'left' }}>You don't have SYS available.</small>}
                </div>

                <TextInput
                  type="number"
                  placeholder="Enter amount to send"
                  fullWidth
                  inputRef={register}
                  name="amount"
                  value={amount}
                  onChange={handleAmountChange}
                  variant={clsx(styles.input, styles.amount)}
                />

                <Button
                  type="button"
                  variant={styles.textBtn}
                  onClick={() =>
                    setAmount(selectedAsset ? controller.wallet.account.isNFT(selectedAsset.assetGuid) ? String(selectedAsset.balance) : String((selectedAsset.balance / 10 ** selectedAsset.decimals).toFixed(selectedAsset.decimals)) : String(accounts.find(element => element.id === activeAccountId)!.balance))
                  }
                >
                  Max
                </Button>
              </li>

              <li className={styles.item}>
                <label
                  htmlFor="fee"
                  style={{ width: '100%', display: 'flex', justifyContent: 'space-between', alignItems: 'center' }}
                >
                  Transaction Fee
                </label>
                <TextInput
                  type="number"
                  placeholder="Enter transaction fee"
                  fullWidth
                  inputRef={register}
                  name="fee"
                  onChange={handleFeeChange}
                  value={fee}
                  variant={clsx(styles.input, styles.fee)}
                />

                <Button
                  type="button"
                  variant={styles.textBtn}
                  onClick={handleGetFee}
                >
                  Recommend
                </Button>
              </li>
            </div>

            <div className={styles.description}>
              {`With current network conditions we recommend a fee of ${recommend} SYS.`}
            </div>

            <div className={styles.status}>
              <span className={styles.equalAmount}>
                ≈ {!selectedAsset ? getFiatAmount(Number(amount) + Number(fee), 6) : getFiatAmount(Number(fee), 6)}

              </span>
              {!!Object.values(errors).length && (
                <span className={styles.error}>
                  {Object.values(errors)[0].message}
                </span>
              )}
            </div>

            <div className={styles.actions}>
              <Button
                type="button"
                theme="btn-outline-secondary"
                variant={clsx(styles.button, styles.close)}
                linkTo="/home"
              >
                Close
              </Button>

              <Button
                type="submit"
                theme="btn-outline-primary"
                variant={styles.button}
                disabled={
                  accounts.find(element => element.id === activeAccountId)!.balance === 0 ||
                  checkAssetBalance() < Number(amount) ||
                  !isValidAddress ||
                  !amount ||
                  !fee ||
                  !address ||
                  Number(amount) <= 0
                }
              >
                Send
              </Button>
            </div>
          </ul>


        </section>
      </form>
    </div>
  );
};

export default WalletSend;<|MERGE_RESOLUTION|>--- conflicted
+++ resolved
@@ -172,13 +172,6 @@
 
     setSelectedAsset(null);
   };
-<<<<<<< HEAD
-=======
-
-  useEffect(() => {
-    console.log(amount, amount.replace(',', '.'))
-  }, [])
->>>>>>> faa154ed
 
   useEffect(handleGetFee, []);
 
