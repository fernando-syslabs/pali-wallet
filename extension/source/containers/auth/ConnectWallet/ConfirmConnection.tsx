import React from 'react';
import { browser } from 'webextension-polyfill-ts';
import Button from 'components/Button';
import Header from 'containers/common/Header';

import styles from './ConnectWallet.scss';
import clsx from 'clsx';

import { useSelector } from 'react-redux';
import { RootState } from 'state/store';
import IWalletState from 'state/wallet/types';
import { ellipsis } from '../helpers';

const ConfirmConnection = () => {
  const { accounts, currentSenderURL }: IWalletState = useSelector(
    (state: RootState) => state.wallet
  );

  const connectedAccount = accounts.filter(account => {
    return account.connectedTo.find((url: any) => {
      return url == currentSenderURL;
    });
  });

  const handleCancelConnection = () => {
    browser.runtime.sendMessage({
      type: "RESET_CONNECTION_INFO",
      target: "background",
      id: connectedAccount[0].id,
      url: currentSenderURL
    });

    browser.runtime.sendMessage({
      type: "CLOSE_POPUP",
      target: "background"
    });
  }

  const handleConfirmConnection = () => {
    browser.runtime.sendMessage({ 
      type: "CONFIRM_CONNECTION",
      target: "background",
      id: connectedAccount[0].id
    });

    browser.runtime.sendMessage({
      type: "CLOSE_POPUP",
      target: "background"
    });
  }

  return (
    <div className={styles.wrapper}>
      <Header showLogo />

      <h1>Connect with <b>Syscoin Wallet</b></h1>

      <p>2/2</p>

      <div className={styles.list}>
        <p>Site: {currentSenderURL}</p>
        <p>Connect to account {connectedAccount[0].label}</p>
        <p>{ellipsis(connectedAccount[0].address.main)}</p>
      </div>

      <small>Only connect with sites you trust. <a href="#">Learn more.</a></small>

<<<<<<< HEAD
      <div className={styles.actions}>
        <Button
          type="button"
          theme="btn-outline-secondary"
          variant={clsx(styles.button, styles.cancel)}
          onClick={handleCancelConnection}
          linkTo="/app.html"
          fullWidth
        >
          Cancel
        </Button>

        <Button
          type="button"
          theme="btn-outline-secondary"
          variant={styles.button}
          linkTo="/home"
          onClick={handleConfirmConnection}
          fullWidth
        >
          Confirm
        </Button>
=======
      <div className={styles.buttons}>
        <Link color="secondary" to="/app.html" onClick={handleCancelConnection}>
          <Button 
            type="submit" 
            theme="btn-outline-secondary" 
            variant={styles.cancel}>
              Cancel
          </Button>
        </Link>

        <Link color="secondary" to="/home" onClick={handleConfirmConnection}>
          <Button 
            type="submit" 
            theme="btn-outline-confirm" 
            variant={styles.next}>
              Confirm
          </Button>
        </Link>
>>>>>>> cc7fd32b
      </div>
    </div>
  );
};

export default ConfirmConnection;<|MERGE_RESOLUTION|>--- conflicted
+++ resolved
@@ -37,7 +37,7 @@
   }
 
   const handleConfirmConnection = () => {
-    browser.runtime.sendMessage({ 
+    browser.runtime.sendMessage({
       type: "CONFIRM_CONNECTION",
       target: "background",
       id: connectedAccount[0].id
@@ -65,7 +65,6 @@
 
       <small>Only connect with sites you trust. <a href="#">Learn more.</a></small>
 
-<<<<<<< HEAD
       <div className={styles.actions}>
         <Button
           type="button"
@@ -88,26 +87,6 @@
         >
           Confirm
         </Button>
-=======
-      <div className={styles.buttons}>
-        <Link color="secondary" to="/app.html" onClick={handleCancelConnection}>
-          <Button 
-            type="submit" 
-            theme="btn-outline-secondary" 
-            variant={styles.cancel}>
-              Cancel
-          </Button>
-        </Link>
-
-        <Link color="secondary" to="/home" onClick={handleConfirmConnection}>
-          <Button 
-            type="submit" 
-            theme="btn-outline-confirm" 
-            variant={styles.next}>
-              Confirm
-          </Button>
-        </Link>
->>>>>>> cc7fd32b
       </div>
     </div>
   );
