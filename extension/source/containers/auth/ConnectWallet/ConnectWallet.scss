@import '~assets/styles/variables';

.wrapper {
  position: absolute;
  top: 0px;
  left: 0px;
  right: 0px;
  min-height: 100%;
  display: flex;
  align-items: center;
  justify-content: center;
  flex-direction: column;
  box-sizing: border-box;
  text-align: center;
  background: $navy;

<<<<<<< HEAD
  .loading {
    margin-top: .5rem;
  }

=======
  border-bottom: 3px solid;
    border-image: 
      linear-gradient(
        to right, 
        $navy 20%, 
        $royalBlue 50%, 
        $navy 80%
      ) 10;


  // falta ajustar
>>>>>>> cc7fd32b
  .error {
    color: tomato;
    font-size: 1rem;
    position: absolute;
    width: calc(100% - 112px);
    bottom: 132px;
  }

<<<<<<< HEAD
  .list {
    width: 75%;
    border-radius: 6px;
    text-align: center;
    overflow: auto;
    margin: 0;
    margin-bottom: 2rem;
    padding: 0;
    display: flex;
    flex-direction: column;
    align-items: center;
    justify-content: center;

    & > p {
      color: white;
      font-size: 16px;
      font-weight: bold;
=======
  .accounts, .confirm {
    width: 100%;
    min-height: 200px;
    max-height: 210px;
    text-align: center;    
    background-image: 
        linear-gradient(
          rgba(255, 255, 255, 0), 
          rgba(255, 255, 255, 0)), 
          linear-gradient(
            0deg, 
            $navy-darker 40%, 
            $navy 70%
          );

    & > p {
      color: $royalBlue;
      font-size: .8rem;
      font-weight: $regular;
    
        & ~ p {
          color: $white;
        }
>>>>>>> cc7fd32b
    }
  }

  .actions {
    position: absolute;
    bottom: 24px;
    width: calc(100% - 72px);
    display: flex;
    flex-direction: row;
    align-items: center;
<<<<<<< HEAD
    justify-content: space-between;
    font-size: 15px;

    &.centered {
      justify-content: center;
    }

    .button {
      width: 144px;
    }
=======
    justify-content: space-evenly;
    text-decoration: none;
>>>>>>> cc7fd32b
  }

  & > h1 {
    font-size: 1.2rem;
    color: $royalBlue;
    margin-top: -30px;

    & > b {
      color: $royalBlue-medium;
    }
  }

  .cancel {
    margin-right: 1rem;
  }

  & > small {
    position: absolute;
    bottom: 90px;
    padding: 3px;
    font-size: .8rem;
    color: $royalBlue;

    a {
      color: $deepPink;
      text-decoration: none;

      &:hover {
        color: $deepPink-100;
        text-decoration: underline;
      }
    }
  }

  & > p {
<<<<<<< HEAD
    color: $gray-light;
    font-size: 12px;
    margin: .3rem;
  }

  .account {
    width: 75%;
    margin: 15px 15px 0 15px;
=======
    font-size: 1rem;
    color: $deepPink-100;
    
      & ~ p {
        color: $royalBlue;
      }
  }


  ul.options {
    margin: 0;
    padding: 0;
    list-style: none;
    overflow: auto;
    max-height: 170px;
    z-index: 1;
>>>>>>> cc7fd32b
    display: flex;
    justify-content: space-between;
    align-items: center;
<<<<<<< HEAD
    font-size: 17px;
    border: 1px solid #e2e2e2;
    cursor: pointer;
    padding: .7rem 1rem;
    background-color: #f5f5f5;
    border-radius: 6px;

    &:hover {
      background-color: #f0f0f0;
    }

    .label {
      display: flex;
      flex-direction: column;
      text-align: left;

      & > p {
        margin: 0 0 .2rem 0;
      }
=======
    justify-content: center;
  
    li {
      width: 99%;
      display: flex;
      align-items: center;
      justify-content: center;
      transition: all 300ms;
      font-weight: 500;
      height: 40px;
      border-radius: 6px;
      margin: 2px 5px;
      cursor: pointer;
      font-size: 1rem;
      color: $white;

      
      &:hover {
        color: $deepPink;
        border-style: solid;
        border-width: 0 1px 0 1px;
        border-image: 
        linear-gradient(
          0deg,
          $navy 20%, 
          $deepPink 50%, 
          $navy 80%
          ) 10;
        }
        
        &:focus {
          background: $navy-dark;
        }

        &:active {
          color: $deepPink-100;
          transform: scale(0.95);
        }
>>>>>>> cc7fd32b

      & > small {
        font-size: 12px;
      }
    }
  }

  .connectedTitle {
    color: white;
    margin-top: -40px;
    margin: 0 2rem 1rem;

    & > p {
      font-size: 1.4rem;
      font-weight: bold;
    }

    & > small {
      font-size: .8rem;
    }
  }
}<|MERGE_RESOLUTION|>--- conflicted
+++ resolved
@@ -14,12 +14,10 @@
   text-align: center;
   background: $navy;
 
-<<<<<<< HEAD
   .loading {
     margin-top: .5rem;
   }
 
-=======
   border-bottom: 3px solid;
     border-image: 
       linear-gradient(
@@ -31,7 +29,6 @@
 
 
   // falta ajustar
->>>>>>> cc7fd32b
   .error {
     color: tomato;
     font-size: 1rem;
@@ -40,7 +37,6 @@
     bottom: 132px;
   }
 
-<<<<<<< HEAD
   .list {
     width: 75%;
     border-radius: 6px;
@@ -58,7 +54,8 @@
       color: white;
       font-size: 16px;
       font-weight: bold;
-=======
+    }
+  }
   .accounts, .confirm {
     width: 100%;
     min-height: 200px;
@@ -82,7 +79,6 @@
         & ~ p {
           color: $white;
         }
->>>>>>> cc7fd32b
     }
   }
 
@@ -93,8 +89,6 @@
     display: flex;
     flex-direction: row;
     align-items: center;
-<<<<<<< HEAD
-    justify-content: space-between;
     font-size: 15px;
 
     &.centered {
@@ -104,10 +98,8 @@
     .button {
       width: 144px;
     }
-=======
     justify-content: space-evenly;
     text-decoration: none;
->>>>>>> cc7fd32b
   }
 
   & > h1 {
@@ -143,22 +135,45 @@
   }
 
   & > p {
-<<<<<<< HEAD
-    color: $gray-light;
-    font-size: 12px;
     margin: .3rem;
-  }
-
-  .account {
-    width: 75%;
-    margin: 15px 15px 0 15px;
-=======
     font-size: 1rem;
     color: $deepPink-100;
     
       & ~ p {
         color: $royalBlue;
       }
+  }
+
+  .account {
+    width: 75%;
+    margin: 15px 15px 0 15px;
+    display: flex;
+    justify-content: space-between;
+    align-items: center;
+    font-size: 17px;
+    border: 1px solid #e2e2e2;
+    cursor: pointer;
+    padding: .7rem 1rem;
+    background-color: #f5f5f5;
+    border-radius: 6px;
+
+    &:hover {
+      background-color: #f0f0f0;
+    }
+
+    .label {
+      display: flex;
+      flex-direction: column;
+      text-align: left;
+
+      & > p {
+        margin: 0 0 .2rem 0;
+      }
+
+      & > small {
+        font-size: 12px;
+      }
+    }
   }
 
 
@@ -169,31 +184,9 @@
     overflow: auto;
     max-height: 170px;
     z-index: 1;
->>>>>>> cc7fd32b
     display: flex;
     justify-content: space-between;
     align-items: center;
-<<<<<<< HEAD
-    font-size: 17px;
-    border: 1px solid #e2e2e2;
-    cursor: pointer;
-    padding: .7rem 1rem;
-    background-color: #f5f5f5;
-    border-radius: 6px;
-
-    &:hover {
-      background-color: #f0f0f0;
-    }
-
-    .label {
-      display: flex;
-      flex-direction: column;
-      text-align: left;
-
-      & > p {
-        margin: 0 0 .2rem 0;
-      }
-=======
     justify-content: center;
   
     li {
@@ -232,11 +225,7 @@
           color: $deepPink-100;
           transform: scale(0.95);
         }
->>>>>>> cc7fd32b
-
-      & > small {
-        font-size: 12px;
-      }
+
     }
   }
 
