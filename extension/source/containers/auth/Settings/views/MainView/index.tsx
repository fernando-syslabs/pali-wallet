--- conflicted
+++ resolved
@@ -1,20 +1,12 @@
 import React, { FC, useState } from 'react';
-<<<<<<< HEAD
 import { useController, useUtils, useStore } from 'hooks/index';
 import { Icon, Select } from 'components/index';
 import { SYS_NETWORK, ETH_NETWORK } from 'constants/index';
-=======
-import { useController, /* useStore */ useUtils } from 'hooks/index';
-import { Icon } from 'components/index';
-
-// import AccountSelect from 'components/AccountSelect';
->>>>>>> cf04e04a
 
 interface IMainView {
   accountSettings?: boolean;
   networkSettings?: boolean;
   generalSettings?: boolean;
-<<<<<<< HEAD
   onClose?: any;
 }
 
@@ -25,25 +17,6 @@
 
   const [expandedSYS, setExpandedSYS] = useState(false);
   const [expandedETH, setExpandedETH] = useState(false);
-=======
-  networkSetting?: boolean;
-  // onChange: (id: string) => void;
-  onClose?: any;
-}
-
-const MainView: FC<IMainView> = ({
-  accountSettings,
-  generalSettings,
-  networkSetting,
-}) => {
-  const { history } = useUtils();
-  const controller = useController();
-  const [showSyscoinjsNetWork, setShowSyscoinjsNetWork] =
-    useState<boolean>(false);
-  const [showAccounts, setShowAccounts] = useState<boolean>(false);
-  //const [collapsed, setCollapsed] = useState(false)
-  // const { accounts, activeAccountId } = useStore();
->>>>>>> cf04e04a
 
   const handleChangeNetwork = (value: string) => {
     controller.wallet.switchNetwork(value as string);
@@ -86,15 +59,8 @@
             className="inline-flex m-px pt-4 text-base"
             onClick={() => history.push('/general-phrase')}
           >
-<<<<<<< HEAD
             <Icon name="wallet" className="pr-4 inline-flex self-center text-base mb-0.5" />
 
-=======
-            <Icon
-              name="wallet"
-              className="pr-4 inline-flex self-center text-xle mb-0.5"
-            />
->>>>>>> cf04e04a
             Wallet Seed Phrase
           </li>
 
@@ -102,15 +68,8 @@
             className="inline-flex m-px pt-4 text-base"
             onClick={() => history.push('/general-about')}
           >
-<<<<<<< HEAD
             <Icon name="warning" className="pr-4 inline-flex self-center text-base mb-0.5" />
 
-=======
-            <Icon
-              name="warning"
-              className="pr-4 inline-flex self-center text-xl mb-0.5"
-            />
->>>>>>> cf04e04a
             Info/Help
           </li>
 
@@ -132,7 +91,6 @@
       {accountSettings && (
         <ul>
           <div>
-<<<<<<< HEAD
             <li className="inline-flex" onClick={() => history.push('/account-priv')}>
               <Icon
                 name="key"
@@ -159,87 +117,21 @@
               <Icon
                 name="partition"
                 className="inline-flex self-center bg-brand-deepPink text-brand-white w-4"
-=======
-            <li
-              className="inline-flex text-base pt-5"
-              onClick={() => history.push('/account-priv')}
-            >
-              <Icon
-                name="key"
-                className="text-xl inline-flex self-center bg-brand-deepPink text-brand-white w-5"
-              />
-              X - PUB
-            </li>
-          </div>
-          <div>
-            <li
-              className="inline-flex text-base pt-5"
-              onClick={() => setShowAccounts(!showAccounts)}
-            >
-              <Icon
-                name="user"
-                className="text-xl inline-flex self-center bg-brand-deepPink text-brand-white w-5"
-              />
-              Accounts
-              {showAccounts ? (
-                <Icon
-                  name="up"
-                  className="inline-flex self-center text-sm pl-28 leading-2"
-                  maxWidth={'1'}
-                ></Icon>
-              ) : (
-                <Icon
-                  name="down"
-                  className="inline-flex self-center text-sm pl-28 leading-2"
-                  maxWidth={'1'}
-                ></Icon>
-              )}
-            </li>
-            {showAccounts && (
-              <div className="bg-brand-deepPink100">
-                <ul >
-                  <li
-                    className="px-4 text-base mt-2 pt-5"
-                    onClick={() => history.push('/account-newaccount')}
-                  >
-                    Create new account
-                  </li>
-                </ul>
-              </div>
-            )}
-          </div>
-          <div>
-            <li
-              className="inline-flex text-base pt-5"
-              onClick={() => history.push('/account-hardware')}
-            >
-              <Icon
-                name="partition"
-                className="text-xl inline-flex self-center bg-brand-deepPink text-brand-white w-5"
->>>>>>> cf04e04a
               />
               Connect hardware wallet
             </li>
           </div>
           <div>
-<<<<<<< HEAD
             <li className="inline-flex" onClick={handleLogout}>
               <Icon
                 name="lock"
                 className="inline-flex self-center bg-brand-deepPink text-brand-white w-4"
-=======
-            <li className="inline-flex text-base pt-5" onClick={handleLogout}>
-              <Icon
-                name="lock"
-                className="text-xl inline-flex self-center bg-brand-deepPink text-brand-white w-5"
->>>>>>> cf04e04a
               />
               Lock
             </li>
           </div>
         </ul>
       )}
-<<<<<<< HEAD
 
       {networkSettings && (
         <ul>
@@ -332,112 +224,6 @@
             <Icon name="edit" className="pr-4 inline-flex self-center text-base mb-0.5" />
             Edit networks
           </li>
-=======
-      {networkSetting && (
-        <ul>
-          <li
-            className="inline-flex py-1 px-4 text-base font-bold text-white bg-brand-greensettings rounded-full mt-4"
-            onClick={() => history.push('/general-connectedsites')}
-          >
-            <Icon
-              name="clock"
-              className="pr-4 inline-flex self-center text-base mb-0.5"
-            />
-            Show Connected sites
-          </li>
-          <li
-            className="inline-flex py-1 px-4 text-base font-bold text-white rounded-full mt-4"
-            onClick={() => setShowSyscoinjsNetWork(!showSyscoinjsNetWork)}
-          >
-            <Icon
-              name="clock"
-              className="pr-4 inline-flex self-center text-base mb-0.5"
-            />
-            Syscoinjs Networks
-            {showSyscoinjsNetWork ? (
-              <Icon
-                name="up"
-                className="inline-flex self-center text-sm pl-2 leading-2"
-                maxWidth={'1'}
-              ></Icon>
-            ) : (
-              <Icon
-                name="down"
-                className="inline-flex self-center text-sm pl-2 leading-2"
-                maxWidth={'1'}
-              ></Icon>
-            )}
-          </li>
-          {showSyscoinjsNetWork && (
-            <div className="bg-brand-navydarker">
-              <ul className="pl-8">
-                <li className="px-4 text-base mt-2">Syscoin Mainnet</li>
-                <li className="px-4 text-base mt-2">Syscoin Mainnet</li>
-                <li className="px-4 text-base mt-2">Bitcoin Mainnet</li>
-              </ul>
-            </div>
-          )}
-          <li
-            className="inline-flex py-1 px-4 text-base font-bold text-white rounded-full mt-4"
-            onClick={() => history.push('/general-autolock')}
-          >
-            <Icon
-              name="clock"
-              className="pr-4 inline-flex self-center text-base mb-0.5"
-            />
-            WEB3 Networks
-          </li>
-          <li
-            className="inline-flex py-1 px-4 text-base font-bold text-white rounded-full mt-4"
-            onClick={() => history.push('/general-autolock')}
-          >
-            <Icon
-              name="clock"
-              className="pr-4 inline-flex self-center text-base mb-0.5"
-            />
-            Localhost
-          </li>
-          <li
-            className="inline-flex py-1 px-4 text-base font-bold text-white rounded-full mt-4"
-            onClick={() => history.push('/general-customrpc')}
-          >
-            <Icon
-              name="clock"
-              className="pr-4 inline-flex self-center text-base mb-0.5"
-            />
-            Custom RPC
-          </li>
-          <li
-            className="inline-flex py-1 px-4 text-base font-bold text-white rounded-full mt-4"
-            onClick={() => history.push('/general-editnetworks')}
-          >
-            <Icon
-              name="clock"
-              className="pr-4 inline-flex self-center text-base mb-0.5"
-            />
-            Edit Networks
-          </li>
-          <li
-            className="inline-flex py-1 px-4 text-base font-bold text-white rounded-full mt-4"
-            onClick={() => history.push('/general-connectwith')}
-          >
-            <Icon
-              name="clock"
-              className="pr-4 inline-flex self-center text-base mb-0.5"
-            />
-            Connect with View
-          </li>
-          <li
-            className="inline-flex py-1 px-4 text-base font-bold text-white rounded-full mt-4"
-            onClick={() => history.push('/general-createtoken')}
-          >
-            <Icon
-              name="clock"
-              className="pr-4 inline-flex self-center text-base mb-0.5"
-            />
-            Create token
-          </li>
->>>>>>> cf04e04a
         </ul>
       )}
     </div>
