--- conflicted
+++ resolved
@@ -1,13 +1,7 @@
 import React, { useState, FC } from 'react';
 import { AuthViewLayout } from 'containers/common/Layout';
-<<<<<<< HEAD
 import { Button } from 'components/index';;
 import { useController, useUtils, useBrowser } from 'hooks/index';
-=======
-import { Button } from 'components/index';
-import { useHistory } from 'react-router-dom';
-import { useController /* , useUtils */, useBrowser } from 'hooks/index';
->>>>>>> aada4356
 
 interface ISiteTransaction {
   callbackToSetDataFromWallet: any;
