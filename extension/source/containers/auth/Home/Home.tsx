--- conflicted
+++ resolved
@@ -41,15 +41,10 @@
   };
 
   useEffect(() => {
-<<<<<<< HEAD
-    if (!controller.wallet.isLocked() && accounts.length > 0 && accounts[activeAccountId]) {
+    if (!controller.wallet.isLocked() && accounts.length > 0 && accounts.find(element => element.id === activeAccountId)) {
       controller.wallet.account.getLatestUpdate();
       controller.wallet.account.watchMemPool();
       controller.stateUpdater();
-=======
-    if (!controller.wallet.isLocked() && accounts.length > 0 && accounts.find(element => element.id === activeAccountId)) {
-      handleRefresh();
->>>>>>> 14177c3b
     }
   }, [
     !controller.wallet.isLocked(),
@@ -57,21 +52,13 @@
   ]);
 
   useEffect(() => {
-<<<<<<< HEAD
-    if (accounts[activeAccountId]) {
-      if (accounts[activeAccountId].connectedTo.length > 0) {
-        setIsConnected(accounts[activeAccountId].connectedTo.findIndex((url: any) => {
-          return url == getHost(currentURL);
-      }) > -1);
-=======
+
     let acc = accounts.find(element => element.id === activeAccountId)
     if (acc && acc.connectedTo !== undefined) {
       if (acc.connectedTo.length > 0) {
         setIsConnected(acc.connectedTo.findIndex((url: any) => {
-          return url == currentURL;
+          return url == getHost(currentURL);
         }) > -1);
->>>>>>> 14177c3b
-
         return;
       }
 
@@ -83,7 +70,7 @@
     currentURL
   ]);
 
-  const handleSetModalIsOpen = () =>{
+  const handleSetModalIsOpen = () => {
     setIsOpenModal(!isOpenModal);
   }
 
@@ -128,13 +115,8 @@
               {formatNumber(accounts.find(element => element.id === activeAccountId)?.balance || 0)}{' '}
               <small>SYS</small>
             </h3>
-<<<<<<< HEAD
-            <small>≈ {getFiatAmount(accounts[activeAccountId].balance)}</small>
-            <IconButton className={refreshing ? styles.loadingRefresh : styles.refresh} onClick={handleRefresh}>
-=======
             <small>{getFiatAmount(accounts.find(element => element.id === activeAccountId)?.balance || 0)}</small>
             <IconButton className={styles.refresh} onClick={handleRefresh}>
->>>>>>> 14177c3b
               <RefreshIcon />
             </IconButton>
             <div className={styles.actions}>
