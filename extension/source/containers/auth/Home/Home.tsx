import React, { useEffect, useState } from 'react';
<<<<<<< HEAD
import { Icon, IconButton, Button, ModalBlock } from 'components/index';
import { useController, useStore, useFiat, useFormat, useUtils } from 'hooks/index';
=======
import { Button, Icon, ModalBlock } from 'components/index';
import { useController, useStore, useFiat, useFormat } from 'hooks/index';
import { useHistory } from 'react-router-dom';
>>>>>>> aada4356

import Header from 'containers/common/Header';
import {TxsPanel} from './TxsPanel';
import { ArrowDownOutlined, ArrowUpOutlined, ReloadOutlined } from '@ant-design/icons';

export const Home = () => {
  const controller = useController();
  const getFiatAmount = useFiat();
  const { history } = useUtils();
  const { formatNumber } = useFormat();

  const {
    accounts,
    activeAccountId,
    changingNetwork,
    activeNetwork,
  } = useStore();

  const [openBlockExplorer, setOpenBlockExplorer] = useState<boolean>(false);
  const [openAssetBlockExplorer, setOpenAssetBlockExplorer] =
    useState<boolean>(false);
  const [txidSelected, setTxidSelected] = useState('');
  const [assetSelected, setAssetSelected] = useState(-1);
  const [txType, setTxType] = useState('');
  const [assetType, setAssetType] = useState('');
  const sysExplorer = controller.wallet.account.getSysExplorerSearch();
  const [tx, setTx] = useState(null);
  const [assetTx, setAssetTx] = useState(null);

  const handleRefresh = () => {
    controller.wallet.account.getLatestUpdate();
    controller.wallet.account.watchMemPool(accounts[activeAccountId]);
    controller.stateUpdater();
  };

  const getTransactionData = async (txid: string) => {
    return await controller.wallet.account.getTransactionData(txid);
  };

  const getTransactionAssetData = async (assetGuid: string) => {
    return await controller.wallet.account.getDataAsset(assetGuid);
  };

  useEffect(() => {
    if (
      !controller.wallet.isLocked() &&
      accounts.length > 0 &&
      accounts.find((element) => element.id === activeAccountId)
    ) {
      handleRefresh();
    }
  }, [!controller.wallet.isLocked(), accounts.length > 0]);

  const handleOpenExplorer = (txid: string) => {
    window.open(`${sysExplorer}/tx/${txid}`);
  };

  const handleOpenAssetExplorer = (assetGuid: number) => {
    window.open(`${sysExplorer}/asset/${assetGuid}`);
  };

  return (
    <div>
      {openBlockExplorer && (
        <div
          onClick={() => {
            setOpenBlockExplorer(false);
          }}
        />
      )}

      {openAssetBlockExplorer && (
        <div
          onClick={() => {
            setOpenAssetBlockExplorer(false);
          }}
        />
      )}

      {openBlockExplorer && (
        <ModalBlock
          title="Open block explorer" // txtype
          message="Would you like to go to view transaction in Sys Block Explorer?"
          setCallback={() => {
            setOpenBlockExplorer(false);
            setTxidSelected('');
            setTx(null);
          }}
          callback={() => handleOpenExplorer(txidSelected)}
          tx={tx}
          txType={txType}
        />
      )}

      {openAssetBlockExplorer && (
        <ModalBlock
          title="Open block explorer" // asset type
          message="Would you like to go to view asset in Sys Block Explorer?"
          setCallback={() => {
            setOpenAssetBlockExplorer(false);
            setAssetSelected(-1);
            setAssetTx(null);
          }}
          callback={() => handleOpenAssetExplorer(assetSelected)}
          assetTx={assetTx}
          assetType={assetType}
        />
      )}

      {accounts.find((element) => element.id === activeAccountId) ? (
        <>
          <Header accountHeader />

          <section className="flex items-center flex-col gap-1 text-brand-white bg-brand-navydarker pb-14">
            <button onClick={handleRefresh} className="ml-10 pl-72">
              <ReloadOutlined />
            </button>

            {changingNetwork ? (
              <Icon name="loading" className="w-4 bg-brand-gray200 text-brand-navy" />
            ) : (
              <div className="flex justify-center">
                <h3 className="text-5xl flex-1">
                  {formatNumber(
                    accounts.find((element) => element.id === activeAccountId)
                      ?.balance || 5268
                  )}{' '}
                </h3>
                <small className="flex-1 ">{activeNetwork == 'testnet' ? 'TSYS' : 'SYS'}</small>
              </div>
              
            )}

            {changingNetwork ? (
              <p style={{ color: 'white' }}>...</p>
            ) : (
              <small style={{ marginTop: '5px', marginBottom: '5px' }}>
                {activeNetwork !== 'testnet'
                  ? getFiatAmount(
                    accounts.find((element) => element.id === activeAccountId)
                      ?.balance || 0
                  )
                  : ''}
              </small>
            )}

            <div className="pt-4">
              <Button
                className="bg-brand-navydarker rounded-l-full border border-brand-deepPink tracking-normal text-base py-1 px-6 cursor-pointer mr-px hover:bg-brand-deepPink"
                type="button"
                onClick={() => history.push('/send')}
              >
                <ArrowUpOutlined rotate={40}/>
                Send
              </Button>
              <button
                className="bg-brand-navydarker rounded-r-full border border-brand-royalBlue tracking-normal text-base py-1 px-6 cursor-pointer ml-px hover:bg-brand-royalBlue"
                type="button"
                onClick={() => history.push('/receive')}
              >
                <ArrowDownOutlined />
                Receive
              </button>
            </div>
          </section>

          <TxsPanel
            getTransactionAssetData={getTransactionAssetData}
            getTransactionData={getTransactionData}
            setTx={setTx}
            setAssetTx={setAssetTx}
            setAssetType={setAssetType}
            setTxType={setTxType}
            txidSelected={txidSelected}
            setTxidSelected={setTxidSelected}
            setAssetSelected={setAssetSelected}
            openBlockExplorer={openBlockExplorer}
            setOpenBlockExplorer={setOpenBlockExplorer}
            openAssetBlockExplorer={openAssetBlockExplorer}
            setOpenAssetBlockExplorer={setOpenAssetBlockExplorer}
            address={
              accounts.find((element) => element.id === activeAccountId)
                ?.address.main || 'no addr'
            }
            transactions={
              accounts.find((element) => element.id === activeAccountId)
                ?.transactions || []
            }
            assets={
              accounts.find((element) => element.id === activeAccountId)
                ?.assets || []
            }
          />
        </>
      ) : (
        <section
        >
          <Icon name="loading" className="w-4 bg-brand-gray200 text-brand-navy" />
        </section>
      )}
    </div>
  );
};

export default Home;<|MERGE_RESOLUTION|>--- conflicted
+++ resolved
@@ -1,12 +1,6 @@
 import React, { useEffect, useState } from 'react';
-<<<<<<< HEAD
 import { Icon, IconButton, Button, ModalBlock } from 'components/index';
 import { useController, useStore, useFiat, useFormat, useUtils } from 'hooks/index';
-=======
-import { Button, Icon, ModalBlock } from 'components/index';
-import { useController, useStore, useFiat, useFormat } from 'hooks/index';
-import { useHistory } from 'react-router-dom';
->>>>>>> aada4356
 
 import Header from 'containers/common/Header';
 import {TxsPanel} from './TxsPanel';
