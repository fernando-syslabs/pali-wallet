--- conflicted
+++ resolved
@@ -188,7 +188,6 @@
             <ul>
               {assets.map((asset: Assets, idx: number) => {
                 // const isRecived = tx.receiver === address;
-<<<<<<< HEAD
                 console.log("idx increment " + idx)
                 if (asset !== undefined) {
                   return (
@@ -201,34 +200,16 @@
                       <li onClick={() => handleOpenAssetExplorer(asset.assetGuid)}>
                         <div>
                           <span>
-                            <span>{isNFT(asset.assetGuid) ? asset.balance : (asset.balance / 10 ** asset.decimals).toFixed(8)}  {atob(asset.symbol)} </span>
+                            <span>{isNFT(asset.assetGuid) ? asset.balance : (asset.balance / 10 ** asset.decimals).toFixed(8)}  {asset.symbol} </span>
                           </span>
                           <div className={styles.linkIcon}>
                             <UpArrowIcon />
                           </div>
                         </div>
-=======
-                return (
-                  <Fragment key={uuid()}>
-                    {TokenTypeGroupBar(asset, idx) && (
-                      <li className={styles.groupbar}>
-                        {asset.type}
->>>>>>> 5b30df53
                       </li>
-                    )}
-                    <li onClick={() => handleOpenAssetExplorer(asset.assetGuid)}>
-                      <div>
-                        <span>
-                          <span>{(asset.balance / 10 ** asset.decimals).toFixed(8)}  {asset.symbol} </span>
-                          {/* <small> {(asset.balance / 10 ** asset.decimals).toFixed(8)}</small> */}
-                        </span>
-                        <div className={styles.linkIcon}>
-                          <UpArrowIcon />
-                        </div>
-                      </div>
-                    </li>
-                  </Fragment>
-                );
+                    </Fragment>
+                  );
+                }
               })}
             </ul>
           </>
