import * as React from 'react';
import { FC, Fragment, useCallback, useState } from 'react';
import clsx from 'clsx';
import { v4 as uuid } from 'uuid';
import UpArrowIcon from '@material-ui/icons/ArrowUpward';
import GoTopIcon from '@material-ui/icons/VerticalAlignTop';
import IconButton from '@material-ui/core/IconButton';
import Spinner from '@material-ui/core/CircularProgress';
import Button from 'components/Button';

import { useController } from 'hooks/index';
import { formatDistanceDate } from '../helpers';
import SyscoinIcon from 'assets/images/logosys.svg';
import { Transaction, Assets } from '../../../scripts/types';
import { RootState } from 'state/store';
import IWalletState from 'state/wallet/types';
import { useSelector } from 'react-redux';

import styles from './Home.scss';
import ModalBlock from 'components/ModalBlock';

interface ITxsPanel {
  txidSelected: any;
  setTxidSelected: any;
  openBlockExplorer: any;
  setOpenBlockExplorer: any;
  address: string;
  transactions: Transaction[];
  assets: Assets[];
}

const TxsPanel: FC<ITxsPanel> = ({ transactions, assets, setOpenBlockExplorer, setTxidSelected }) => {
  const controller = useController();
  const [isShowed, setShowed] = useState<boolean>(false);
  const [isActivity, setActivity] = useState<boolean>(true);
  const [scrollArea, setScrollArea] = useState<HTMLElement>();
  // const [txidSelected, setTxidSelected] = useState('');
  const sysExplorer = controller.wallet.account.getSysExplorerSearch();

  const { changingNetwork }: IWalletState = useSelector(
    (state: RootState) => state.wallet
  );
  
  const isShowedGroupBar = useCallback(
    (tx: Transaction, idx: number) => {
      return (
        idx === 0 ||
        new Date(tx.blockTime * 1e3).toDateString() !==
        new Date(transactions[idx - 1].blockTime * 1e3).toDateString()
      );
    },
    [transactions]
  );

  const TokenTypeGroupBar = useCallback(
    (asset: Assets, idx: number) => {
      return (
        idx === 0 || controller.wallet.account.isNFT(asset.assetGuid) !==
        controller.wallet.account.isNFT(assets[idx - 1].assetGuid)
      );
    },
    [assets]
  );

  const handleFetchMoreTxs = () => {
    if (transactions.length) {
      controller.wallet.account.updateTxs();
    }
  };

  const handleScroll = useCallback((event) => {
    event.persist();

    if (event.target.scrollTop) setShowed(true);

    setScrollArea(event.target);

    const scrollOffset = event.target.scrollHeight - event.target.scrollTop;

    if (scrollOffset === event.target.clientHeight) {
      if (!changingNetwork) {
        handleFetchMoreTxs();
      }
    }
  }, []);

  // const handleOpenExplorer = (txid: string) => {
  //   window.open(sysExplorer + '/tx/' + txid);
  // };

  const handleOpenAssetExplorer = (txid: number) => {
    window.open(sysExplorer + '/asset/' + txid);
  };

  const handleGoTop = () => {
    scrollArea!.scrollTo({ top: 0, behavior: 'smooth' });
    setShowed(false);
  };

  const getTxType = (tx: Transaction) => {
    if (tx.tokenType === "SPTAssetActivate") {
      return 'SPT creation';
    }

    if (tx.tokenType === "SPTAssetSend") {
      return 'SPT mint';
    }

    return 'Transaction';
  }

  return (
    <section
      className={clsx(styles.activity, { [styles.expanded]: isShowed })}
      onScroll={handleScroll}
    >
      {!!(!isShowed) ?
        <div className={styles.wrapper}>
          <div className={styles.center}>
            <Button
              type="button"
              theme={isActivity ? "btn-rectangle-primary" : "btn-rectangle-selected"}
              variant={styles.button}
              onClick={() => { setActivity(false) }}
            >
              Assets
            </Button>

            <Button
              type="button"
              theme={isActivity ? "btn-rectangle-selected" : "btn-rectangle-primary"}
              variant={styles.button}
              onClick={() => { setActivity(true) }}
            >
              Activity
            </Button>
          </div>
        </div>
        :
        <div className={styles.heading}>
          {isActivity ? "Activity" : "Assets"}
          <IconButton className={styles.goTop} onClick={handleGoTop}>
            <GoTopIcon />
          </IconButton>
        </div>
      }

      {changingNetwork && (
        <>
          <span className={styles.noTxComment}>
            <Spinner size={25} className={styles.spinner} />
          </span>
          <img
            src={SyscoinIcon}
            className={styles.syscoin}
            alt="syscoin"
            height="167"
            width="auto"
          />
        </>
      )}
<<<<<<< HEAD
      
      {/* {openBlockExplorer && (
        <div className={styles.backgroundModalBlock} onClick={() => setOpenBlockExplorer(false)}></div>
      )} */}
=======

      {openBlockExplorer && (
        <div className={styles.background} onClick={() => setOpenBlockExplorer(false)}></div>
      )}
>>>>>>> fed06fbe

      {/* {openBlockExplorer && <ModalBlock title="Open block explorer" message="Go to view transaction in Sys Block Explorer" setCallback={() => setOpenBlockExplorer(false)} callback={() => handleOpenExplorer(txidSelected)} />} */}

      {isActivity ?
        transactions.length && !changingNetwork ? (
          <>
            <ul>
              {transactions.map((tx: Transaction, idx: number) => {
                const isConfirmed = tx.confirmations > 0;

                return (
                  <Fragment key={uuid()}>
                    {isShowedGroupBar(tx, idx) && (
                      <li className={styles.groupbar}>
                        {formatDistanceDate(new Date(tx.blockTime * 1000).toDateString())}
                      </li>
                    )}
                    <li
                      className={styles.transactionItem}
                      onClick={() => {
                        setOpenBlockExplorer(true);
                        setTxidSelected(tx.txid);
                      }}>
                      <div>
                        {isConfirmed ? null : <Spinner size={25} className={styles.spinner} />}
                      </div>
                      <div>
                        <span title="Click here to go to view transaction in sys block explorer">
                          <span>
                            {new Date(tx.blockTime * 1000).toLocaleTimeString(navigator.language, {
                              hour: '2-digit',
                              minute: '2-digit'
                            })}
                          </span>
                          <small>{tx.txid}</small>
                          <small>{isConfirmed ? "Confirmed" : "Unconfirmed"}</small>
                          <small>{getTxType(tx)}</small>
                        </span>
                        <div className={styles.linkIcon}>
                          <UpArrowIcon />
                        </div>
                      </div>
                    </li>
                  </Fragment>
                );
              })}
            </ul>
          </>
        ) : (
          <>
            <span className={styles.noTxComment}>
              You have no transaction history, send or receive SYS to register
              your first transaction.
            </span>

            {!changingNetwork && (
              <img
                src={SyscoinIcon}
                className={styles.syscoin}
                alt="syscoin"
                height="167"
                width="auto"
              />
            )}
          </>
        ) : assets.length && !changingNetwork ?
          <>
            <ul>
              {assets.map((asset: Assets, idx: number) => {
                if (asset.assetGuid !== undefined) {
                  return (
                    <Fragment key={uuid()}>
                      {TokenTypeGroupBar(asset, idx) && (
                        <div className={styles.groupbar}>
                          {controller.wallet.account.isNFT(asset.assetGuid) ? "NFT" : "SPT"}
                        </div>
                      )}
                      <div className={styles.assetItem} onClick={() => handleOpenAssetExplorer(asset.assetGuid)}>
                        <div>
                          <span title="Click here to go to view transaction in sys block explorer">
                            <span>{controller.wallet.account.isNFT(asset.assetGuid) ? asset.balance : (asset.balance / 10 ** asset.decimals).toFixed(2)}  {asset.symbol} </span>
                          </span>
                          <div className={styles.linkIcon}>
                            <UpArrowIcon />
                          </div>
                        </div>
                      </div>
                    </Fragment>
                  );
                }
                return
              })}
            </ul>
          </>
          :
          <>
            <span className={styles.noTxComment}>
              You have no Assets, receive SPTs or NFTs to register.
            </span>

            {!changingNetwork && (
              <img
                src={SyscoinIcon}
                className={styles.syscoin}
                alt="syscoin"
                height="167"
                width="auto"
              />
            )}
          </>

      }
    </section>
  );
};

export default TxsPanel;<|MERGE_RESOLUTION|>--- conflicted
+++ resolved
@@ -17,30 +17,34 @@
 import { useSelector } from 'react-redux';
 
 import styles from './Home.scss';
-import ModalBlock from 'components/ModalBlock';
+// import ModalBlock from 'components/ModalBlock';
 
 interface ITxsPanel {
   txidSelected: any;
   setTxidSelected: any;
+  assetSelected: any;
+  setAssetSelected: any;
   openBlockExplorer: any;
   setOpenBlockExplorer: any;
+  openAssetBlockExplorer: any;
+  setOpenAssetBlockExplorer: any;
   address: string;
   transactions: Transaction[];
   assets: Assets[];
 }
 
-const TxsPanel: FC<ITxsPanel> = ({ transactions, assets, setOpenBlockExplorer, setTxidSelected }) => {
+const TxsPanel: FC<ITxsPanel> = ({ transactions, assets, setOpenBlockExplorer, setTxidSelected, setAssetSelected, setOpenAssetBlockExplorer }) => {
   const controller = useController();
   const [isShowed, setShowed] = useState<boolean>(false);
   const [isActivity, setActivity] = useState<boolean>(true);
   const [scrollArea, setScrollArea] = useState<HTMLElement>();
   // const [txidSelected, setTxidSelected] = useState('');
-  const sysExplorer = controller.wallet.account.getSysExplorerSearch();
+  // const sysExplorer = controller.wallet.account.getSysExplorerSearch();
 
   const { changingNetwork }: IWalletState = useSelector(
     (state: RootState) => state.wallet
   );
-  
+
   const isShowedGroupBar = useCallback(
     (tx: Transaction, idx: number) => {
       return (
@@ -83,14 +87,6 @@
       }
     }
   }, []);
-
-  // const handleOpenExplorer = (txid: string) => {
-  //   window.open(sysExplorer + '/tx/' + txid);
-  // };
-
-  const handleOpenAssetExplorer = (txid: number) => {
-    window.open(sysExplorer + '/asset/' + txid);
-  };
 
   const handleGoTop = () => {
     scrollArea!.scrollTo({ top: 0, behavior: 'smooth' });
@@ -159,17 +155,10 @@
           />
         </>
       )}
-<<<<<<< HEAD
-      
+
       {/* {openBlockExplorer && (
         <div className={styles.backgroundModalBlock} onClick={() => setOpenBlockExplorer(false)}></div>
       )} */}
-=======
-
-      {openBlockExplorer && (
-        <div className={styles.background} onClick={() => setOpenBlockExplorer(false)}></div>
-      )}
->>>>>>> fed06fbe
 
       {/* {openBlockExplorer && <ModalBlock title="Open block explorer" message="Go to view transaction in Sys Block Explorer" setCallback={() => setOpenBlockExplorer(false)} callback={() => handleOpenExplorer(txidSelected)} />} */}
 
@@ -247,7 +236,14 @@
                           {controller.wallet.account.isNFT(asset.assetGuid) ? "NFT" : "SPT"}
                         </div>
                       )}
-                      <div className={styles.assetItem} onClick={() => handleOpenAssetExplorer(asset.assetGuid)}>
+                      <div
+                        className={styles.assetItem}
+                        onClick={() => {
+                          console.log('ola asset', asset)
+                          setOpenAssetBlockExplorer(true);
+                          setAssetSelected(asset.assetGuid);
+                        }}
+                      >
                         <div>
                           <span title="Click here to go to view transaction in sys block explorer">
                             <span>{controller.wallet.account.isNFT(asset.assetGuid) ? asset.balance : (asset.balance / 10 ** asset.decimals).toFixed(2)}  {asset.symbol} </span>
