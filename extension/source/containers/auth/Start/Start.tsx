import React from 'react';
import { Button, Link } from 'components/index';
import { useController } from 'hooks/index';
import LogoImage from 'assets/images/logo-s.svg';
import { Form, Input } from 'antd';

export const Start = () => {
  const controller = useController();

<<<<<<< HEAD
  const onSubmit = (data: any) => {
    controller.wallet.unLock(data.password);
=======
  const onSubmit = async (data: any) => {
    setInvalid(await !controller.wallet.unLock(data.password));
>>>>>>> 876cd9be
  };
  
  return (
    <div className="mt-12 flex justify-center items-center flex-col min-w-full p-2">
      <p className=" text-brand-deepPink100 text-center text-lg  font-normal mb-2 tracking-wider">WELCOME TO</p>

      <h1 className=" text-brand-royalBlue font-bold text-center text-4xl m-0 font-poppins leading-4 tracking-wide"
      >Pali Wallet</h1>

      <img src={LogoImage} className="w-52 my-8" alt="syscoin" />

      <Form
        className="flex justify-center items-center flex-col gap-8 text-center"
        name="basic"
        labelCol={{ span: 8 }}
        wrapperCol={{ span: 16 }}
        initialValues={{ remember: true }}
        onFinish={onSubmit}
        autoComplete="off"
      >
        <Form.Item
          name="password"
          hasFeedback
          rules={[
            {
              required: true,
              message: ''
            },
            ({}) => ({
              validator(_, value) {
                if (controller.wallet.unLock(value)) {
                  return Promise.resolve();
                }

                return Promise.reject('');
              },
            }),
          ]}
        >
          <Input.Password placeholder="Enter your password" />
        </Form.Item>
        
        <Button
          type="submit"
        >
          Unlock
        </Button>
      </Form>
      
      <Link
        className="font-light mt-12 text-base hover:text-brand-graylight text-brand-royalBlue transition-all duration-300"
        to="/import"
      >
        Import using wallet seed phrase
      </Link>
    </div>
  );
};<|MERGE_RESOLUTION|>--- conflicted
+++ resolved
@@ -7,13 +7,8 @@
 export const Start = () => {
   const controller = useController();
 
-<<<<<<< HEAD
-  const onSubmit = (data: any) => {
-    controller.wallet.unLock(data.password);
-=======
   const onSubmit = async (data: any) => {
-    setInvalid(await !controller.wallet.unLock(data.password));
->>>>>>> 876cd9be
+    await controller.wallet.unLock(data.password);
   };
   
   return (
@@ -43,8 +38,8 @@
               message: ''
             },
             ({}) => ({
-              validator(_, value) {
-                if (controller.wallet.unLock(value)) {
+              async validator(_, value) {
+                if (await controller.wallet.unLock(value)) {
                   return Promise.resolve();
                 }
 
