--- conflicted
+++ resolved
@@ -21,264 +21,246 @@
 import Switch from "react-switch";
 
 const IssueAsset = () => {
-<<<<<<< HEAD
-  const controller = useController();
-  const alert = useAlert();
-
-  const { accounts, activeAccountId, currentSenderURL }: IWalletState = useSelector(
-    (state: RootState) => state.wallet
-  );
-=======
     const controller = useController();
-    const { accounts, activeAccountId }: IWalletState = useSelector(
+    const alert = useAlert();
+
+    const { accounts, activeAccountId, currentSenderURL }: IWalletState = useSelector(
         (state: RootState) => state.wallet
     );
+
     const mintSPT = controller.wallet.account.getIssueSPT();
     const [confirmed, setConfirmed] = useState<boolean>(false);
     const [loading, setLoading] = useState<boolean>(false);
-    const alert = useAlert();
+    const [fee, setFee] = useState(0);
+    const [recommend, setRecommend] = useState(0.00001);
+    const [rbf, setRbf] = useState(false);
+    const [issuingSPT, setIssuingSPT] = useState(false);
+
+    const handleGetFee = () => {
+        controller.wallet.account.getRecommendFee().then(response => {
+            setRecommend(response);
+            setFee(response);
+        })
+    };
 
     const handleConfirm = () => {
         if ((accounts.find(element => element.id === activeAccountId)?.balance || -1) > 0) {
-            controller.wallet.account.confirmIssueSPT().then(result => {
-                if (result) {
-                    alert.removeAll();
-                    alert.error(result.message);
->>>>>>> 14177c3b
-
-  const mintSPT = controller.wallet.account.getIssueSPT();
-  const [confirmed, setConfirmed] = useState<boolean>(false);
-  const [loading, setLoading] = useState<boolean>(false);
-  const [fee, setFee] = useState(0);
-  const [recommend, setRecommend] = useState(0.00001);
-  const [rbf, setRbf] = useState(false);
-  const [issuingSPT, setIssuingSPT] = useState(false);
-
-  const handleGetFee = () => {
-    controller.wallet.account.getRecommendFee().then(response => {
-      setRecommend(response);
-      setFee(response);
-    })
-  };
-
-  const handleConfirm = () => {
-    if (accounts[activeAccountId].balance > 0) {
-      try {
-        controller.wallet.account.confirmIssueSPT();
-
-        setConfirmed(true);
-        setLoading(false);
-      } catch (error) {
-        alert.removeAll();
-        alert.error('Sorry, an error has occurred.');
-        handleCancelTransactionOnSite();
-      }
-    }
-  }
-
-  const handleClosePopup = () => {
-    browser.runtime.sendMessage({
-      type: "CLOSE_POPUP",
-      target: "background"
-    });
-  }
-
-  const handleCancelTransactionOnSite = () => {
-    browser.runtime.sendMessage({
-      type: "CANCEL_TRANSACTION",
-      target: "background"
-    });
-
-    browser.runtime.sendMessage({
-      type: "CLOSE_POPUP",
-      target: "background"
-    });
-  }
-
-  const handleMessageToMintSPT = () => {
-    controller.wallet.account.setDataFromWalletToMintSPT({
-      fee,
-      rbf
-    });
-
-    browser.runtime.sendMessage({
-      type: 'DATA_FROM_WALLET_TO_MINT_TOKEN',
-      target: 'background'
-    });
-
-    setIssuingSPT(true);
-    setLoading(true);
-  }
-
-  const handleTypeChanged = useCallback((rbf: boolean) => {
-    setRbf(rbf);
-  }, []);
-
-  return confirmed ? (
-    <Layout title="Your transaction is underway" showLogo>
-      <CheckIcon className={styles.checked} />
-
-      <div
-        className="body-description"
-      >
-        Your Tokens is in minting process, you can check the transaction under your history.
+            try {
+                controller.wallet.account.confirmIssueSPT();
+
+                setConfirmed(true);
+                setLoading(false);
+            } catch (error) {
+                alert.removeAll();
+                alert.error('Sorry, an error has occurred.');
+                handleCancelTransactionOnSite();
+            }
+        }
+    }
+
+    const handleClosePopup = () => {
+        browser.runtime.sendMessage({
+            type: "CLOSE_POPUP",
+            target: "background"
+        });
+    }
+
+    const handleCancelTransactionOnSite = () => {
+        browser.runtime.sendMessage({
+            type: "CANCEL_TRANSACTION",
+            target: "background"
+        });
+
+        browser.runtime.sendMessage({
+            type: "CLOSE_POPUP",
+            target: "background"
+        });
+    }
+
+    const handleMessageToMintSPT = () => {
+        controller.wallet.account.setDataFromWalletToMintSPT({
+            fee,
+            rbf
+        });
+
+        browser.runtime.sendMessage({
+            type: 'DATA_FROM_WALLET_TO_MINT_TOKEN',
+            target: 'background'
+        });
+
+        setIssuingSPT(true);
+        setLoading(true);
+    }
+
+    const handleTypeChanged = useCallback((rbf: boolean) => {
+        setRbf(rbf);
+    }, []);
+
+    return confirmed ? (
+        <Layout title="Your transaction is underway" showLogo>
+            <CheckIcon className={styles.checked} />
+
+            <div
+                className="body-description"
+            >
+                Your Tokens is in minting process, you can check the transaction under your history.
       </div>
 
-      <Button
-        type="button"
-        theme="btn-gradient-primary"
-        variant={ styles.next }
-        linkTo="/home"
-        onClick={ handleClosePopup }
-      >
-        Ok
+            <Button
+                type="button"
+                theme="btn-gradient-primary"
+                variant={styles.next}
+                linkTo="/home"
+                onClick={handleClosePopup}
+            >
+                Ok
       </Button>
-    </Layout>
-  ) : (
-    <div>
-      {mintSPT ? (
-        <Layout title="Issue Token" showLogo>
-          <div className={styles.wrapper}>
-            <div>
-              <section className={styles.data}>
-                <div className={styles.flex}>
-                  <p>Amount</p>
-                  <p>{mintSPT?.amount}</p>
+        </Layout>
+    ) : (
+        <div>
+            {mintSPT ? (
+                <Layout title="Issue Token" showLogo>
+                    <div className={styles.wrapper}>
+                        <div>
+                            <section className={styles.data}>
+                                <div className={styles.flex}>
+                                    <p>Amount</p>
+                                    <p>{mintSPT?.amount}</p>
+                                </div>
+
+                                <div className={styles.flex}>
+                                    <p>RBF</p>
+                                    <p>{rbf ? 'Yes' : 'No'}</p>
+                                </div>
+
+                                <div className={styles.flex}>
+                                    <p>Receiver</p>
+                                    <p>{ellipsis(mintSPT?.receiver)}</p>
+                                </div>
+
+                                <div className={styles.flex}>
+                                    <p>Fee</p>
+                                    <p>{fee}</p>
+                                </div>
+
+                                <div className={styles.flex}>
+                                    <p>Asset guid</p>
+                                    <p>{mintSPT?.assetGuid}</p>
+                                </div>
+
+                                <div className={styles.flex}>
+                                    <p>Site</p>
+                                    <p>{currentSenderURL}</p>
+                                </div>
+
+                                <div className={styles.flex}>
+                                    <p>Max total</p>
+                                    <p>{fee}</p>
+                                </div>
+                            </section>
+
+                            <section className={styles.confirm}>
+                                <div className={styles.actions}>
+                                    <Button
+                                        type="button"
+                                        theme="btn-outline-secondary"
+                                        variant={clsx(styles.button, styles.close)}
+                                        onClick={handleCancelTransactionOnSite}
+                                    >
+                                        Reject
+                  </Button>
+
+                                    <Button
+                                        type="submit"
+                                        theme="btn-outline-primary"
+                                        variant={styles.button}
+                                        onClick={handleConfirm}
+                                    >
+                                        Confirm
+                  </Button>
+                                </div>
+                            </section>
+                        </div>
+                    </div>
+                </Layout>
+            ) : (
+                <div>
+                    {issuingSPT && loading ? (
+                        <Layout title="" showLogo>
+                            <div className={styles.wrapper}>
+                                <section className={clsx(styles.mask)}>
+                                    <CircularProgress className={styles.loader} />
+                                </section>
+                            </div>
+                        </Layout>
+                    ) : (
+                        <div>
+                            <Layout title="Mint token" showLogo>
+                                <div className={styles.wrapper}>
+                                    <label htmlFor="fee">Fee</label>
+
+                                    <section className={styles.fee}>
+                                        <TextInput
+                                            type="number"
+                                            placeholder="Enter fee"
+                                            fullWidth
+                                            name="fee"
+                                            value={fee}
+                                            onChange={(event) => setFee(Number(event.target.value))}
+                                        />
+                                        <Button
+                                            type="button"
+                                            variant={styles.textBtn}
+                                            onClick={handleGetFee}
+                                        >
+                                            Recommend
+                    </Button>
+                                    </section>
+
+                                    <p className={styles.description}>With current network conditions, we recommend a fee of {recommend} SYS.</p>
+
+                                    <div className={styles.rbf}>
+                                        <label htmlFor="rbf">RBF</label>
+
+                                        <Switch
+                                            offColor="#333f52"
+                                            height={20}
+                                            width={60}
+                                            checked={rbf}
+                                            onChange={handleTypeChanged}
+                                        />
+                                    </div>
+
+                                    <section className={styles.confirm}>
+                                        <div className={styles.actions}>
+                                            <Button
+                                                type="button"
+                                                theme="btn-outline-secondary"
+                                                variant={clsx(styles.button, styles.close)}
+                                                onClick={handleCancelTransactionOnSite}
+                                            >
+                                                Reject
+                      </Button>
+
+                                            <Button
+                                                type="submit"
+                                                theme="btn-outline-primary"
+                                                variant={styles.button}
+                                                onClick={handleMessageToMintSPT}
+                                                disabled={!fee}
+                                            >
+                                                Next
+                      </Button>
+                                        </div>
+                                    </section>
+                                </div>
+                            </Layout>
+                        </div>
+                    )}
                 </div>
-
-                <div className={styles.flex}>
-                  <p>RBF</p>
-                  <p>{rbf ? 'Yes' : 'No'}</p>
-                </div>
-
-                <div className={styles.flex}>
-                  <p>Receiver</p>
-                  <p>{ellipsis(mintSPT?.receiver)}</p>
-                </div>
-
-                <div className={styles.flex}>
-                  <p>Fee</p>
-                  <p>{fee}</p>
-                </div>
-
-                <div className={styles.flex}>
-                  <p>Asset guid</p>
-                  <p>{mintSPT?.assetGuid}</p>
-                </div>
-
-                <div className={styles.flex}>
-                  <p>Site</p>
-                  <p>{currentSenderURL}</p>
-                </div>
-
-                <div className={styles.flex}>
-                  <p>Max total</p>
-                  <p>{fee}</p>
-                </div>
-              </section>
-
-              <section className={styles.confirm}>
-                <div className={styles.actions}>
-                  <Button
-                    type="button"
-                    theme="btn-outline-secondary"
-                    variant={clsx(styles.button, styles.close)}
-                    onClick={handleCancelTransactionOnSite}
-                  >
-                    Reject
-                  </Button>
-
-                  <Button
-                    type="submit"
-                    theme="btn-outline-primary"
-                    variant={styles.button}
-                    onClick={handleConfirm}
-                  >
-                    Confirm
-                  </Button>
-                </div>
-              </section>
-            </div>
-          </div>
-        </Layout>
-      ) : (
-        <div>
-          {issuingSPT && loading ? (
-            <Layout title="" showLogo>
-              <div className={styles.wrapper}>
-                <section className={clsx(styles.mask)}>
-                  <CircularProgress className={styles.loader} />
-                </section>
-              </div>
-            </Layout>
-          ) : (
-            <div>
-              <Layout title="Mint token" showLogo>
-                <div className={styles.wrapper}>
-                <label htmlFor="fee">Fee</label>
-
-                  <section className={styles.fee}>
-                    <TextInput
-                      type="number"
-                      placeholder="Enter fee"
-                      fullWidth
-                      name="fee"
-                      value={fee}
-                      onChange={(event) => setFee(Number(event.target.value))}
-                    />
-                    <Button
-                      type="button"
-                      variant={styles.textBtn}
-                      onClick={handleGetFee}
-                    >
-                      Recommend
-                    </Button>
-                  </section>
-
-                  <p className={styles.description}>With current network conditions, we recommend a fee of {recommend} SYS.</p>
-                  
-                  <div className={styles.rbf}>
-                    <label htmlFor="rbf">RBF</label>
-
-                    <Switch
-                      offColor="#333f52"
-                      height={20}
-                      width={60}
-                      checked={rbf}
-                      onChange={handleTypeChanged}
-                    />
-                  </div>
-
-                  <section className={styles.confirm}>
-                    <div className={styles.actions}>
-                      <Button
-                        type="button"
-                        theme="btn-outline-secondary"
-                        variant={clsx(styles.button, styles.close)}
-                        onClick={handleCancelTransactionOnSite}
-                      >
-                        Reject
-                      </Button>
-
-                      <Button
-                        type="submit"
-                        theme="btn-outline-primary"
-                        variant={styles.button}
-                        onClick={handleMessageToMintSPT}
-                        disabled={!fee}
-                      >
-                        Next
-                      </Button>
-                    </div>
-                  </section>
-                </div>
-              </Layout>
-            </div>
-          )}
+            )}
         </div>
-      )}
-    </div>
-  );
+    );
 }
 
 export default IssueAsset;