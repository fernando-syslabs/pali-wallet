--- conflicted
+++ resolved
@@ -12,14 +12,8 @@
         WELCOME TO
       </p>
 
-<<<<<<< HEAD
       <h1 className=" text-brand-royalBlue font-bold text-center text-4xl m-0 font-poppins leading-4 tracking-wide"
       >Pali Wallet</h1>
-=======
-      <h1 className=" text-brand-royalBlue font-bold text-center text-4xl m-0 font-sans leading-4 tracking-wide">
-        Pali Wallet
-      </h1>
->>>>>>> cf04e04a
 
       <img src={LogoImage} className="w-52 my-8" alt="syscoin" />
 
@@ -27,14 +21,7 @@
         Get started
       </Button>
 
-<<<<<<< HEAD
       <Link className="font-light mt-20 text-base hover:text-brand-graylight text-brand-royalBluemedium transition-all duration-300 font-poppins" to="/import">
-=======
-      <Link
-        className="font-light mt-20 text-base hover:text-brand-graylight text-brand-royalBluemedium transition-all duration-300"
-        to="/import"
-      >
->>>>>>> cf04e04a
         Import using wallet seed phrase
       </Link>
     </div>
