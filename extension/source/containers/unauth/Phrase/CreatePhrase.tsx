import React, { FC } from 'react';
import { useHistory } from 'react-router-dom';
import { Button } from 'components/index';
import { useController } from 'hooks/index';
import { Layout } from 'containers/common/Layout';

export const CreatePhrase: FC = () => {
  const history = useHistory();
  const controller = useController();

  const phrases = controller.wallet.generatePhrase();

  const nextHandler = () => {
    history.push('/create/phrase/check');
  };

  return (
    <Layout
      title="Recovery phrase"
      tooltipText="A recovery phrase is a series of 12 words in a specific order. This word combination is unique to your wallet. Make sure to have pen and paper ready so you can write it down."
      onlySection
    >
      <div className="flex justify-center items-center flex-col gap-4 mt-8">
        {phrases && (
          <ul className="list-none m-0 p-0 grid grid-cols-2 w-full gap-x-6">
            {phrases.split(' ').map((phrase: string, index: number) => (
              <li
<<<<<<< HEAD
                className="font-poppins font-light text-sm leading-8 tracking-normal text-brand-graylight border-dashed border-b border-brand-graylight text-left w-32"
=======
                className="text-sm leading-8 tracking-normal text-brand-graylight border-dashed border-b border-brand-graylight border-opacity-20 text-left w-36"
>>>>>>> cf04e04a
                key={index}
              >
                <span className="w-6 inline-block text-brand-royalBlue">
                  {String(index + 1).padStart(2, '0')}
                </span>

                {phrase}
              </li>
            ))}
          </ul>
        )}

        <Button
          type="button"
          classNameBorder="absolute bottom-12"
          onClick={nextHandler}
        >
          I've written it down
        </Button>
      </div>
    </Layout>
  );
};<|MERGE_RESOLUTION|>--- conflicted
+++ resolved
@@ -25,11 +25,7 @@
           <ul className="list-none m-0 p-0 grid grid-cols-2 w-full gap-x-6">
             {phrases.split(' ').map((phrase: string, index: number) => (
               <li
-<<<<<<< HEAD
                 className="font-poppins font-light text-sm leading-8 tracking-normal text-brand-graylight border-dashed border-b border-brand-graylight text-left w-32"
-=======
-                className="text-sm leading-8 tracking-normal text-brand-graylight border-dashed border-b border-brand-graylight border-opacity-20 text-left w-36"
->>>>>>> cf04e04a
                 key={index}
               >
                 <span className="w-6 inline-block text-brand-royalBlue">
