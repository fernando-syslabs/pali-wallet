import React, {
  useState,
  // useMemo
} from 'react';
import { useHistory } from 'react-router-dom';
import { useController } from 'hooks/index';

import shuffle from 'lodash/shuffle';
// import isEqual from 'lodash/isEqual';
import { Layout } from '../../common/Layout';
import { Button } from 'components/index';

export const ConfirmPhrase = () => {
  const history = useHistory();
  const controller = useController();
  const phrases = controller.wallet.generatePhrase();

  const [orgList, setOrgList] = useState<Array<string>>(
    shuffle((phrases || '').split(' '))
  );

  const [newList, setNewList] = useState<Array<string>>([]);
  const [passed, setPassed] = useState<boolean>(false);

  // const isNotEqualArrays = useMemo((): boolean => {
  //   if (!phrases) return true;
  //   return !isEqual(phrases.split(' '), newList);
  // }, [phrases, newList]);

  const handleOrgPhrase = (idx: number) => {
    const tempList = [...orgList];
    setNewList([...newList, orgList[idx]]);
    tempList.splice(idx, 1);
    setOrgList([...tempList]);
  };

  const handleNewPhrase = (idx: number) => {
    const tempList = [...newList];
    setOrgList([...orgList, newList[idx]]);
    tempList.splice(idx, 1);
    setNewList([...tempList]);
  };

  const handleConfirm = () => {
    if (!passed) {
      setPassed(true);

      return;
    }

    controller.wallet.createWallet();

    history.push('/app.html');
  };

  return (
    <Layout title="Confirm Recovery Phrase" onlySection>
      <div className="text-brand-white transition-all duration-300 ease-in-out flex justify-center items-center flex-col gap-4 mt-2">
        <>
          <section className="flex pt-6 h-32 pb-2 flex-wrap box-border min-h-full transition-all duration-300 gap-1 border-b border-brand-graylight w-11/12">
            {newList.map((phrase, idx) => (
              <Button
                noStandard
                type="button"
                className="px-3 text-brand-white min-w-xs h-7 text-base flex items-center justify-center tracking-normal bg-brand-royalBlue border border-brand-royalBlue rounded"
                key={idx}
                onClick={() => handleNewPhrase(idx)}
              >
                {phrase}
              </Button>
            ))}
          </section>

          <section className="flex px-4 pt-3 w-full flex-wrap box-border min-h-full transition-all duration-300 gap-1 pb-10">
            {orgList.map((phrase, idx) => (
              <Button
                noStandard
                type="button"
                className="px-3 min-w-xs h-7 text-base leading-4 flex items-center justify-center tracking-normal bg-brand-navy p-1 border border-brand-royalBlue rounded-md text-brand-white"
                key={idx}
                onClick={() => handleOrgPhrase(idx)}
              >
                {phrase}
              </Button>
            ))}
          </section>

          <Button
            type="button"
            onClick={handleConfirm}
            classNameBorder="absolute bottom-12"
          >
            Validate
          </Button>
        </>

        {passed && (
          <div className="transition-all duration-300 ease-in-out">
            <div className="transition-all duration-300 ease-in-out fixed -inset-0 w-full z-0 bg-brand-darktransparent" />

            <div className="transition-all duration-300 ease-in-out fixed z-10 flex flex-col bg-brand-deepPink top-1/3 left-8 right-8 p-6 rounded-3xl">
              <h2 className="pb-4 text-brand-white border-b border-dashed border-brand-graylight w-full text-center mb-4">
                YOUR WALLET IS READY
              </h2>

              <span className="font-light text-brand-graylight text-sm">
                You should now have your recovery phrase and your wallet
                password written down for future reference.
              </span>

<<<<<<< HEAD
              <Button
                type="button"
                className="tracking-normal text-base leading-4 py-2.5 px-12 cursor-pointer rounded-full bg-brand-navymedium text-brand-white font-light border border-brand-white hover:bg-brand-white hover:text-brand-navymedium transition-all duration-300 mt-8"
                onClick={handleConfirm}
                noStandard
              >
                Ok, let's get started
              </Button>
=======
              <button
                type="button"
                className="tracking-normal text-base leading-4 py-2.5 px-12 cursor-pointer rounded-full bg-brand-deepPink text-brand-white font-light border border-brand-white hover:bg-brand-white hover:text-brand-deepPink transition-all duration-300 mt-8"
                onClick={handleConfirm}
              >
                Ok, let's get started
              </button>
>>>>>>> cf04e04a
            </div>
          </div>
        )}
      </div>
    </Layout>
  );
};

export default ConfirmPhrase;<|MERGE_RESOLUTION|>--- conflicted
+++ resolved
@@ -108,7 +108,6 @@
                 password written down for future reference.
               </span>
 
-<<<<<<< HEAD
               <Button
                 type="button"
                 className="tracking-normal text-base leading-4 py-2.5 px-12 cursor-pointer rounded-full bg-brand-navymedium text-brand-white font-light border border-brand-white hover:bg-brand-white hover:text-brand-navymedium transition-all duration-300 mt-8"
@@ -117,15 +116,6 @@
               >
                 Ok, let's get started
               </Button>
-=======
-              <button
-                type="button"
-                className="tracking-normal text-base leading-4 py-2.5 px-12 cursor-pointer rounded-full bg-brand-deepPink text-brand-white font-light border border-brand-white hover:bg-brand-white hover:text-brand-deepPink transition-all duration-300 mt-8"
-                onClick={handleConfirm}
-              >
-                Ok, let's get started
-              </button>
->>>>>>> cf04e04a
             </div>
           </div>
         )}
