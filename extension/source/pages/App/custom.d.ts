--- conflicted
+++ resolved
@@ -83,7 +83,6 @@
   updateTempTx: (tx: ITransactionInfo) => void;
   updateTokensState: () => any;
   updateTxs: () => void;
-<<<<<<< HEAD
   watchMemPool: (currentAccount: IAccountState) => void;
   confirmSignature: () => any;
   getConnectedAccount: () => IAccountState;
@@ -91,9 +90,6 @@
   setCurrentPSBT: (psbt: any) => any;
   updateTokensState: () => any;
   getTransactionData: (txid: string) => any;
-=======
-  watchMemPool: () => void;
->>>>>>> b5f7d01f
 }
 
 declare type CreateTokenItems = {
