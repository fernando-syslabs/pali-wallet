import { useSelector } from 'react-redux';

import { RootState } from 'state/store';

export const useStore = () => {
  const fiat = useSelector((state: RootState) => state.price.fiat);
  const coins = useSelector((state: RootState) => state.price.coins);

<<<<<<< HEAD
  const {
    lastLogin,
    timer,
    encryptedMnemonic,
    activeNetwork,
    isPendingBalances,
    networks,
    activeAccount,
    accounts,
    error,
  }: IVaultState = useSelector((state: RootState) => state.vault);
=======
  const lastLogin = useSelector((state: RootState) => state.vault.lastLogin);
  const timer = useSelector((state: RootState) => state.vault.timer);
  const encryptedMnemonic = useSelector(
    (state: RootState) => state.vault.encryptedMnemonic
  );
  const trustedApps = useSelector(
    (state: RootState) => state.vault.trustedApps
  );
  const activeNetwork = useSelector((state: RootState) => state.vault.networks);
  const isPendingBalances = useSelector(
    (state: RootState) => state.vault.isPendingBalances
  );
  const networks = useSelector((state: RootState) => state.vault.networks);
  const activeAccount = useSelector(
    (state: RootState) => state.vault.activeAccount
  );
  const accounts = useSelector((state: RootState) => state.vault.accounts);
  const error = useSelector((state: RootState) => state.vault.error);
>>>>>>> 49379db0

  return {
    accounts,
    activeAccount,
    activeAccountId: activeAccount.id,
    activeNetwork,
    isPendingBalances,
    networks,
    lastLogin,
    fiat,
    coins,
    timer,
    encryptedMnemonic,
    error,
  };
};<|MERGE_RESOLUTION|>--- conflicted
+++ resolved
@@ -6,26 +6,10 @@
   const fiat = useSelector((state: RootState) => state.price.fiat);
   const coins = useSelector((state: RootState) => state.price.coins);
 
-<<<<<<< HEAD
-  const {
-    lastLogin,
-    timer,
-    encryptedMnemonic,
-    activeNetwork,
-    isPendingBalances,
-    networks,
-    activeAccount,
-    accounts,
-    error,
-  }: IVaultState = useSelector((state: RootState) => state.vault);
-=======
   const lastLogin = useSelector((state: RootState) => state.vault.lastLogin);
   const timer = useSelector((state: RootState) => state.vault.timer);
   const encryptedMnemonic = useSelector(
     (state: RootState) => state.vault.encryptedMnemonic
-  );
-  const trustedApps = useSelector(
-    (state: RootState) => state.vault.trustedApps
   );
   const activeNetwork = useSelector((state: RootState) => state.vault.networks);
   const isPendingBalances = useSelector(
@@ -37,7 +21,6 @@
   );
   const accounts = useSelector((state: RootState) => state.vault.accounts);
   const error = useSelector((state: RootState) => state.vault.error);
->>>>>>> 49379db0
 
   return {
     accounts,
