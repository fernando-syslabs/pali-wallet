--- conflicted
+++ resolved
@@ -33,11 +33,8 @@
   onClick,
   className = '',
   width = '36',
-<<<<<<< HEAD
   id = '',
-=======
   useDefaultWidth = true,
->>>>>>> f3151c6e
 }: ICommonButton): any => (
   <button
     className={`${className} ${useDefaultWidth && `w-${width}`}`}
