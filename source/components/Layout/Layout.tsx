--- conflicted
+++ resolved
@@ -24,13 +24,8 @@
   const url = browser.runtime.getURL('app.html');
 
   return (
-<<<<<<< HEAD
     <div className="relative w-full min-w-popup min-h-popup text-brand-white bg-bkg-2">
-      <Header />
-=======
-    <div className="relative w-full min-w-popup h-full min-h-popup text-brand-white bg-bkg-2">
       {!titleOnly && canGoBack && <Header />}
->>>>>>> af56af6c
 
       <div className="relative flex items-center justify-center pt-6 w-full text-brand-white bg-bkg-3">
         {!titleOnly && url && canGoBack && (
