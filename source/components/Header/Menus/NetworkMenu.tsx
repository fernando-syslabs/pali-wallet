--- conflicted
+++ resolved
@@ -12,11 +12,8 @@
 import ethIcon from 'assets/images/ethIcon.svg';
 import { Icon } from 'components/index';
 import { useUtils } from 'hooks/index';
-<<<<<<< HEAD
 import { getController } from 'scripts/Background';
-=======
 import { FaucetChainIds } from 'scripts/Background/controllers/message-handler/types';
->>>>>>> 95b7f17c
 import { RootState } from 'state/store';
 import { NetworkType } from 'utils/types';
 
