import { Disclosure, Menu, Transition } from '@headlessui/react';
import { uniqueId } from 'lodash';
import React from 'react';
import { useTranslation } from 'react-i18next';
import { useSelector } from 'react-redux';

import { KeyringAccountType } from '@pollum-io/sysweb3-keyring';
import { INetwork } from '@pollum-io/sysweb3-network';

import arrow from 'assets/images/arrow.png';
import btcIcon from 'assets/images/btcIcon.svg';
import ethIcon from 'assets/images/ethIcon.svg';
import { Icon } from 'components/index';
import { useUtils } from 'hooks/index';
<<<<<<< HEAD
import { useController } from 'hooks/useController';
import { dispatchChangeNetworkBgEvent } from 'scripts/Background';
import { FaucetChainIds } from 'scripts/Background/controllers/message-handler/types';
=======
import {
  dispatchChangeNetworkBgEvent,
  getController,
} from 'scripts/Background';
>>>>>>> ddbfd7e4
import { RootState } from 'state/store';
import { NetworkType } from 'utils/types';

interface INetworkComponent {
  setActiveAccountModalIsOpen: React.Dispatch<React.SetStateAction<boolean>>;
  setSelectedNetwork: React.Dispatch<
    React.SetStateAction<{ chain: string; network: INetwork }>
  >;
}

const customSort = (a: INetwork, b: INetwork) => {
  const order = { 570: 2, 57: 1 };

  return (order[b.chainId] || 0) - (order[a.chainId] || 0);
};

export const NetworkMenu: React.FC<INetworkComponent> = (
  props: INetworkComponent
) => {
  const { setActiveAccountModalIsOpen, setSelectedNetwork } = props;
  const { controllerEmitter } = useController();
  const { t, i18n } = useTranslation();
  const { language } = i18n;
  const { dapps } = useSelector((state: RootState) => state.dapp);

  const networks = useSelector((state: RootState) => state.vault.networks);
  const isBitcoinBased = useSelector(
    (state: RootState) => state.vault.isBitcoinBased
  );
  const {
    activeAccount: { type: activeAccountType },
  } = useSelector((state: RootState) => state.vault);

  const activeNetwork = useSelector(
    (state: RootState) => state.vault.activeNetwork
  );

  const activeAccount = useSelector(
    (state: RootState) =>
      state.vault.accounts[state.vault.activeAccount.type][
        state.vault.activeAccount.id
      ]
  );

  const networkType = isBitcoinBased ? NetworkType.UTXO : NetworkType.EVM;

  const bgColor =
    networkType === NetworkType.UTXO ? 'bg-brand-pink' : 'bg-brand-blue';

  const activeNetworkValidator = (currentNetwork: INetwork): boolean =>
    Boolean(
      activeNetwork.chainId === currentNetwork.chainId &&
        activeNetwork.url === currentNetwork.url &&
        activeNetwork.label === currentNetwork.label
    );

  const { navigate } = useUtils();

  const handleChangeNetwork = async (network: INetwork, chain: string) => {
    setSelectedNetwork({ network, chain });
    const cannotContinueWithTrezorAccount =
      // verify if user are on bitcoinBased network and if current account is Trezor-based or Ledger-based
      (isBitcoinBased && activeAccountType === KeyringAccountType.Trezor) ||
      (isBitcoinBased && activeAccountType === KeyringAccountType.Ledger) ||
      // or if user are in EVM network, using a trezor account, trying to change to UTXO network.
      (Object.keys(networks.ethereum).find(
        (chainId) => `${activeNetwork.chainId}` === chainId
      ) &&
        Object.keys(networks.syscoin).find(
          (chainId) => `${network.chainId}` === chainId
        ) &&
        `${network.slip44}` !== 'undefined' &&
        (activeAccountType === KeyringAccountType.Trezor ||
          activeAccountType === KeyringAccountType.Ledger));

    try {
      if (cannotContinueWithTrezorAccount) {
        setActiveAccountModalIsOpen(true);
        return;
      }
      await controllerEmitter(['wallet', 'setActiveNetwork'], [network, chain]);

      dispatchChangeNetworkBgEvent(network, !!network?.slip44);
    } catch (networkError) {
      navigate('/home');
    }
  };

  const hasConnectedDapps = Object.values(dapps).length > 0;

  const connectedWebsiteTitle = hasConnectedDapps
    ? t('networkMenu.viewConnected')
    : t('networkMenu.noConnected');

  const currentBgColor = hasConnectedDapps ? 'bg-brand-green' : 'bg-brand-red';

  const currentBdgColor = hasConnectedDapps
    ? 'border-warning-success'
    : 'border-warning-error';
  return (
    <Menu
      as="div"
      className="absolute z-[888] w-full left-4 inline-block mr-8 text-left"
    >
      {(menuprops) => (
        <>
          <Menu.Button className="inline-flex gap-x-2 items-center justify-start ml-2 w-max text-white text-sm font-medium hover:bg-opacity-30 rounded-full focus:outline-none cursor-pointer">
            <span className="font-light">{activeNetwork.label}</span>
            <span
              className={`px-[6px] py-[2px] text-xs font-medium text-white rounded-full ${bgColor}`}
            >
              {networkType}
            </span>

            <img
              src={arrow}
              className={`relative right-2 flex items-center ${
                menuprops.open ? 'transform rotate-180' : ''
              } text-brand-white`}
              id="network-settings-btn"
            />
          </Menu.Button>

          <Transition
            as="div"
            enter="transition ease-out duration-100"
            enterFrom="transform opacity-0 scale-95"
            enterTo="opacity-100 scale-100"
            leave="transition ease-in duration-75"
            leaveFrom="opacity-100 scale-100"
            leaveTo="transform opacity-0 scale-95"
          >
            <div className="fixed z-50 -inset-0 w-full bg-brand-black bg-opacity-50 transition-all duration-300 ease-in-out" />

            <Menu.Items
              as="div"
              className="absolute overflow-scroll z-50 top-[10px] left-[-17px] pb-16 pt-5 w-screen min-h-screen max-h-full text-center text-brand-white font-poppins bg-brand-blue600 rounded-2xl focus:outline-none shadow-2xl ring-1 ring-black ring-opacity-5"
            >
              <Menu.Item>
                <li
                  onClick={() => navigate('/settings/networks/connected-sites')}
                  className={`flex items-center justify-start mb-2 mx-3 px-2 py-1  text-base ${currentBgColor} hover:bg-opacity-70 border border-solid border-transparent hover:${currentBdgColor} rounded-full cursor-pointer transition-all duration-200`}
                >
                  <Icon
                    name="globe"
                    size={19}
                    className="w-[19px] flex items-center ml-1  text-brand-white"
                  />

                  <span
                    className={`px-3 ${
                      language === 'es' &&
                      connectedWebsiteTitle.includes('No hay')
                        ? 'text-xs'
                        : 'text-base'
                    }`}
                  >
                    {connectedWebsiteTitle}
                  </span>
                </li>
              </Menu.Item>

              <Menu.Item>
                <li
                  onClick={() => navigate('/settings/networks/trusted-sites')}
                  className="flex items-center justify-start mb-4 mx-3 px-2 py-1 text-base bg-brand-blue200 hover:bg-opacity-70 border border-solid border-brand-royalblue rounded-full cursor-pointer transition-all duration-200"
                >
                  <Icon
                    name="WhiteSuccess"
                    isSvg
                    className="w-[19px] flex items-center ml-1 text-brand-white"
                  />

                  <span className="px-3 text-base">
                    {t('networkMenu.trustedSites')}
                  </span>
                </li>
              </Menu.Item>
              <div className="scrollbar-styled overflow-scroll">
                {!activeAccount.isImported ? (
                  <Menu.Item>
                    <>
                      <span className="disabled text-xs flex justify-start px-5 py-4">
                        {t('networkMenu.networks')}
                      </span>
                      <Disclosure>
                        {({ open }) => (
                          <>
                            <Disclosure.Button className="flex items-center justify-start px-5 py-1 w-full text-base hover:bg-bkg-3 cursor-pointer transition-all duration-200">
                              <img
                                src={btcIcon}
                                width="16px"
                                className="ml-1 flex items-center text-brand-white"
                              />

                              <span className="px-3 text-sm">
                                {t('networkMenu.utxoNetworks')}
                              </span>

                              <img
                                src={arrow}
                                className={`relative left-[12rem] flex items-center ${
                                  open ? 'transform rotate-180' : ''
                                } text-brand-white`}
                                id="network-settings-btn"
                              />
                            </Disclosure.Button>

                            <Disclosure.Panel className="h-max pb-2 pt-0.5 text-sm">
                              {Object.values(networks.syscoin).map(
                                (
                                  currentNetwork: INetwork,
                                  index: number,
                                  arr
                                ) => (
                                  <li
                                    key={uniqueId()}
                                    className={`backface-visibility-hidden ${
                                      index === 0
                                        ? 'rounded-tl-lg rounded-tr-lg border-b border-dashed border-gray-600 '
                                        : index === arr.length - 1
                                        ? 'rounded-bl-lg rounded-br-lg'
                                        : 'border-b border-dashed border-gray-600'
                                    } flex flex-row items-center justify-start mx-auto p-2 max-w-95 text-white text-sm font-medium active:bg-opacity-40 bg-brand-blue500 focus:outline-none cursor-pointer transform transition duration-300`}
                                    onClick={() =>
                                      handleChangeNetwork(
                                        currentNetwork,
                                        'syscoin'
                                      )
                                    }
                                  >
                                    <span className="ml-8 text-left">
                                      {currentNetwork.label}
                                    </span>

                                    {isBitcoinBased &&
                                      activeNetworkValidator(
                                        currentNetwork
                                      ) && (
                                        <div className="absolute items-center flex gap-2 right-[1rem] ">
                                          <Icon
                                            name="check"
                                            className="absolute left-[21.5rem] bottom-2 w-4"
                                            wrapperClassname="w-6"
                                          />
                                        </div>
                                      )}
                                  </li>
                                )
                              )}
                            </Disclosure.Panel>
                          </>
                        )}
                      </Disclosure>
                    </>
                  </Menu.Item>
                ) : null}

                <Menu.Item>
                  <Disclosure>
                    {({ open }) => (
                      <>
                        <Disclosure.Button className="flex items-center justify-start px-5 pt-3 w-full text-base hover:bg-bkg-3 cursor-pointer transition-all duration-200">
                          <img
                            src={ethIcon}
                            width="16px"
                            className="ml-1 flex items-center text-brand-white"
                          />

                          <span className="px-3 text-sm">
                            {t('networkMenu.evmNetworks')}
                          </span>

                          <img
                            src={arrow}
                            className={`relative left-[12.4rem] flex items-center ${
                              open ? 'transform rotate-180' : ''
                            } text-brand-white`}
                            id="network-settings-btn"
                          />
                        </Disclosure.Button>

                        <Disclosure.Panel className="h-max pb-2 pt-4 text-sm">
                          {Object.values(networks.ethereum)
                            .sort(customSort)

                            .map((currentNetwork: any, index: number, arr) => (
                              <li
                                key={uniqueId()}
                                className={`backface-visibility-hidden ${
                                  index === 0
                                    ? 'rounded-tl-lg rounded-tr-lg border-b border-dashed border-gray-600 '
                                    : index === arr.length - 1
                                    ? 'rounded-bl-lg rounded-br-lg'
                                    : 'border-b border-dashed border-gray-600'
                                } flex flex-row items-center justify-start mx-auto p-2 max-w-95 text-white text-sm font-medium active:bg-opacity-40 bg-brand-blue500 focus:outline-none cursor-pointer transform transition duration-300`}
                                onClick={() =>
                                  handleChangeNetwork(
                                    currentNetwork,
                                    'ethereum'
                                  )
                                }
                              >
                                <span className="ml-8 text-left">
                                  {currentNetwork.label}
                                </span>
                                <div className="absolute items-center flex gap-2 right-[1rem] ">
                                  {!isBitcoinBased &&
                                    activeNetworkValidator(currentNetwork) && (
                                      <Icon
                                        name="check"
                                        className="w-4 relative bottom-0.5"
                                        wrapperClassname="w-6"
                                      />
                                    )}
                                </div>
                              </li>
                            ))}
                        </Disclosure.Panel>
                      </>
                    )}
                  </Disclosure>
                </Menu.Item>

                <span className="disabled text-xs flex justify-start px-5 py-3 mt-6">
                  {t('networkMenu.networkSettings')}
                </span>

                <Menu.Item>
                  <li
                    onClick={() => navigate('/settings/networks/custom-rpc')}
                    className="flex px-5 py-2 w-full text-base hover:bg-bkg-3 cursor-pointer transition-all duration-200"
                  >
                    <Icon
                      name="Network"
                      isSvg
                      className="w-5 flex items-center text-brand-white"
                    />

                    <span className="px-3 text-sm">
                      {t('networkMenu.customRpc')}
                    </span>
                  </li>
                </Menu.Item>

                <Menu.Item>
                  <li
                    onClick={() => navigate('/settings/networks/edit')}
                    className="flex px-5 py-2 w-full text-base hover:bg-bkg-3 cursor-pointer transition-all duration-200"
                  >
                    <Icon
                      name="Edit"
                      isSvg
                      className="flex items-center text-brand-white"
                    />

                    <span className="px-3 text-sm">
                      {t('networkMenu.manageNetworks')}
                    </span>
                  </li>
                </Menu.Item>
              </div>
            </Menu.Items>
          </Transition>
        </>
      )}
    </Menu>
  );
};<|MERGE_RESOLUTION|>--- conflicted
+++ resolved
@@ -12,16 +12,8 @@
 import ethIcon from 'assets/images/ethIcon.svg';
 import { Icon } from 'components/index';
 import { useUtils } from 'hooks/index';
-<<<<<<< HEAD
 import { useController } from 'hooks/useController';
 import { dispatchChangeNetworkBgEvent } from 'scripts/Background';
-import { FaucetChainIds } from 'scripts/Background/controllers/message-handler/types';
-=======
-import {
-  dispatchChangeNetworkBgEvent,
-  getController,
-} from 'scripts/Background';
->>>>>>> ddbfd7e4
 import { RootState } from 'state/store';
 import { NetworkType } from 'utils/types';
 
@@ -124,7 +116,7 @@
   return (
     <Menu
       as="div"
-      className="absolute z-[888] w-full left-4 inline-block mr-8 text-left"
+      className="absolute z-[9999] w-full left-4 inline-block mr-8 text-left"
     >
       {(menuprops) => (
         <>
