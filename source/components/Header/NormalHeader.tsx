--- conflicted
+++ resolved
@@ -286,16 +286,8 @@
           >
             <Icon name="reload" />
           </div>
-
-<<<<<<< HEAD
-          <Menu.Button
-            as="button"
-            id="general-settings-button"
-            className="mx-1.5"
-          >
-=======
+          
           <Menu.Button as="button" className="z-0 mx-1.5">
->>>>>>> 746e3397
             {Boolean(encryptedMnemonic) && (
               <div id="general-settings-button">
                 <Icon
