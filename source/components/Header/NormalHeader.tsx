import { Disclosure, Menu, Transition } from '@headlessui/react';
import { Badge } from 'antd';
import { uniqueId } from 'lodash';
import React, { useEffect, useState } from 'react';
import { useSelector } from 'react-redux';
import { browser } from 'webextension-polyfill-ts';

import { INetwork } from '@pollum-io/sysweb3-utils';

import { Icon, Tooltip, ErrorModal } from 'components/index';
import { useUtils } from 'hooks/index';
import { RootState } from 'state/store';
import { getController } from 'utils/browser';
import { formatUrl, getHost } from 'utils/index';

export const NormalHeader: React.FC = () => {
  const { wallet, dapp, refresh } = getController();

<<<<<<< HEAD
  const {
    activeNetwork,
    encryptedMnemonic,
    networks,
    isPendingBalances,
    error,
  } = useStore();
  const { navigate } = useUtils();
=======
  const error = useSelector((state: RootState) => state.vault.error);

  const networks = useSelector((state: RootState) => state.vault.networks);

  const encryptedMnemonic = useSelector(
    (state: RootState) => state.vault.encryptedMnemonic
  );

  const activeNetwork = useSelector(
    (state: RootState) => state.vault.activeNetwork
  );

  const isPendingBalances = useSelector(
    (state: RootState) => state.vault.isPendingBalances
  );

  const { handleRefresh, navigate } = useUtils();
>>>>>>> 49379db0

  const [currentTab, setCurrentTab] = useState({
    host: '',
    isConnected: false,
  });

  const [networkErrorStatus, setNetworkErrorStatus] = useState({
    error: false,
    description: '',
    title: '',
  });

  const handleChangeNetwork = (network: INetwork) => {
    try {
      wallet.setActiveNetwork(network);
    } catch (networkError) {
      navigate('/home');
    }
  };

  useEffect(() => {
    if (!isPendingBalances && error) {
      setNetworkErrorStatus({
        error: true,
        description:
          'There was an error while trying to switch network. Try again later.',
        title: 'Error switching networks',
      });

      wallet.resolveError();
    }
  }, [isPendingBalances, error]);

  const getTabUrl = async () => {
    const windows = await browser.windows.getAll({ populate: true });

    for (const window of windows) {
      const views = browser.extension.getViews({ windowId: window.id });

      if (views) {
        const tabs = await browser.tabs.query({
          active: true,
          currentWindow: true,
        });
        return String(tabs[0].url);
      }
    }
  };

  useEffect(() => {
    let isMounted = true;

    getTabUrl().then((url: string) => {
      if (!isMounted) return;

      const host = getHost(url);
      const isConnected = dapp.isConnected(host);
      setCurrentTab({ host, isConnected });
    });

    return () => {
      isMounted = false;
    };
  }, [wallet.isUnlocked()]);

  const NetworkMenu = () => (
    <Menu as="div" className="absolute left-2 inline-block mr-8 text-left">
      {(menuprops) => (
        <>
          <Menu.Button className="inline-flex gap-x-2 items-center justify-start ml-2 w-full text-white text-sm font-medium hover:bg-opacity-30 rounded-full focus:outline-none cursor-pointer">
            <span>{activeNetwork.label}</span>

            <Icon
              name="select-down"
              className={`${
                menuprops.open ? 'transform rotate-180' : ''
              } text-brand-white`}
              id="network-settings-btn"
            />
          </Menu.Button>

          <Transition
            as="div"
            enter="transition ease-out duration-100"
            enterFrom="transform opacity-0 scale-95"
            enterTo="opacity-100 scale-100"
            leave="transition ease-in duration-75"
            leaveFrom="opacity-100 scale-100"
            leaveTo="transform opacity-0 scale-95"
          >
            <div className="fixed z-50 -inset-0 w-full bg-brand-black bg-opacity-50 transition-all duration-300 ease-in-out" />

            <Menu.Items
              as="div"
              className="absolute z-50 left-0 pb-6 w-72 h-menu text-center text-brand-white font-poppins bg-menu-primary rounded-2xl focus:outline-none shadow-2xl overflow-hidden origin-top-right ring-1 ring-black ring-opacity-5"
            >
              <h2
                className="mb-6 pb-6 pt-8 w-full text-center text-brand-white bg-menu-primary border-b border-dashed border-dashed-light"
                id="network-settings-title"
              >
                NETWORK SETTINGS
              </h2>
              <div className="scrollbar-styled h-80 overflow-auto">
                <Menu.Item>
                  <li
                    onClick={() =>
                      navigate('/settings/networks/connected-sites')
                    }
                    className="flex items-center justify-start mb-2 mx-3 px-2 py-1 text-base bg-warning-success hover:bg-opacity-70 border border-solid border-transparent hover:border-warning-success rounded-full cursor-pointer transition-all duration-200"
                  >
                    <Icon
                      name="globe"
                      className="mb-1 ml-1 mr-4 text-brand-white"
                    />

                    <span className="px-3">Connected sites</span>
                  </li>
                </Menu.Item>

                <Menu.Item>
                  <li
                    onClick={() => navigate('/settings/networks/trusted-sites')}
                    className="flex items-center justify-start mb-4 mx-3 px-2 py-1 text-base bg-brand-royalblue hover:bg-opacity-70 border border-solid border-brand-royalblue rounded-full cursor-pointer transition-all duration-200"
                  >
                    <Icon
                      name="warning"
                      className="mb-1 ml-1 mr-4 text-brand-white"
                    />

                    <span className="px-3">Trusted sites</span>
                  </li>
                </Menu.Item>

                <Menu.Item>
                  <Disclosure>
                    {({ open }) => (
                      <>
                        <Disclosure.Button className="flex items-center justify-start px-5 py-3 w-full text-base hover:bg-bkg-3 cursor-pointer transition-all duration-200">
                          <Icon
                            name="dolar"
                            className="ml-1 mr-4 text-brand-white"
                          />

                          <span className="px-3 text-base">Syscoin core</span>

                          <Icon
                            name="select-down"
                            className={`${
                              open ? 'transform rotate-180' : ''
                            } text-brand-white mb-1`}
                          />
                        </Disclosure.Button>

                        <Disclosure.Panel className="h-max pb-2 pt-0.5 text-sm bg-menu-secondary">
                          {Object.values(networks.syscoin).map(
                            (currentNetwork: INetwork) => (
                              <li
                                key={uniqueId()}
                                className="backface-visibility-hidden flex flex-col justify-around mt-2 mx-auto p-2.5 max-w-95 text-white text-sm font-medium bg-menu-secondary active:bg-opacity-40 focus:outline-none cursor-pointer transform hover:scale-105 transition duration-300"
                                onClick={() =>
                                  handleChangeNetwork(currentNetwork)
                                }
                              >
                                <span className="ml-8 text-left">
                                  {currentNetwork.label}
                                </span>

                                {activeNetwork.url.includes('blockbook') &&
                                  activeNetwork.chainId ===
                                    currentNetwork.chainId && (
                                    <Icon
                                      name="check"
                                      className="mb-1 w-4"
                                      wrapperClassname="w-6 absolute right-20"
                                    />
                                  )}
                              </li>
                            )
                          )}
                        </Disclosure.Panel>
                      </>
                    )}
                  </Disclosure>
                </Menu.Item>

                <Menu.Item>
                  <Disclosure>
                    {({ open }) => (
                      <>
                        <Disclosure.Button className="flex items-center justify-start px-5 py-3 w-full text-base hover:bg-bkg-3 cursor-pointer transition-all duration-200">
                          <Icon
                            name="dolar"
                            className="ml-1 mr-4 text-brand-white"
                          />

                          <span className="px-3 text-base">Web3 networks</span>

                          <Icon
                            name="select-down"
                            className={`${
                              open ? 'transform rotate-180' : ''
                            } mb-1 text-brand-white`}
                          />
                        </Disclosure.Button>

                        <Disclosure.Panel className="h-max pb-2 pt-0.5 text-sm bg-menu-secondary">
                          {Object.values(networks.ethereum).map(
                            (currentNetwork: any) => (
                              <li
                                key={uniqueId()}
                                className="backface-visibility-hidden flex flex-col justify-around mt-2 mx-auto p-2.5 max-w-95 text-white text-sm font-medium bg-menu-secondary active:bg-opacity-40 focus:outline-none cursor-pointer transform hover:scale-105 transition duration-300"
                                onClick={() =>
                                  handleChangeNetwork(currentNetwork)
                                }
                              >
                                <span className="ml-8 text-left">
                                  {currentNetwork.label}
                                </span>

                                {!activeNetwork.url.includes('blockbook') &&
                                  activeNetwork.chainId ===
                                    currentNetwork.chainId && (
                                    <Icon
                                      name="check"
                                      className="mb-1 w-4"
                                      wrapperClassname="w-6 absolute right-16"
                                    />
                                  )}
                              </li>
                            )
                          )}
                        </Disclosure.Panel>
                      </>
                    )}
                  </Disclosure>
                </Menu.Item>

                <Menu.Item>
                  <li
                    onClick={() => navigate('/settings/networks/custom-rpc')}
                    className="flex items-center justify-start px-5 py-3 w-full text-base hover:bg-bkg-3 cursor-pointer transition-all duration-200"
                  >
                    <Icon
                      name="appstoreadd"
                      className="ml-1 mr-4 text-brand-white"
                    />

                    <span className="px-3">Custom RPC</span>
                  </li>
                </Menu.Item>

                <Menu.Item>
                  <li
                    onClick={() => navigate('/settings/networks/edit')}
                    className="flex items-center justify-start px-5 py-3 w-full text-base hover:bg-bkg-3 cursor-pointer transition-all duration-200"
                  >
                    <Icon name="edit" className="ml-1 mr-4 text-brand-white" />

                    <span className="px-3">Manage networks</span>
                  </li>
                </Menu.Item>
              </div>
            </Menu.Items>
          </Transition>
        </>
      )}
    </Menu>
  );

  const GeneralMenu = () => {
    const className = currentTab.isConnected ? 'success' : 'error';
    return (
      <Menu
        as="div"
        className="absolute right-2 top-2 flex items-center justify-evenly"
      >
        <Tooltip content={formatUrl(currentTab.host)}>
          <div
            onClick={() => navigate('/settings/networks/connected-sites')}
            className="relative mx-1.5 text-brand-white cursor-pointer"
          >
            <Icon
              name="globe"
              className="hover:text-brand-royalblue text-white"
            />

            <Badge
              className={`absolute -right-1 top-1 w-3 h-3 text-warning-${className} bg-warning-${className} rounded-full`}
            />
          </div>
        </Tooltip>

        <div
          onClick={() => refresh(false)}
          className="mx-1.5 hover:text-brand-royalblue text-brand-white cursor-pointer"
        >
          <Icon name="reload" />
        </div>

        <Menu.Button as="button" className="mx-1.5">
          {Boolean(encryptedMnemonic) && (
            <div id="general-settings-button">
              <Icon
                name="settings"
                className="hover:text-brand-royalblue text-brand-white"
              />
            </div>
          )}
        </Menu.Button>

        <Transition
          as="div"
          enter="transition ease-out duration-100"
          enterFrom="transform opacity-0 scale-95"
          enterTo="opacity-100 scale-100"
          leave="transition ease-in duration-75"
          leaveFrom="opacity-100 scale-100"
          leaveTo="transform opacity-0 scale-95"
        >
          <div className="fixed z-50 -inset-0 w-full bg-brand-black bg-opacity-50 transition-all duration-300 ease-in-out" />

          <Menu.Items
            as="div"
            className="scrollbar-styled absolute z-50 right-0 pb-6 w-72 h-96 text-center text-brand-white font-poppins bg-menu-primary rounded-2xl focus:outline-none shadow-2xl overflow-auto origin-top-right ring-1 ring-black ring-opacity-5"
          >
            <h2
              className="mb-6 pb-6 pt-8 w-full text-center text-brand-white bg-menu-primary border-b border-dashed border-dashed-light"
              id="general-settings-title"
            >
              GENERAL SETTINGS
            </h2>

            <Menu.Item>
              <li
                onClick={() => navigate('/settings/autolock')}
                className="flex items-center justify-start px-5 py-3 w-full text-base hover:bg-bkg-3 cursor-pointer transition-all duration-200"
              >
                <Icon name="clock" className="ml-1 mr-4 text-brand-white" />

                <span className="px-3">Auto lock timer</span>
              </li>
            </Menu.Item>

            <Menu.Item>
              <li
                onClick={() => navigate('/settings/currency')}
                className="flex items-center justify-start px-5 py-3 w-full text-base hover:bg-bkg-3 cursor-pointer transition-all duration-200"
              >
                <Icon name="dolar" className="ml-1 mr-4 text-brand-white" />

                <span className="px-3">Currency</span>
              </li>
            </Menu.Item>

            <Menu.Item>
              <li
                onClick={() => navigate('/settings/phrase')}
                className="flex items-center justify-start px-5 py-3 w-full text-base hover:bg-bkg-3 cursor-pointer transition-all duration-200"
              >
                <Icon name="wallet" className="ml-1 mr-4 text-brand-white" />

                <span id="wallet-seed-phrase-btn" className="px-3">
                  Wallet Seed Phrase
                </span>
              </li>
            </Menu.Item>

            <Menu.Item>
              <li
                onClick={() => navigate('/settings/about')}
                className="flex items-center justify-start px-5 py-3 w-full text-base hover:bg-bkg-3 cursor-pointer transition-all duration-200"
              >
                <Icon
                  name="warning"
                  className="ml-1 mr-4 text-brand-white"
                  id="info-help-btn"
                />

                <span className="px-3">Info/Help</span>
              </li>
            </Menu.Item>

            <Menu.Item>
              <li
                onClick={() => navigate('/settings/forget-wallet')}
                className="flex items-center justify-start px-5 py-3 w-full text-base hover:bg-bkg-3 cursor-pointer transition-all duration-200"
              >
                <Icon
                  name="forget"
                  className="ml-1 mr-4 w-5 h-5 text-brand-white"
                  id="forget-wallet-btn"
                />

                <span className="px-3">Forget wallet</span>
              </li>
            </Menu.Item>
          </Menu.Items>
        </Transition>
      </Menu>
    );
  };

  return (
    <div className="relative flex items-center justify-between p-2 py-6 w-full text-gray-300 bg-bkg-1">
      <NetworkMenu />

      <GeneralMenu />

      <ErrorModal
        title="Error switching networks"
        description="There was an error while trying to switch network. Try again later."
        log={networkErrorStatus.description}
        show={networkErrorStatus.error}
        onClose={() =>
          setNetworkErrorStatus({ error: false, description: '', title: '' })
        }
      />
    </div>
  );
};<|MERGE_RESOLUTION|>--- conflicted
+++ resolved
@@ -15,17 +15,8 @@
 
 export const NormalHeader: React.FC = () => {
   const { wallet, dapp, refresh } = getController();
-
-<<<<<<< HEAD
-  const {
-    activeNetwork,
-    encryptedMnemonic,
-    networks,
-    isPendingBalances,
-    error,
-  } = useStore();
   const { navigate } = useUtils();
-=======
+
   const error = useSelector((state: RootState) => state.vault.error);
 
   const networks = useSelector((state: RootState) => state.vault.networks);
@@ -41,9 +32,6 @@
   const isPendingBalances = useSelector(
     (state: RootState) => state.vault.isPendingBalances
   );
-
-  const { handleRefresh, navigate } = useUtils();
->>>>>>> 49379db0
 
   const [currentTab, setCurrentTab] = useState({
     host: '',
