import { Disclosure, Menu, Transition } from '@headlessui/react';
import { Badge } from 'antd';
import { uniqueId } from 'lodash';
import React, { useEffect, useState } from 'react';
import { useSelector } from 'react-redux';
import { browser } from 'webextension-polyfill-ts';

import { INetwork } from '@pollum-io/sysweb3-utils';

import { Icon, Tooltip, ErrorModal } from 'components/index';
import { useUtils } from 'hooks/index';
import { RootState } from 'state/store';
import { getController } from 'utils/browser';
<<<<<<< HEAD
import { truncate, getHost } from 'utils/index';
=======
import { formatUrl, getHost, isActiveNetwork } from 'utils/index';
>>>>>>> 7ba204fd

const NetworkMenu: React.FC = () => {
  const { wallet } = getController();

  const networks = useSelector((state: RootState) => state.vault.networks);

  const activeNetwork = useSelector(
    (state: RootState) => state.vault.activeNetwork
  );

  const { navigate } = useUtils();

  const handleChangeNetwork = (network: INetwork) => {
    try {
      wallet.setActiveNetwork(network);
    } catch (networkError) {
      navigate('/home');
    }
  };
  return (
    <Menu as="div" className="absolute left-2 inline-block mr-8 text-left">
      {(menuprops) => (
        <>
          <Menu.Button className="inline-flex gap-x-2 items-center justify-start ml-2 w-full text-white text-sm font-medium hover:bg-opacity-30 rounded-full focus:outline-none cursor-pointer">
            <span>{activeNetwork.label}</span>

            <Icon
              name="select-down"
              className={`${
                menuprops.open ? 'transform rotate-180' : ''
              } text-brand-white`}
              id="network-settings-btn"
            />
          </Menu.Button>

          <Transition
            as="div"
            enter="transition ease-out duration-100"
            enterFrom="transform opacity-0 scale-95"
            enterTo="opacity-100 scale-100"
            leave="transition ease-in duration-75"
            leaveFrom="opacity-100 scale-100"
            leaveTo="transform opacity-0 scale-95"
          >
            <div className="fixed z-50 -inset-0 w-full bg-brand-black bg-opacity-50 transition-all duration-300 ease-in-out" />

            <Menu.Items
              as="div"
              className="absolute z-50 left-0 pb-6 w-72 h-menu text-center text-brand-white font-poppins bg-menu-primary rounded-2xl focus:outline-none shadow-2xl overflow-hidden origin-top-right ring-1 ring-black ring-opacity-5"
            >
              <h2
                className="mb-6 pb-6 pt-8 w-full text-center text-brand-white bg-menu-primary border-b border-dashed border-dashed-light"
                id="network-settings-title"
              >
                NETWORK SETTINGS
              </h2>
              <div className="scrollbar-styled h-80 overflow-auto">
                <Menu.Item>
                  <li
                    onClick={() =>
                      navigate('/settings/networks/connected-sites')
                    }
                    className="flex items-center justify-start mb-2 mx-3 px-2 py-1 text-base bg-warning-success hover:bg-opacity-70 border border-solid border-transparent hover:border-warning-success rounded-full cursor-pointer transition-all duration-200"
                  >
                    <Icon
                      name="globe"
                      className="mb-1 ml-1 mr-4 text-brand-white"
                    />

                    <span className="px-3">Connected sites</span>
                  </li>
                </Menu.Item>

                <Menu.Item>
                  <li
                    onClick={() => navigate('/settings/networks/trusted-sites')}
                    className="flex items-center justify-start mb-4 mx-3 px-2 py-1 text-base bg-brand-royalblue hover:bg-opacity-70 border border-solid border-brand-royalblue rounded-full cursor-pointer transition-all duration-200"
                  >
                    <Icon
                      name="warning"
                      className="mb-1 ml-1 mr-4 text-brand-white"
                    />

                    <span className="px-3">Trusted sites</span>
                  </li>
                </Menu.Item>

                <Menu.Item>
                  <Disclosure>
                    {({ open }) => (
                      <>
                        <Disclosure.Button className="flex items-center justify-start px-5 py-3 w-full text-base hover:bg-bkg-3 cursor-pointer transition-all duration-200">
                          <Icon
                            name="dolar"
                            className="ml-1 mr-4 text-brand-white"
                          />

                          <span className="px-3 text-base">Syscoin core</span>

                          <Icon
                            name="select-down"
                            className={`${
                              open ? 'transform rotate-180' : ''
                            } text-brand-white mb-1`}
                          />
                        </Disclosure.Button>

                        <Disclosure.Panel className="h-max pb-2 pt-0.5 text-sm bg-menu-secondary">
                          {Object.values(networks.syscoin).map(
                            (currentNetwork: INetwork) => (
                              <li
                                key={uniqueId()}
                                className="backface-visibility-hidden flex flex-col justify-around mt-2 mx-auto p-2.5 max-w-95 text-white text-sm font-medium bg-menu-secondary active:bg-opacity-40 focus:outline-none cursor-pointer transform hover:scale-105 transition duration-300"
                                onClick={() =>
                                  handleChangeNetwork(currentNetwork)
                                }
                              >
                                <span className="ml-8 text-left">
                                  {currentNetwork.label}
                                </span>

                                {activeNetwork.url.includes('blockbook') &&
                                  activeNetwork.chainId ===
                                    currentNetwork.chainId && (
                                    <Icon
                                      name="check"
                                      className="mb-1 w-4"
                                      wrapperClassname="w-6 absolute right-20"
                                    />
                                  )}
                              </li>
                            )
                          )}
                        </Disclosure.Panel>
                      </>
                    )}
                  </Disclosure>
                </Menu.Item>

                <Menu.Item>
                  <Disclosure>
                    {({ open }) => (
                      <>
                        <Disclosure.Button className="flex items-center justify-start px-5 py-3 w-full text-base hover:bg-bkg-3 cursor-pointer transition-all duration-200">
                          <Icon
                            name="dolar"
                            className="ml-1 mr-4 text-brand-white"
                          />

                          <span className="px-3 text-base">Web3 networks</span>

                          <Icon
                            name="select-down"
                            className={`${
                              open ? 'transform rotate-180' : ''
                            } mb-1 text-brand-white`}
                          />
                        </Disclosure.Button>

                        <Disclosure.Panel className="h-max pb-2 pt-0.5 text-sm bg-menu-secondary">
                          {Object.values(networks.ethereum).map(
                            (currentNetwork: any) => (
                              <li
                                key={uniqueId()}
                                className="backface-visibility-hidden flex flex-col justify-around mt-2 mx-auto p-2.5 max-w-95 text-white text-sm font-medium bg-menu-secondary active:bg-opacity-40 focus:outline-none cursor-pointer transform hover:scale-105 transition duration-300"
                                onClick={() =>
                                  handleChangeNetwork(currentNetwork)
                                }
                              >
                                <span className="ml-8 text-left">
                                  {currentNetwork.label}
                                </span>

                                {!activeNetwork.url.includes('blockbook') &&
                                  activeNetwork.chainId ===
                                    currentNetwork.chainId && (
                                    <Icon
                                      name="check"
                                      className="mb-1 w-4"
                                      wrapperClassname="w-6 absolute right-16"
                                    />
                                  )}
                              </li>
                            )
                          )}
                        </Disclosure.Panel>
                      </>
                    )}
                  </Disclosure>
                </Menu.Item>

                <Menu.Item>
                  <li
                    onClick={() => navigate('/settings/networks/custom-rpc')}
                    className="flex items-center justify-start px-5 py-3 w-full text-base hover:bg-bkg-3 cursor-pointer transition-all duration-200"
                  >
                    <Icon
                      name="appstoreadd"
                      className="ml-1 mr-4 text-brand-white"
                    />

                    <span className="px-3">Custom RPC</span>
                  </li>
                </Menu.Item>

                <Menu.Item>
                  <li
                    onClick={() => navigate('/settings/networks/edit')}
                    className="flex items-center justify-start px-5 py-3 w-full text-base hover:bg-bkg-3 cursor-pointer transition-all duration-200"
                  >
                    <Icon name="edit" className="ml-1 mr-4 text-brand-white" />

                    <span className="px-3">Manage networks</span>
                  </li>
                </Menu.Item>
              </div>
            </Menu.Items>
          </Transition>
        </>
      )}
    </Menu>
  );
};

const GeneralMenu: React.FC = () => {
  const { wallet, dapp, refresh } = getController();

  const activeAccount = useSelector(
    (state: RootState) => state.vault.activeAccount
  );
  const encryptedMnemonic = useSelector(
    (state: RootState) => state.vault.encryptedMnemonic
  );

  const { navigate } = useUtils();

  const [currentTab, setCurrentTab] = useState({
    host: '',
    isConnected: false,
  });
  const className = currentTab.isConnected ? 'success' : 'error';

  const getTabUrl = async () => {
    const windows = await browser.windows.getAll({ populate: true });

    for (const window of windows) {
      const views = browser.extension.getViews({ windowId: window.id });

      if (views) {
        const tabs = await browser.tabs.query({
          active: true,
          currentWindow: true,
        });
        return String(tabs[0].url);
      }
    }
  };

  useEffect(() => {
    let isMounted = true;

    getTabUrl().then((url: string) => {
      if (!isMounted) return;

      const host = getHost(url);
      const hasConnection = dapp.isConnected(host);

      if (!hasConnection) {
        setCurrentTab({ host, isConnected: false });

        return;
      }

      const _dapp = dapp.get(host);
      const isSameAccount = _dapp.accountId === activeAccount.id;
      const isSameNetwork = isActiveNetwork(_dapp.chain, _dapp.chainId);

      setCurrentTab({
        host,
        isConnected: isSameAccount && isSameNetwork,
      });
    });

    return () => {
      isMounted = false;
    };
  }, [wallet.isUnlocked()]);

  return (
    <Menu
      as="div"
      className="absolute right-2 top-2 flex items-center justify-evenly"
    >
      <Tooltip content={truncate(currentTab.host)}>
        <div
          onClick={() => navigate('/settings/networks/connected-sites')}
          className="relative mx-1.5 text-brand-white cursor-pointer"
        >
          <Icon
            name="globe"
            className="hover:text-brand-royalblue text-white"
          />

          <Badge
            className={`absolute -right-1 top-1 w-3 h-3 text-warning-${className} bg-warning-${className} rounded-full`}
          />
        </div>
      </Tooltip>

      <div
        onClick={() => refresh(false)}
        className="mx-1.5 hover:text-brand-royalblue text-brand-white cursor-pointer"
      >
        <Icon name="reload" />
      </div>

      <Menu.Button as="button" className="mx-1.5">
        {Boolean(encryptedMnemonic) && (
          <div id="general-settings-button">
            <Icon
              name="settings"
              className="hover:text-brand-royalblue text-brand-white"
            />
          </div>
        )}
      </Menu.Button>

      <Transition
        as="div"
        enter="transition ease-out duration-100"
        enterFrom="transform opacity-0 scale-95"
        enterTo="opacity-100 scale-100"
        leave="transition ease-in duration-75"
        leaveFrom="opacity-100 scale-100"
        leaveTo="transform opacity-0 scale-95"
      >
        <div className="fixed z-50 -inset-0 w-full bg-brand-black bg-opacity-50 transition-all duration-300 ease-in-out" />

        <Menu.Items
          as="div"
          className="scrollbar-styled absolute z-50 right-0 pb-6 w-72 h-96 text-center text-brand-white font-poppins bg-menu-primary rounded-2xl focus:outline-none shadow-2xl overflow-auto origin-top-right ring-1 ring-black ring-opacity-5"
        >
          <h2
            className="mb-6 pb-6 pt-8 w-full text-center text-brand-white bg-menu-primary border-b border-dashed border-dashed-light"
            id="general-settings-title"
          >
            GENERAL SETTINGS
          </h2>

          <Menu.Item>
            <li
              onClick={() => navigate('/settings/autolock')}
              className="flex items-center justify-start px-5 py-3 w-full text-base hover:bg-bkg-3 cursor-pointer transition-all duration-200"
            >
              <Icon name="clock" className="ml-1 mr-4 text-brand-white" />

              <span className="px-3">Auto lock timer</span>
            </li>
          </Menu.Item>

          <Menu.Item>
            <li
              onClick={() => navigate('/settings/currency')}
              className="flex items-center justify-start px-5 py-3 w-full text-base hover:bg-bkg-3 cursor-pointer transition-all duration-200"
            >
              <Icon name="dolar" className="ml-1 mr-4 text-brand-white" />

              <span className="px-3">Currency</span>
            </li>
          </Menu.Item>

          <Menu.Item>
            <li
              onClick={() => navigate('/settings/phrase')}
              className="flex items-center justify-start px-5 py-3 w-full text-base hover:bg-bkg-3 cursor-pointer transition-all duration-200"
            >
              <Icon name="wallet" className="ml-1 mr-4 text-brand-white" />

              <span id="wallet-seed-phrase-btn" className="px-3">
                Wallet Seed Phrase
              </span>
            </li>
          </Menu.Item>

          <Menu.Item>
            <li
              onClick={() => navigate('/settings/about')}
              className="flex items-center justify-start px-5 py-3 w-full text-base hover:bg-bkg-3 cursor-pointer transition-all duration-200"
            >
              <Icon
                name="warning"
                className="ml-1 mr-4 text-brand-white"
                id="info-help-btn"
              />

              <span className="px-3">Info/Help</span>
            </li>
          </Menu.Item>

          <Menu.Item>
            <li
              onClick={() => navigate('/settings/forget-wallet')}
              className="flex items-center justify-start px-5 py-3 w-full text-base hover:bg-bkg-3 cursor-pointer transition-all duration-200"
            >
              <Icon
                name="forget"
                className="ml-1 mr-4 w-5 h-5 text-brand-white"
                id="forget-wallet-btn"
              />

              <span className="px-3">Forget wallet</span>
            </li>
          </Menu.Item>
        </Menu.Items>
      </Transition>
    </Menu>
  );
};

export const NormalHeader: React.FC = () => {
  const { wallet } = getController();

  const error = useSelector((state: RootState) => state.vault.error);

  const isPendingBalances = useSelector(
    (state: RootState) => state.vault.isPendingBalances
  );

  const [networkErrorStatus, setNetworkErrorStatus] = useState({
    error: false,
    description: '',
    title: '',
  });

  useEffect(() => {
    if (!isPendingBalances && error) {
      setNetworkErrorStatus({
        error: true,
        description:
          'There was an error while trying to switch network. Try again later.',
        title: 'Error switching networks',
      });

      wallet.resolveError();
    }
  }, [isPendingBalances, error]);

  return (
    <div className="relative flex items-center justify-between p-2 py-6 w-full text-gray-300 bg-bkg-1">
      <NetworkMenu />

      <GeneralMenu />

      <ErrorModal
        title="Error switching networks"
        description="There was an error while trying to switch network. Try again later."
        log={networkErrorStatus.description}
        show={networkErrorStatus.error}
        onClose={() =>
          setNetworkErrorStatus({ error: false, description: '', title: '' })
        }
      />
    </div>
  );
};<|MERGE_RESOLUTION|>--- conflicted
+++ resolved
@@ -11,11 +11,7 @@
 import { useUtils } from 'hooks/index';
 import { RootState } from 'state/store';
 import { getController } from 'utils/browser';
-<<<<<<< HEAD
-import { truncate, getHost } from 'utils/index';
-=======
-import { formatUrl, getHost, isActiveNetwork } from 'utils/index';
->>>>>>> 7ba204fd
+import { truncate, getHost, isActiveNetwork } from 'utils/index';
 
 const NetworkMenu: React.FC = () => {
   const { wallet } = getController();
