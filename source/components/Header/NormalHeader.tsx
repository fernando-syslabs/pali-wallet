--- conflicted
+++ resolved
@@ -56,9 +56,6 @@
     }
   }, [activeAccount, currentTabURL]);
 
-<<<<<<< HEAD
-  // TODO: breakdown NetworkMenu
-=======
   const ethNetworks = {
     main: {
       id: 'eth main',
@@ -72,7 +69,7 @@
     },
   };
 
->>>>>>> 661e4b40
+  // TODO: breakdown NetworkMenu
   const NetworkMenu = () => (
     <Menu as="div" className="absolute left-2 inline-block mr-8 text-left">
       {(menuprops) => (
