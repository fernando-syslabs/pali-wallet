--- conflicted
+++ resolved
@@ -331,11 +331,10 @@
         >
           <Icon name="appstoreadd" className="mb-1 text-brand-white" />
 
-<<<<<<< HEAD
-          <span id="create-new-account">Create new account</span>
-=======
-          <span>{t('accountMenu.createNewAccount')}</span>
->>>>>>> 8bdcf272
+          <span id="create-new-account">
+            {' '}
+            {t('accountMenu.createNewAccount')}
+          </span>
         </li>
       </Menu.Item>
 
@@ -346,11 +345,7 @@
         >
           <Icon name="edit" className="mb-2 text-brand-white" />
 
-<<<<<<< HEAD
-          <span id="manage-accounts">Manage accounts</span>
-=======
-          <span>{t('accountMenu.manageAccounts')}</span>
->>>>>>> 8bdcf272
+          <span id="manage-accounts">{t('accountMenu.manageAccounts')}</span>
         </li>
       </Menu.Item>
 
@@ -361,11 +356,7 @@
         >
           <Icon name="key" className="mb-2 text-brand-white" />
 
-<<<<<<< HEAD
-          <span id="private-key">Your keys</span>
-=======
-          <span>{t('accountMenu.yourKeys')}</span>
->>>>>>> 8bdcf272
+          <span id="private-key">{t('accountMenu.yourKeys')}</span>
         </li>
       </Menu.Item>
 
@@ -380,11 +371,7 @@
             id="hardware-wallet-btn"
           />
 
-<<<<<<< HEAD
-          <span id="connect-trezor">Connect Trezor</span>
-=======
-          <span>{t('accountMenu.connectTrezor')}</span>
->>>>>>> 8bdcf272
+          <span id="connect-trezor">{t('accountMenu.connectTrezor')}</span>
         </li>
       </Menu.Item>
 
@@ -402,16 +389,11 @@
               opacity={isBitcoinBased ? 0.6 : 1}
             />
 
-<<<<<<< HEAD
             <span
               id="import-account"
               className={isBitcoinBased ? 'disabled' : ''}
             >
-              Import account
-=======
-            <span className={isBitcoinBased ? 'disabled' : ''}>
               {t('accountMenu.importAccount')}
->>>>>>> 8bdcf272
             </span>
           </li>
           {isBitcoinBased && (
