--- conflicted
+++ resolved
@@ -11,11 +11,6 @@
 
   return (
     <div className={headerStyle}>
-<<<<<<< HEAD
-      {isPendingBalances && <Loading opacity={50} />}
-
-=======
->>>>>>> 34eecb32
       <div className="fixed z-10 w-full md:max-w-2xl">
         <>
           <NormalHeader />
