--- conflicted
+++ resolved
@@ -262,35 +262,55 @@
   );
 };
 
-<<<<<<< HEAD
+export const ImportedWalletSuccessfully = ({
+  onClose,
+  show = true,
+  title,
+}: IDefaultModal) => {
+  const { t } = useTranslation();
+  const navigate = useNavigate();
+
+  return (
+    <ModalBase onClose={onClose} show={show}>
+      <div className="rounded-t-[50px] w-screen flex flex-col align-bottom justify-end items-center bg-brand-blue400 shadow-md">
+        <div className="bg-[#476daa] w-full py-5 rounded-t-[50px]">
+          <h1 className="text-white font-medium text-base">{title}</h1>
+        </div>
+        <Button
+          id="unlock-btn"
+          type="submit"
+          className="bg-white w-[22rem] h-10 text-brand-blue200 text-base mb-12 font-base font-medium rounded-2xl"
+          onClick={() => navigate('/home')}
+        >
+          {t('buttons.ok')}
+        </Button>
+      </div>
+    </ModalBase>
+  );
+};
+
 export const CreatedAccountSuccessfully = ({
   phraseOne,
   phraseTwo,
-=======
-export const ImportedWalletSuccessfully = ({
->>>>>>> 14f6163a
-  onClose,
-  show = true,
-  title,
-}: IDefaultModal) => {
-  const { t } = useTranslation();
-  const navigate = useNavigate();
-
-  return (
-    <ModalBase onClose={onClose} show={show}>
-      <div className="rounded-t-[50px] w-screen flex flex-col align-bottom justify-end items-center bg-brand-blue400 shadow-md">
-        <div className="bg-[#476daa] w-full py-5 rounded-t-[50px]">
-          <h1 className="text-white font-medium text-base">{title}</h1>
-        </div>
-<<<<<<< HEAD
+  onClose,
+  show = true,
+  title,
+}: IDefaultModal) => {
+  const { t } = useTranslation();
+  const navigate = useNavigate();
+
+  return (
+    <ModalBase onClose={onClose} show={show}>
+      <div className="rounded-t-[50px] w-screen flex flex-col align-bottom justify-end items-center bg-brand-blue400 shadow-md">
+        <div className="bg-[#476daa] w-full py-5 rounded-t-[50px]">
+          <h1 className="text-white font-medium text-base">{title}</h1>
+        </div>
         <div className="flex flex-col pt-6  px-6 text-white text-left text-sm font-normal w-[94%]">
           <p>{phraseOne}</p>
         </div>
         <div className="flex flex-col  pb-7 px-6 text-white text-left text-sm font-normal w-[94%]">
           <p>{phraseTwo}</p>
         </div>
-=======
->>>>>>> 14f6163a
         <Button
           id="unlock-btn"
           type="submit"
