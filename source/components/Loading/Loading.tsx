import React, { useEffect, useState } from 'react';
import { ImWarning } from 'react-icons/im';
import { useSelector } from 'react-redux';

import { KeyringAccountType } from '@pollum-io/sysweb3-keyring';

import { PrimaryButton } from '..';
import { Icon } from '..';
import { RootState } from 'state/store';
import { getController } from 'utils/browser';

const FIVE_SECONDS = 5000;

export const Loading = ({
  opacity = 60,
  usePopupSize = true,
}: {
  opacity?: number;
  usePopupSize?: boolean;
}) => {
  const { wallet } = getController(); //todo we need to get keyring to get setActiveAccount fn here

  const isNetworkChanging = useSelector(
    (state: RootState) => state.vault.isNetworkChanging
  );

  const syscoinNetworks = useSelector(
    (state: RootState) => state.vault.networks
  );

  const activeAccount = useSelector(
    (state: RootState) =>
      state.vault.accounts[state.vault.activeAccount.type][
        state.vault.activeAccount.id
      ]
  );

  const [timeoutError, setTimeoutError] = useState(false);

  const validateTimeoutError = () => {
    if (isNetworkChanging) {
      setTimeout(() => {
        setTimeoutError(true);
      }, FIVE_SECONDS);
    }
  };

  const correctSyscoinNetwork = Object.values(syscoinNetworks.syscoin).find(
    (network) => network.chainId === 57
  );

  const connectToSyscoin = async () => {
    setTimeoutError(false);

<<<<<<< HEAD
    if (activeAccount.isImported || activeAccount.isTrezorWallet) {
=======
    if (activeAccount.isImported) {
      //TODO: add here consideration for Trezor account as well
>>>>>>> 7815af2b
      // Set the Default UTX0 account to user can return safely to UTX0 Syscoin Network
      wallet.setActiveAccount(0, KeyringAccountType.HDAccount);
    }
    await wallet.setActiveNetwork(correctSyscoinNetwork, 'syscoin');
  };

  useEffect(() => {
    validateTimeoutError();
    return () => {
      setTimeoutError(false);
    };
  }, []);

  return (
    <>
      <div
        className={`${
          usePopupSize && 'min-w-popup min-h-popup'
        } relative z-20 flex flex-col items-center justify-center w-full bg-transparent`}
      >
        <div
          className={`flex items-center justify-center opacity-${opacity} ${
            timeoutError && 'mt-32'
          } `}
        >
          <Icon name="loading" className="text-brand-white animate-spin-slow" />
        </div>
        <div>
          {timeoutError ? (
            <div className="pb-3 px-5 w-full">
              <div
                className={`flex mb-8 mt-5 p-3 text-left border border-dashed opacity-${opacity}`}
                style={{ borderColor: '#DC1515' }}
              >
                <div className="mr-4">
                  <ImWarning
                    color="#DC1515"
                    size={32}
                    style={{ marginTop: '5px' }}
                  />
                </div>

                <div>
                  <span
                    className="text-sm"
                    style={{ color: '#FF1D1D', fontWeight: '600' }}
                  >
                    The RPC you're trying to connect with is taking too long to
                    reply. We recommend change to other provider for that
                    network.
                  </span>
                </div>
              </div>

              <div className="flex justify-center w-full">
                <PrimaryButton
                  width="full"
                  type="button"
                  onClick={() => connectToSyscoin()}
                  disabled={!timeoutError}
                >
                  Connect to default Syscoin Mainnet
                </PrimaryButton>
              </div>
            </div>
          ) : null}
        </div>
      </div>
    </>
  );
};<|MERGE_RESOLUTION|>--- conflicted
+++ resolved
@@ -52,12 +52,7 @@
   const connectToSyscoin = async () => {
     setTimeoutError(false);
 
-<<<<<<< HEAD
     if (activeAccount.isImported || activeAccount.isTrezorWallet) {
-=======
-    if (activeAccount.isImported) {
-      //TODO: add here consideration for Trezor account as well
->>>>>>> 7815af2b
       // Set the Default UTX0 account to user can return safely to UTX0 Syscoin Network
       wallet.setActiveAccount(0, KeyringAccountType.HDAccount);
     }
