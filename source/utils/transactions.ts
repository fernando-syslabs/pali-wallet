import { isInteger } from 'lodash';

import { IKeyringAccountState } from '@pollum-io/sysweb3-keyring';

export const getAssetBalance = (
  asset: any,
  activeAccount: IKeyringAccountState,
  isSyscoinChain: boolean
) => {
  if (!isSyscoinChain) {
    const value = Number(
      asset.tokenSymbol === 'ETH'
        ? activeAccount.balances.ethereum
        : asset.balance
    );

    return `${isInteger(value) ? value : value.toFixed(2)} ${
      asset.tokenSymbol
    }`;
  }

<<<<<<< HEAD
  return `${activeAccount?.balance.toFixed(8)} SYS`;
=======
  return `${asset.balance.toFixed(8)} ${asset.symbol}`;
};

export const cancelTransaction = (browser: any, tempTx: any) => {
  browser.runtime.sendMessage({
    type: 'CANCEL_TRANSACTION',
    target: 'background',
    item: tempTx || null,
  });

  browser.runtime.sendMessage({
    type: 'CLOSE_POPUP',
    target: 'background',
  });
};

export const rejectTransaction = (browser, item, navigate) => {
  navigate('/home');

  browser.runtime.sendMessage({
    type: 'WALLET_ERROR',
    target: 'background',
    transactionError: true,
    invalidParams: false,
    message: 'Transaction rejected.',
  });

  browser.runtime.sendMessage({
    type: 'CANCEL_TRANSACTION',
    target: 'background',
    item,
  });

  browser.runtime.sendMessage({
    type: 'CLOSE_POPUP',
    target: 'background',
  });
>>>>>>> 93c0c5f4
};<|MERGE_RESOLUTION|>--- conflicted
+++ resolved
@@ -19,45 +19,5 @@
     }`;
   }
 
-<<<<<<< HEAD
-  return `${activeAccount?.balance.toFixed(8)} SYS`;
-=======
   return `${asset.balance.toFixed(8)} ${asset.symbol}`;
-};
-
-export const cancelTransaction = (browser: any, tempTx: any) => {
-  browser.runtime.sendMessage({
-    type: 'CANCEL_TRANSACTION',
-    target: 'background',
-    item: tempTx || null,
-  });
-
-  browser.runtime.sendMessage({
-    type: 'CLOSE_POPUP',
-    target: 'background',
-  });
-};
-
-export const rejectTransaction = (browser, item, navigate) => {
-  navigate('/home');
-
-  browser.runtime.sendMessage({
-    type: 'WALLET_ERROR',
-    target: 'background',
-    transactionError: true,
-    invalidParams: false,
-    message: 'Transaction rejected.',
-  });
-
-  browser.runtime.sendMessage({
-    type: 'CANCEL_TRANSACTION',
-    target: 'background',
-    item,
-  });
-
-  browser.runtime.sendMessage({
-    type: 'CLOSE_POPUP',
-    target: 'background',
-  });
->>>>>>> 93c0c5f4
 };