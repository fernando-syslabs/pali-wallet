--- conflicted
+++ resolved
@@ -145,7 +145,6 @@
   return input.split(/(?=[A-Z])/).join(' ');
 };
 
-<<<<<<< HEAD
 export function parseJsonRecursively(jsonString: string) {
   try {
     const parsed = JSON.parse(jsonString);
@@ -164,11 +163,9 @@
     return jsonString;
   }
 }
-=======
 export const areStringsPresent = (
   strToCheck: string,
   stringsArray: string[]
 ): boolean =>
   // Check if any string from stringsArray is present in strToCheck
-  stringsArray.some((subString) => strToCheck.includes(subString));
->>>>>>> 0c500253
+  stringsArray.some((subString) => strToCheck.includes(subString));