import React, { useEffect } from 'react';
import { Routes, Route, useLocation, Navigate } from 'react-router-dom';
import { useStore, useUtils } from 'hooks/index';
import { getController } from 'utils/browser';
import { browser } from 'webextension-polyfill-ts';
import { CustomToken, ImportToken } from 'pages/Tokens';

import {
  About,
  AutoLock,
  ConfirmPhrase,
  ConnectedAccounts,
  ConnectedSites,
  ConnectHardwareWallet,
  ConnectWallet,
  Create,
  CreateAccount,
  CreateAndIssueNFT,
  CreateAndIssueNFTConfirm,
  CreatePass,
  CreatePhrase,
  CreateTokenConfirm,
  Currency,
  CustomRPC,
  ForgetWallet,
  DetailsView,
  ManageNetwork,
  Home,
  Import,
  MintNFT,
  MintNFTConfirm,
  MintToken,
  MintTokenConfirm,
  Phrase,
  PrivateKey,
  Receive,
  Send,
  SendConfirm,
  SignAndSend,
  SignPSBT,
  Start,
  TransferOwnership,
  TransferOwnershipConfirm,
  TrustedSites,
  UpdateAsset,
  UpdateAssetConfirm,
} from '../pages';

import { ProtectedRoute } from './ProtectedRoute';

export const Router = () => {
  const location = useLocation();
  const controller = getController();

<<<<<<< HEAD
  const { accounts, activeAccount } = useStore();
=======
  const { activeAccount, accounts } = useStore();
>>>>>>> 8b08c155
  const { alert, navigate } = useUtils();

  const isUnlocked =
    controller.wallet.isUnlocked() && activeAccount.address !== '';

  useEffect(() => {
    if (isUnlocked) {
      window.addEventListener('mousemove', () => {
        browser.runtime.sendMessage({
          type: 'SET_MOUSE_MOVE',
          target: 'background',
        });
      });
    }
  }, [isUnlocked, browser.runtime]);

  useEffect(() => {
    const route = controller.appRoute();

    console.log('is unlocked', isUnlocked);

    if (isUnlocked && accounts && activeAccount.address) {
      navigate('/home');

      return;
    }

    if (route !== '/') navigate(route);
  }, [isUnlocked, accounts, activeAccount.address]);

  useEffect(() => {
    alert.removeAll();
    controller.appRoute(location.pathname);
  }, [location, isUnlocked]);

  return (
    <Routes>
      <Route path="/" element={<Start />} />
      <Route path="create-password" element={<CreatePass />} />
      <Route
        path="connect-wallet"
        element={<ProtectedRoute element={<ConnectWallet />} />}
      />
      <Route
        path="connected-accounts"
        element={<ProtectedRoute element={<ConnectedAccounts />} />}
      />
      <Route path="home" element={<ProtectedRoute element={<Home />} />} />
      <Route
        path="home/tx-details"
        element={<ProtectedRoute element={<DetailsView />} />}
      />
      <Route path="import" element={<Import />} />
      <Route path="phrase/create" element={<CreatePhrase />} />
      <Route path="phrase/confirm" element={<ConfirmPhrase />} />
      <Route
        path="/receive"
        element={<ProtectedRoute element={<Receive />} />}
      />
      <Route path="send" element={<ProtectedRoute element={<Send />} />} />
      <Route
        path="send/confirm"
        element={<ProtectedRoute element={<SendConfirm />} />}
      />
      <Route
        path="import-token"
        element={<ProtectedRoute element={<ImportToken />} />}
      />
      <Route
        path="custom-token"
        element={<ProtectedRoute element={<CustomToken />} />}
      />
      {/* /settings */}
      <Route path="settings">
        <Route path="about" element={<ProtectedRoute element={<About />} />} />
        <Route
          path="autolock"
          element={<ProtectedRoute element={<AutoLock />} />}
        />
        <Route
          path="currency"
          element={<ProtectedRoute element={<Currency />} />}
        />
        <Route
          path="forget-wallet"
          element={<ProtectedRoute element={<ForgetWallet />} />}
        />
        <Route
          path="phrase"
          element={<ProtectedRoute element={<Phrase />} />}
        />
        {/* /settings/account */}
        <Route path="account">
          <Route
            path="hardware"
            element={<ProtectedRoute element={<ConnectHardwareWallet />} />}
          />
          <Route
            path="new"
            element={<ProtectedRoute element={<CreateAccount />} />}
          />
          <Route
            path="private-key"
            element={<ProtectedRoute element={<PrivateKey />} />}
          />
        </Route>
        {/* /settings/networks */}
        <Route path="networks">
          <Route
            path="connected-sites"
            element={<ProtectedRoute element={<ConnectedSites />} />}
          />
          <Route
            path="custom-rpc"
            element={<ProtectedRoute element={<CustomRPC />} />}
          />
          <Route
            path="edit"
            element={<ProtectedRoute element={<ManageNetwork />} />}
          />
          <Route
            path="trusted-sites"
            element={<ProtectedRoute element={<TrustedSites />} />}
          />
        </Route>
      </Route>
      {/* /tx */}
      <Route path="tx">
        <Route
          path="create"
          element={<ProtectedRoute element={<Create />} />}
        />
        <Route
          path="create/confirm"
          element={<ProtectedRoute element={<CreateTokenConfirm />} />}
        />
        <Route
          path="sign"
          element={<ProtectedRoute element={<SignAndSend />} />}
        />
        <Route
          path="sign-psbt"
          element={<ProtectedRoute element={<SignPSBT />} />}
        />
        {/* /tx/asset */}
        <Route path="asset">
          <Route
            path="issue"
            element={<ProtectedRoute element={<MintToken />} />}
          />
          <Route
            path="issue/confirm"
            element={<ProtectedRoute element={<MintTokenConfirm />} />}
          />
          <Route
            path="transfer"
            element={<ProtectedRoute element={<TransferOwnership />} />}
          />
          <Route
            path="transfer/confirm"
            element={<ProtectedRoute element={<TransferOwnershipConfirm />} />}
          />
          <Route
            path="update"
            element={<ProtectedRoute element={<UpdateAsset />} />}
          />
          <Route
            path="update/confirm"
            element={<ProtectedRoute element={<UpdateAssetConfirm />} />}
          />
          {/* /tx/asset/nft */}
          <Route path="nft">
            <Route
              path="issue"
              element={<ProtectedRoute element={<CreateAndIssueNFT />} />}
            />
            <Route
              path="issue/confirm"
              element={
                <ProtectedRoute element={<CreateAndIssueNFTConfirm />} />
              }
            />
            <Route
              path="mint"
              element={<ProtectedRoute element={<MintNFT />} />}
            />
            <Route
              path="mint/confirm"
              element={<ProtectedRoute element={<MintNFTConfirm />} />}
            />
          </Route>
        </Route>
      </Route>
      <Route path="app.html" element={<Navigate to={{ pathname: '/' }} />} />
    </Routes>
  );
};<|MERGE_RESOLUTION|>--- conflicted
+++ resolved
@@ -52,11 +52,7 @@
   const location = useLocation();
   const controller = getController();
 
-<<<<<<< HEAD
   const { accounts, activeAccount } = useStore();
-=======
-  const { activeAccount, accounts } = useStore();
->>>>>>> 8b08c155
   const { alert, navigate } = useUtils();
 
   const isUnlocked =
