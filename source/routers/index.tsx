import React, { useEffect, useState } from 'react';
import { useSelector } from 'react-redux';
import { Routes, Route, useLocation, Navigate } from 'react-router-dom';

import { CustomJsonRpcProvider } from '@pollum-io/sysweb3-keyring';

import {
  About,
  AutoLock,
  ConnectedSites,
  ConnectHardwareWallet,
  CreateAccount,
  CreatePass,
  Currency,
  CustomRPC,
  ForgetWallet,
  DetailsView,
  ManageNetwork,
  Home,
  Import,
  PrivateKey,
  Receive,
  SendEth,
  SendSys,
  SendConfirm,
  Start,
  TrustedSites,
  AddToken,
  SeedConfirm,
  Phrase,
  ImportAccount,
  RemoveEth,
  CreatePasswordImport,
  ManageAccounts,
  EditAccount,
} from '../pages';
import { WarningModal } from 'components/Modal';
import { useUtils } from 'hooks/index';
import {
  inactivityTime,
  removeVerifyPaliRequestListener,
  resetPaliRequestsCount,
  verifyPaliRequests,
} from 'scripts/Background';
import { RootState } from 'state/store';
import { getController } from 'utils/browser';

import { ProtectedRoute } from './ProtectedRoute';
export const Router = () => {
  const [showModal, setShowModal] = useState<boolean>(false);
  const [modalMessage, setmodalMessage] = useState<string>('');
  const { wallet, appRoute } = getController();
  const { alert, navigate } = useUtils();
  const { pathname } = useLocation();
  const { isTimerEnabled, isBitcoinBased, isNetworkChanging } = useSelector(
    (state: RootState) => state.vault
  );
  const accounts = useSelector((state: RootState) => state.vault.accounts);
  const { serverHasAnError, errorMessage }: CustomJsonRpcProvider =
    wallet.ethereumTransaction.web3Provider;
  const isUnlocked = wallet.isUnlocked();

  useEffect(() => {
    const canProceed = isUnlocked && accounts;

    if (canProceed) {
      navigate('/home');

      return;
    }

    const route = appRoute();
    if (route !== '/') navigate(route);
  }, [isUnlocked]);

  useEffect(() => {
    if (isTimerEnabled) inactivityTime();
  }, []);

  useEffect(() => {
    if (process.env.NODE_ENV === 'development') {
      if (isNetworkChanging) resetPaliRequestsCount();
      if (!isBitcoinBased) verifyPaliRequests();
      if (isBitcoinBased) removeVerifyPaliRequestListener();
    }
  }, [isBitcoinBased, isNetworkChanging]);

  useEffect(() => {
    alert.removeAll();
    appRoute(pathname);
  }, [pathname]);

  useEffect(() => {
    if (
      serverHasAnError &&
      isUnlocked &&
      !isBitcoinBased &&
      !isNetworkChanging
    ) {
      if (errorMessage !== 'string' && errorMessage?.code === -32016) {
        setmodalMessage(
          'The current RPC provider has a low rate-limit. We are applying a cooldown that will affect Pali performance. Modify the RPC URL in the network settings to resolve this issue.'
        );
      } else {
        setmodalMessage(
          'The RPC provider from network has an error. Pali performance may be affected. Modify the RPC URL in the network settings to resolve this issue.'
        );
      }
      setShowModal(true);
    }
  }, [serverHasAnError]);

  return (
    <>
      <WarningModal
        show={showModal}
        title="RPC Error"
        description={`${modalMessage}`}
        warningMessage={`Provider Error: ${
          errorMessage === 'string' || typeof errorMessage === 'undefined'
            ? errorMessage
            : errorMessage.message
        }`}
        onClose={() => setShowModal(false)}
      />
      <Routes>
        <Route path="/" element={<Start />} />

        <Route path="create-password" element={<CreatePass />} />
        <Route
          path="create-password-import"
          element={<CreatePasswordImport />}
        />
        <Route path="import" element={<Import />} />
        <Route path="phrase" element={<SeedConfirm />} />

        <Route path="home" element={<ProtectedRoute element={<Home />} />} />
        <Route
          path="home/details"
          element={<ProtectedRoute element={<DetailsView />} />}
        />

        <Route
          path="/receive"
          element={<ProtectedRoute element={<Receive />} />}
        />

        <Route
          path="send/eth"
          element={<ProtectedRoute element={<SendEth />} />}
        />

        <Route
          path="send/sys"
          element={<ProtectedRoute element={<SendSys />} />}
        />
        <Route
          path="send/confirm"
          element={<ProtectedRoute element={<SendConfirm />} />}
        />
        <Route
          path="send/edit/gas"
          element={<ProtectedRoute element={<SendConfirm />} />}
        />

        {/* /tokens/add */}
        <Route
          path="tokens/add"
          element={<ProtectedRoute element={<AddToken />} />}
        />

        {/* /settings */}
        <Route path="settings">
          <Route
            path="about"
            element={<ProtectedRoute element={<About />} />}
          />
          <Route
            path="autolock"
            element={<ProtectedRoute element={<AutoLock />} />}
          />
          <Route
<<<<<<< HEAD
            path="import"
            element={<ProtectedRoute element={<ImportAccount />} />}
          />

          <Route
            path="manage-accounts"
            element={<ProtectedRoute element={<ManageAccounts />} />}
          />

          <Route
            path="edit-account"
            element={<ProtectedRoute element={<EditAccount />} />}
          />

          <Route
            path="private-key"
            element={<ProtectedRoute element={<PrivateKey />} />}
          />
        </Route>

        {/* /settings/networks */}
        <Route path="networks">
          <Route
            path="connected-sites"
            element={<ProtectedRoute element={<ConnectedSites />} />}
=======
            path="remove-eth"
            element={<ProtectedRoute element={<RemoveEth />} />}
>>>>>>> c1d54e22
          />
          <Route
            path="currency"
            element={<ProtectedRoute element={<Currency />} />}
          />
          <Route
            path="forget-wallet"
            element={<ProtectedRoute element={<ForgetWallet />} />}
          />
          <Route
            path="seed"
            element={<ProtectedRoute element={<Phrase />} />}
          />

          {/* /settings/account */}
          <Route path="account">
            <Route
              path="hardware"
              element={<ProtectedRoute element={<ConnectHardwareWallet />} />}
            />
            <Route
              path="new"
              element={<ProtectedRoute element={<CreateAccount />} />}
            />
            <Route
              path="import"
              element={<ProtectedRoute element={<ImportAccount />} />}
            />

            <Route
              path="private-key"
              element={<ProtectedRoute element={<PrivateKey />} />}
            />
          </Route>

          {/* /settings/networks */}
          <Route path="networks">
            <Route
              path="connected-sites"
              element={<ProtectedRoute element={<ConnectedSites />} />}
            />
            <Route
              path="custom-rpc"
              element={<ProtectedRoute element={<CustomRPC />} />}
            />
            <Route
              path="edit"
              element={<ProtectedRoute element={<ManageNetwork />} />}
            />
            <Route
              path="trusted-sites"
              element={<ProtectedRoute element={<TrustedSites />} />}
            />
          </Route>
        </Route>

        <Route path="app.html" element={<Navigate to={{ pathname: '/' }} />} />
      </Routes>
    </>
  );
};<|MERGE_RESOLUTION|>--- conflicted
+++ resolved
@@ -180,9 +180,20 @@
             element={<ProtectedRoute element={<AutoLock />} />}
           />
           <Route
-<<<<<<< HEAD
-            path="import"
-            element={<ProtectedRoute element={<ImportAccount />} />}
+            path="remove-eth"
+            element={<ProtectedRoute element={<RemoveEth />} />}
+          />
+          <Route
+            path="currency"
+            element={<ProtectedRoute element={<Currency />} />}
+          />
+          <Route
+            path="forget-wallet"
+            element={<ProtectedRoute element={<ForgetWallet />} />}
+          />
+          <Route
+            path="seed"
+            element={<ProtectedRoute element={<Phrase />} />}
           />
 
           <Route
@@ -199,31 +210,6 @@
             path="private-key"
             element={<ProtectedRoute element={<PrivateKey />} />}
           />
-        </Route>
-
-        {/* /settings/networks */}
-        <Route path="networks">
-          <Route
-            path="connected-sites"
-            element={<ProtectedRoute element={<ConnectedSites />} />}
-=======
-            path="remove-eth"
-            element={<ProtectedRoute element={<RemoveEth />} />}
->>>>>>> c1d54e22
-          />
-          <Route
-            path="currency"
-            element={<ProtectedRoute element={<Currency />} />}
-          />
-          <Route
-            path="forget-wallet"
-            element={<ProtectedRoute element={<ForgetWallet />} />}
-          />
-          <Route
-            path="seed"
-            element={<ProtectedRoute element={<Phrase />} />}
-          />
-
           {/* /settings/account */}
           <Route path="account">
             <Route
