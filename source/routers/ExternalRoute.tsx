import React, { useEffect, useState } from 'react';
import { Routes, Route, Navigate, useLocation } from 'react-router-dom';

import {
  ChangeAccount,
  ConnectWallet,
  CreateToken,
  CreateNFT,
  CreatePass,
  EthSign,
  EncryptPubKey,
  Import,
  MintNFT,
  MintToken,
  SendToken,
  SendConfirm,
  SendTransaction,
  SignAndSend,
  Sign,
  Start,
  TransferToken,
  UpdateToken,
  SeedConfirm,
  EditPriorityFee,
  ApproveTransactionComponent,
  Decrypt,
  CustomRPCExternal,
  SwitchChain,
<<<<<<< HEAD
  EditGasFee,
=======
  ChangeConnectedAccount,
>>>>>>> 351d1df9
} from '../pages';
import { useQuery, useUtils } from 'hooks/index';
import { getController } from 'utils/browser';

import { ProtectedRoute } from './ProtectedRoute';

export const ExternalRoute = () => {
  const { wallet, appRoute } = getController();
  const { navigate, alert } = useUtils();
  const { pathname, search } = useLocation();

  // defaultRoute stores info from createPopup
  // used to redirect after unlocking the wallet
  const query = useQuery();
  const [defaultRoute] = useState(query.route + '?data=' + query.data);

  const isUnlocked = wallet.isUnlocked();

  useEffect(() => {
    if (isUnlocked && defaultRoute) {
      navigate(`/external/${defaultRoute}`);

      return;
    }

    const externalRoute = appRoute(null, true);
    if (externalRoute !== '/') navigate(externalRoute);
  }, [isUnlocked]);

  useEffect(() => {
    alert.removeAll();
    appRoute(pathname + search, true);
  }, [pathname]);

  return (
    <Routes>
      <Route path="/" element={<Start />} />
      <Route path="create-password" element={<CreatePass />} />
      <Route path="import" element={<Import />} />
      <Route path="phrase" element={<SeedConfirm />} />

      <Route path="external">
        <Route path="import" element={<Import />} />
        <Route path="phrase" element={<SeedConfirm />} />

        <Route
          path="connect-wallet"
          element={<ProtectedRoute element={<ConnectWallet />} />}
        />

        <Route
          path="change-account"
          element={<ProtectedRoute element={<ChangeAccount />} />}
        />

        <Route
          path="change-active-connected-account"
          element={<ProtectedRoute element={<ChangeConnectedAccount />} />}
        />

        <Route
          path="add-EthChain"
          element={<ProtectedRoute element={<CustomRPCExternal />} />}
        />
        <Route
          path="switch-EthChain"
          element={<ProtectedRoute element={<SwitchChain />} />}
        />
        {/* /tx/ */}
        <Route path="tx">
          <Route
            path="send"
            element={<ProtectedRoute element={<SendToken />} />}
          />
          <Route
            path="send/confirm"
            element={<ProtectedRoute element={<SendConfirm />} />}
          />
          <Route
            path="send/ethTx"
            element={<ProtectedRoute element={<SendTransaction />} />}
          />
          <Route
            path="send/approve"
            element={
              <ProtectedRoute element={<ApproveTransactionComponent />} />
            }
          />
          <Route
            path="send/approve/edit/gasFee"
            element={<ProtectedRoute element={<EditGasFee />} />}
          />

          <Route
            path="send/ethTx/edit/priority"
            element={<ProtectedRoute element={<EditPriorityFee />} />}
          />
          <Route
            path="sign"
            element={<ProtectedRoute element={<SignAndSend />} />}
          />
          <Route
            path="ethSign"
            element={<ProtectedRoute element={<EthSign />} />}
          />
          <Route
            path="encryptKey"
            element={<ProtectedRoute element={<EncryptPubKey />} />}
          />
          <Route
            path="decrypt"
            element={<ProtectedRoute element={<Decrypt />} />}
          />
          <Route
            path="sign-psbt"
            element={<ProtectedRoute element={<Sign />} />}
          />

          {/* /tx/asset */}
          <Route path="asset">
            <Route
              path="create"
              element={<ProtectedRoute element={<CreateToken />} />}
            />
            <Route
              path="mint"
              element={<ProtectedRoute element={<MintToken />} />}
            />
            <Route
              path="transfer"
              element={<ProtectedRoute element={<TransferToken />} />}
            />
            <Route
              path="update"
              element={<ProtectedRoute element={<UpdateToken />} />}
            />

            {/* /tx/asset/nft */}
            <Route path="nft">
              <Route
                path="create"
                element={<ProtectedRoute element={<CreateNFT />} />}
              />
              <Route
                path="mint"
                element={<ProtectedRoute element={<MintNFT />} />}
              />
            </Route>
          </Route>
        </Route>
      </Route>

      <Route
        path="external.html"
        element={<Navigate to={{ pathname: '/' }} />}
      />
    </Routes>
  );
};<|MERGE_RESOLUTION|>--- conflicted
+++ resolved
@@ -26,11 +26,8 @@
   Decrypt,
   CustomRPCExternal,
   SwitchChain,
-<<<<<<< HEAD
   EditGasFee,
-=======
   ChangeConnectedAccount,
->>>>>>> 351d1df9
 } from '../pages';
 import { useQuery, useUtils } from 'hooks/index';
 import { getController } from 'utils/browser';
