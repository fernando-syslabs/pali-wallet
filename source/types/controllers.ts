import { AxiosResponse } from 'axios';

import {
  IKeyringAccountState,
  INetwork,
  KeyringManager,
  ITokenMap,
  ICoingeckoToken,
  ICoingeckoSearchResults,
} from '@pollum-io/sysweb3-utils';

export interface IMainController extends KeyringManager {
  account: any;
  addCustomRpc: (network: INetwork) => Promise<INetwork | Error>;
  createAccount: (label?: string) => Promise<IKeyringAccountState>;
  createWallet: () => Promise<IKeyringAccountState>;
  forgetWallet: (pwd: string) => void;
  lock: () => void;
  setAccount: (id: number) => void;
  setActiveNetwork: (
    chain: string,
    chainId: number
  ) => Promise<IKeyringAccountState>;
  setAutolockTimer: (minutes: number) => void;
  unlock: (pwd: string) => Promise<void>;
}

export interface ICoingeckoCoins {
  contract_address?: string;
  id: string;
  large: string;
  market_cap_rank: number;
  name: string;
  symbol: string;
  thumb: string;
}

export interface IEthTokenDetails {
  contract: string;
  decimals: number;
  description: string;
  id: string;
  name: string;
  symbol: string;
}

export interface IControllerUtils {
  appRoute: (newRoute?: string) => string;
  getAsset: (
    explorerUrl: string,
    assetGuid: string
  ) => Promise<{
    assetGuid: string;
    contract: string;
    decimals: number;
    maxSupply: string;
    pubData: any;
    symbol: string;
    totalSupply: string;
    updateCapabilityFlags: number;
  }>;
  getFeeRate: (fee: number) => BigInt;
  getGasUsedInTransaction: (transactionHash: string) => Promise<{
    effectiveGasPrice: number;
    gasUsed: number;
  }>;
  getPsbtFromJson: (psbt: JSON) => string;
  getRawTransaction: (explorerUrl: string, txid: string) => any;
<<<<<<< HEAD
  getSearch: (query: string) => Promise<
    AxiosResponse<
      {
        categories: any[];
        coins: ICoingeckoCoins[];
        exchanges: any[];
        icos: any[];
        nfts: any[];
      },
      any
    >
  >;
  getTokenDataByContractAddress: (address: string, platform: string) => any;
=======
  getSearch: (query: string) => Promise<ICoingeckoSearchResults>;
  getToken: (tokenId: string) => Promise<ICoingeckoToken>;
  getTokenByContract: (contractAddress: string) => Promise<ICoingeckoToken>;
>>>>>>> 4e511528
  getTokenJson: () => {
    address: string;
    chainId: number;
    decimals: number;
    logoURI: string;
    name: string;
    symbol: string;
  }[];
  getTokenMap: ({
    guid,
    changeAddress,
    amount,
    receivingAddress,
  }: {
    amount: number;
    changeAddress: string;
    guid: number | string;
    receivingAddress: string;
  }) => ITokenMap;
  isValidEthereumAddress: (value: string, activeNetwork: INetwork) => boolean;
  isValidSYSAddress: (
    address: string,
    activeNetwork: INetwork,
    verification?: boolean
  ) => boolean;
  setFiat: (currency?: string, assetId?: string) => Promise<void>;
}<|MERGE_RESOLUTION|>--- conflicted
+++ resolved
@@ -1,5 +1,3 @@
-import { AxiosResponse } from 'axios';
-
 import {
   IKeyringAccountState,
   INetwork,
@@ -66,25 +64,9 @@
   }>;
   getPsbtFromJson: (psbt: JSON) => string;
   getRawTransaction: (explorerUrl: string, txid: string) => any;
-<<<<<<< HEAD
-  getSearch: (query: string) => Promise<
-    AxiosResponse<
-      {
-        categories: any[];
-        coins: ICoingeckoCoins[];
-        exchanges: any[];
-        icos: any[];
-        nfts: any[];
-      },
-      any
-    >
-  >;
-  getTokenDataByContractAddress: (address: string, platform: string) => any;
-=======
   getSearch: (query: string) => Promise<ICoingeckoSearchResults>;
   getToken: (tokenId: string) => Promise<ICoingeckoToken>;
   getTokenByContract: (contractAddress: string) => Promise<ICoingeckoToken>;
->>>>>>> 4e511528
   getTokenJson: () => {
     address: string;
     chainId: number;
