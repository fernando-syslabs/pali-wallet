--- conflicted
+++ resolved
@@ -96,13 +96,8 @@
     index: string,
     isAlreadyConnected: boolean
   ) => Promise<any>;
-<<<<<<< HEAD
-
-  lock: () => void;
-=======
   lock: () => void;
   openDAppErrorModal: () => void;
->>>>>>> 453016a0
   removeKeyringNetwork: (
     chain: string,
     chainId: number,
