import {
  IKeyringAccountState,
  INetwork,
  KeyringManager,
  ITokenMap,
  ICoingeckoToken,
  ICoingeckoSearchResults,
} from '@pollum-io/sysweb3-utils';

export interface IMainController extends KeyringManager {
  account: any;
  addCustomRpc: (network: INetwork) => Promise<INetwork | Error>;
  createAccount: (label?: string) => Promise<IKeyringAccountState>;
  createWallet: () => Promise<IKeyringAccountState>;
  forgetWallet: (pwd: string) => void;
  lock: () => void;
  setAccount: (id: number) => void;
  setActiveNetwork: (
    chain: string,
    chainId: number
  ) => Promise<IKeyringAccountState>;
  setAutolockTimer: (minutes: number) => void;
  unlock: (pwd: string) => Promise<void>;
}

<<<<<<< HEAD
export interface ICoingeckoCoins {
  contract_address?: string;
  id: string;
  large: string;
  market_cap_rank: number;
  name: string;
  symbol: string;
  thumb: string;
}

export interface IEthTokenDetails {
=======
export interface EthTokenDetails {
>>>>>>> 71759e97
  contract: string;
  decimals: number;
  description: string;
  id: string;
  name: string;
  symbol: string;
}

export interface IControllerUtils {
  appRoute: (newRoute?: string) => string;
  getAsset: (
    explorerUrl: string,
    assetGuid: string
  ) => Promise<{
    assetGuid: string;
    contract: string;
    decimals: number;
    maxSupply: string;
    pubData: any;
    symbol: string;
    totalSupply: string;
    updateCapabilityFlags: number;
  }>;
  // eslint-disable-next-line @typescript-eslint/ban-types
  getFeeRate: (fee: number) => BigInt;
  getGasUsedInTransaction: (transactionHash: string) => Promise<{
    effectiveGasPrice: number;
    gasUsed: number;
  }>;
  getPsbtFromJson: (psbt: JSON) => string;
  getRawTransaction: (explorerUrl: string, txid: string) => any;
  getSearch: (query: string) => Promise<ICoingeckoSearchResults>;
  getToken: (tokenId: string) => Promise<ICoingeckoToken>;
  getTokenByContract: (contractAddress: string) => Promise<ICoingeckoToken>;
  getTokenJson: () => {
    address: string;
    chainId: number;
    decimals: number;
    logoURI: string;
    name: string;
    symbol: string;
  }[];
  getTokenMap: ({
    guid,
    changeAddress,
    amount,
    receivingAddress,
  }: {
    amount: number;
    changeAddress: string;
    guid: number | string;
    receivingAddress: string;
  }) => ITokenMap;
  isValidEthereumAddress: (value: string, activeNetwork: INetwork) => boolean;
  isValidSYSAddress: (
    address: string,
    activeNetwork: INetwork,
    verification?: boolean
  ) => boolean;
  setFiat: (currency?: string, assetId?: string) => Promise<void>;
}<|MERGE_RESOLUTION|>--- conflicted
+++ resolved
@@ -23,21 +23,7 @@
   unlock: (pwd: string) => Promise<void>;
 }
 
-<<<<<<< HEAD
-export interface ICoingeckoCoins {
-  contract_address?: string;
-  id: string;
-  large: string;
-  market_cap_rank: number;
-  name: string;
-  symbol: string;
-  thumb: string;
-}
-
 export interface IEthTokenDetails {
-=======
-export interface EthTokenDetails {
->>>>>>> 71759e97
   contract: string;
   decimals: number;
   description: string;
