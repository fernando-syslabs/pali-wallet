--- conflicted
+++ resolved
@@ -35,11 +35,8 @@
     sys: ISysAccountController;
   };
   addCustomRpc: (rpc: ICustomRpcParams) => Promise<INetwork>;
-<<<<<<< HEAD
+  addWindowEthProperty: () => void;
   assets: IAssetsManager;
-=======
-  addWindowEthProperty: () => void;
->>>>>>> 3aeb2008
   createAccount: (label?: string) => Promise<IKeyringAccountState>;
   createWallet: (password: string) => Promise<void>;
   editCustomRpc: (
@@ -47,13 +44,8 @@
     oldRpc: ICustomRpcParams
   ) => Promise<INetwork>;
   forgetWallet: (pwd: string) => void;
-<<<<<<< HEAD
-  getChangeAddress: (accountId: number) => string;
+  getChangeAddress: (accountId: number) => Promise<string>;
   getLatestUpdateForCurrentAccount: () => void;
-  getNetworkData: () => Promise<{ chainId: string; networkVersion: string }>;
-  getRecommendedFee: (data?: string | boolean) => Promise<number>;
-=======
-  getChangeAddress: (accountId: number) => Promise<string>;
   getRecommendedFee: (data?: string | boolean) =>
     | Promise<number>
     | Promise<
@@ -63,7 +55,6 @@
             gwei: string;
           }
       >;
->>>>>>> 3aeb2008
   getRpc: (data: ICustomRpcParams) => Promise<INetwork>;
   importAccountFromPrivateKey: (
     privKey: string,
@@ -87,16 +78,9 @@
   setAutolockTimer: (minutes: number) => void;
   setHasEthProperty: (exist: boolean) => void;
   setIsAutolockEnabled: (isEnabled: boolean) => void;
-<<<<<<< HEAD
   transactions: ITransactionsManager;
-  unlock: (pwd: string) => Promise<void>;
-  updateErcTokenBalances: (
-=======
   unlock: (pwd: string) => Promise<boolean>;
   updateErcTokenBalances: (
-    accountId: number,
-    accountType: KeyringAccountType,
->>>>>>> 3aeb2008
     tokenAddress: string,
     tokenChain: number,
     isNft: boolean,
