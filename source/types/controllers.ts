--- conflicted
+++ resolved
@@ -1,10 +1,7 @@
-<<<<<<< HEAD
 import { Runtime } from 'webextension-polyfill-ts';
 
-=======
 import { Web3Accounts } from '@pollum-io/sysweb3-keyring';
 import { IKeyringManager } from '@pollum-io/sysweb3-keyring';
->>>>>>> 014d7687
 import {
   IKeyringAccountState,
   INetwork,
@@ -13,15 +10,9 @@
   ICoingeckoSearchResults,
 } from '@pollum-io/sysweb3-utils';
 
-<<<<<<< HEAD
+import { ISysAccountController } from 'scripts/Background/controllers/account/syscoin';
 import { ISigRequest } from 'scripts/Background/controllers/DAppController';
 import { IDApp } from 'state/dapp/types';
-
-export interface IMainController extends KeyringManager {
-  account: any;
-  addCustomRpc: (network: INetwork) => Promise<INetwork | Error>;
-=======
-import { ISysAccountController } from 'scripts/Background/controllers/account/syscoin';
 
 import { ICustomRpcParams } from './transactions';
 
@@ -35,7 +26,6 @@
     sys: ISysAccountController;
   };
   addCustomRpc: (rpc: ICustomRpcParams) => Promise<INetwork>;
->>>>>>> 014d7687
   createAccount: (label?: string) => Promise<IKeyringAccountState>;
   createWallet: () => Promise<IKeyringAccountState>;
   editCustomRpc: (
