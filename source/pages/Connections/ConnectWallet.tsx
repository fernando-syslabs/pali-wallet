import { Dialog } from '@headlessui/react';
import React, { useEffect, useState } from 'react';
import { useSelector } from 'react-redux';

import {
  Layout,
  PrimaryButton,
  SecondaryButton,
  Icon,
  Modal,
  Loading,
} from 'components/index';
<<<<<<< HEAD
import trustedApps from 'constants/trustedApps.json';
import { useQueryData, useStore } from 'hooks/index';
=======
import { useQueryData } from 'hooks/index';
import { RootState } from 'state/store';
>>>>>>> 49379db0
import { getController } from 'utils/browser';
import { ellipsis } from 'utils/index';
import { isActiveNetwork } from 'utils/network';

export const ConnectWallet = () => {
<<<<<<< HEAD
  const { dapp, wallet, refresh } = getController();
  const { accounts, networks } = useStore();
  const { host, chain, chainId } = useQueryData();
=======
  const accounts = useSelector((state: RootState) => state.vault.accounts);
  const trustedApps = useSelector(
    (state: RootState) => state.vault.trustedApps
  );
  const { dapp } = getController();
  const { host } = useQueryData();
>>>>>>> 49379db0

  const currentAccountId = dapp.get(host)?.accountId;

  const [isLoading, setIsLoading] = useState(false);
  const [accountId, setAccountId] = useState(currentAccountId);
  const [confirmUntrusted, setConfirmUntrusted] = useState(false);

  const handleConnect = () => {
    dapp.connect({ host, chain, chainId, accountId });
    window.close();
  };

  const onConfirm = () => {
    const isTrusted = trustedApps.includes(host);
    if (isTrusted) handleConnect();
    else setConfirmUntrusted(true);
  };

  const changeNetwork = async () => {
    setIsLoading(true);

    const network = networks[chain][chainId];
    await wallet.setActiveNetwork(network);
    await refresh(true);

    setIsLoading(false);
  };

  useEffect(() => {
    if (!isActiveNetwork(chain, chainId)) changeNetwork();
  }, []);

  if (isLoading) return <Loading />;

  return (
    <Layout canGoBack={false} title="CONNECT WITH">
      <div className="flex flex-col items-center justify-center w-full">
        <h1 className="mt-4 text-sm">PALI WALLET</h1>

        {accounts ? (
          <ul className="scrollbar-styled flex flex-col gap-4 mt-4 px-8 w-full h-64 overflow-auto">
            {Object.values(accounts).map((acc) => (
              <li
                className={`${
                  acc.id === currentAccountId
                    ? 'cursor-not-allowed bg-opacity-50 border-brand-royalblue'
                    : 'cursor-pointer hover:bg-bkg-4 border-brand-royalblue'
                } border border-solid  rounded-lg px-2 py-4 text-xs bg-bkg-2 flex justify-between items-center transition-all duration-200`}
                key={acc.id}
                onClick={() => setAccountId(acc.id)}
              >
                <p>{acc.label}</p>

                <div className="flex gap-3 items-center justify-center">
                  <small>{ellipsis(acc.address)}</small>

                  <div
                    className={`${
                      acc.id === accountId
                        ? 'bg-warning-success'
                        : 'bg-brand-graylight'
                    } w-3 h-3 rounded-full border border-brand-royalblue`}
                  />
                </div>
              </li>
            ))}
          </ul>
        ) : (
          <div>
            <Icon name="loading" className="w-4 text-brand-graylight" />
          </div>
        )}

        <small className="mb-8 text-center text-brand-royalblue text-sm">
          Only connect with sites you trust.{' '}
          <a href="https://docs.syscoin.org/">Learn more.</a>
        </small>

        <div className="absolute bottom-10 flex gap-3 items-center justify-between w-full max-w-xs md:max-w-2xl">
          <SecondaryButton type="button" action onClick={() => window.close()}>
            Cancel
          </SecondaryButton>

          <PrimaryButton
            type="button"
            action
            disabled={accountId === undefined}
            onClick={onConfirm}
          >
            Confirm
          </PrimaryButton>
        </div>

        <Modal show={confirmUntrusted}>
          <div className="inline-block align-middle my-8 p-6 w-full max-w-2xl text-center font-poppins bg-bkg-4 border border-brand-royalblue rounded-2xl shadow-xl overflow-hidden transform transition-all">
            <Dialog.Title
              as="h3"
              className="flex gap-3 items-center justify-center text-brand-white text-lg font-medium leading-6"
            >
              <Icon name="warning" className="mb-2 text-brand-white" />
              <p>Not trusted site detected</p>
            </Dialog.Title>

            <div className="mt-4">
              <p className="text-brand-white text-sm">
                This site is not on our trusted list. Are you sure you want to
                connect?
              </p>
            </div>

            <div className="flex gap-5 items-center justify-between mt-8">
              <SecondaryButton
                action
                width="32"
                type="button"
                onClick={() => window.close()}
              >
                Cancel
              </SecondaryButton>

              <PrimaryButton
                action
                width="32"
                type="button"
                onClick={() => handleConnect()}
              >
                Confirm
              </PrimaryButton>
            </div>
          </div>
        </Modal>
      </div>
    </Layout>
  );
};<|MERGE_RESOLUTION|>--- conflicted
+++ resolved
@@ -10,30 +10,18 @@
   Modal,
   Loading,
 } from 'components/index';
-<<<<<<< HEAD
 import trustedApps from 'constants/trustedApps.json';
-import { useQueryData, useStore } from 'hooks/index';
-=======
 import { useQueryData } from 'hooks/index';
 import { RootState } from 'state/store';
->>>>>>> 49379db0
 import { getController } from 'utils/browser';
 import { ellipsis } from 'utils/index';
 import { isActiveNetwork } from 'utils/network';
 
 export const ConnectWallet = () => {
-<<<<<<< HEAD
   const { dapp, wallet, refresh } = getController();
-  const { accounts, networks } = useStore();
   const { host, chain, chainId } = useQueryData();
-=======
   const accounts = useSelector((state: RootState) => state.vault.accounts);
-  const trustedApps = useSelector(
-    (state: RootState) => state.vault.trustedApps
-  );
-  const { dapp } = getController();
-  const { host } = useQueryData();
->>>>>>> 49379db0
+  const networks = useSelector((state: RootState) => state.vault.networks);
 
   const currentAccountId = dapp.get(host)?.accountId;
 
