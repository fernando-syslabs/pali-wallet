import { Dialog } from '@headlessui/react';
import React, { useState } from 'react';
import { useSelector } from 'react-redux';

import {
  Layout,
  PrimaryButton,
  SecondaryButton,
  Icon,
  Modal,
} from 'components/index';
import trustedApps from 'constants/trustedApps.json';
import { useQueryData } from 'hooks/index';
import { RootState } from 'state/store';
import { getController } from 'utils/browser';
import { ellipsis } from 'utils/index';

export const ConnectWallet = () => {
  const { dapp } = getController();
  const { host, chain, chainId } = useQueryData();
  const accounts = useSelector((state: RootState) => state.vault.accounts);

  const currentAccountId = dapp.get(host)?.accountId;

  const [accountId, setAccountId] = useState(currentAccountId);
  const [confirmUntrusted, setConfirmUntrusted] = useState(false);

  const handleConnect = () => {
    dapp.connect({ host, chain, chainId, accountId });
    window.close();
  };

  const onConfirm = () => {
    const isTrusted = trustedApps.includes(host);
    if (isTrusted) handleConnect();
    else setConfirmUntrusted(true);
  };

<<<<<<< HEAD
  const changeNetwork = async () => {
    setIsLoading(true);

    const network = networks[chain][chainId];
    await wallet.setActiveNetwork(network, chain);
    await refresh(true);

    setIsLoading(false);
  };

  useEffect(() => {
    if (!isActiveNetwork(chain, chainId)) changeNetwork();
  }, []);

  if (isLoading) return <Loading />;

=======
>>>>>>> a3f51974
  return (
    <Layout canGoBack={false} title="CONNECT WITH" titleOnly={true}>
      <div className="flex flex-col items-center justify-center w-full">
        <h1 className="mt-4 text-sm">PALI WALLET</h1>

        {accounts && Object.values(accounts).length > 0 ? (
          <ul className="scrollbar-styled flex flex-col gap-4 mt-4 px-8 w-full h-64 overflow-auto">
            {Object.values(accounts).map((acc) => (
              <li
                className={`${
                  acc.id === currentAccountId
                    ? 'cursor-not-allowed bg-opacity-50 border-brand-royalblue'
                    : 'cursor-pointer hover:bg-bkg-4 border-brand-royalblue'
                } border border-solid  rounded-lg px-2 py-4 text-xs bg-bkg-2 flex justify-between items-center transition-all duration-200`}
                key={acc.id}
                onClick={() => setAccountId(acc.id)}
              >
                <p>{acc.label}</p>

                <div className="flex gap-3 items-center justify-center">
                  <small>{ellipsis(acc.address)}</small>

                  <div
                    className={`${
                      acc.id === accountId
                        ? 'bg-warning-success'
                        : 'bg-brand-graylight'
                    } w-3 h-3 rounded-full border border-brand-royalblue`}
                  />
                </div>
              </li>
            ))}
          </ul>
        ) : (
          <div>
            <Icon name="loading" className="w-4 text-brand-graylight" />
          </div>
        )}

        <small className="mb-8 text-center text-brand-royalblue text-sm">
          Only connect with sites you trust.{' '}
          <a href="https://docs.syscoin.org/">Learn more.</a>
        </small>

        <div className="absolute bottom-10 flex items-center justify-between px-10 w-full md:max-w-2xl">
          <SecondaryButton type="button" onClick={() => window.close()}>
            Cancel
          </SecondaryButton>

          <PrimaryButton
            type="button"
            disabled={accountId === undefined}
            onClick={onConfirm}
          >
            Confirm
          </PrimaryButton>
        </div>

        <Modal show={confirmUntrusted}>
          <div className="inline-block align-middle my-8 p-6 w-full max-w-2xl text-center font-poppins bg-bkg-4 border border-brand-royalblue rounded-2xl shadow-xl overflow-hidden transform transition-all">
            <Dialog.Title
              as="h3"
              className="flex gap-3 items-center justify-center text-brand-white text-lg font-medium leading-6"
            >
              <Icon name="warning" className="mb-2 text-brand-white" />
              <p>Not trusted site detected</p>
            </Dialog.Title>

            <div className="mt-4">
              <p className="text-brand-white text-sm">
                This site is not on our trusted list. Are you sure you want to
                connect?
              </p>
            </div>

            <div className="flex gap-3 items-center justify-between mt-8">
              <SecondaryButton
                width="32"
                type="button"
                onClick={() => window.close()}
              >
                Cancel
              </SecondaryButton>

              <PrimaryButton
                width="32"
                type="button"
                onClick={() => handleConnect()}
              >
                Confirm
              </PrimaryButton>
            </div>
          </div>
        </Modal>
      </div>
    </Layout>
  );
};<|MERGE_RESOLUTION|>--- conflicted
+++ resolved
@@ -36,25 +36,6 @@
     else setConfirmUntrusted(true);
   };
 
-<<<<<<< HEAD
-  const changeNetwork = async () => {
-    setIsLoading(true);
-
-    const network = networks[chain][chainId];
-    await wallet.setActiveNetwork(network, chain);
-    await refresh(true);
-
-    setIsLoading(false);
-  };
-
-  useEffect(() => {
-    if (!isActiveNetwork(chain, chainId)) changeNetwork();
-  }, []);
-
-  if (isLoading) return <Loading />;
-
-=======
->>>>>>> a3f51974
   return (
     <Layout canGoBack={false} title="CONNECT WITH" titleOnly={true}>
       <div className="flex flex-col items-center justify-center w-full">
@@ -99,13 +80,14 @@
           <a href="https://docs.syscoin.org/">Learn more.</a>
         </small>
 
-        <div className="absolute bottom-10 flex items-center justify-between px-10 w-full md:max-w-2xl">
-          <SecondaryButton type="button" onClick={() => window.close()}>
+        <div className="absolute bottom-10 flex gap-3 items-center justify-between w-full max-w-xs md:max-w-2xl">
+          <SecondaryButton type="button" action onClick={() => window.close()}>
             Cancel
           </SecondaryButton>
 
           <PrimaryButton
             type="button"
+            action
             disabled={accountId === undefined}
             onClick={onConfirm}
           >
@@ -130,8 +112,9 @@
               </p>
             </div>
 
-            <div className="flex gap-3 items-center justify-between mt-8">
+            <div className="flex gap-5 items-center justify-between mt-8">
               <SecondaryButton
+                action
                 width="32"
                 type="button"
                 onClick={() => window.close()}
@@ -140,6 +123,7 @@
               </SecondaryButton>
 
               <PrimaryButton
+                action
                 width="32"
                 type="button"
                 onClick={() => handleConnect()}
