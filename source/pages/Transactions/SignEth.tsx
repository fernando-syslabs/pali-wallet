--- conflicted
+++ resolved
@@ -256,11 +256,7 @@
 
           <div
             className={` ${
-<<<<<<< HEAD
-              state === 'Details' ? 'mt-24' : 'my-8'
-=======
               state === 'Details' ? 'mt-12' : 'my-8'
->>>>>>> 8c503cad
             } gap-6 flex items-center justify-between w-full md:max-w-2xl`}
           >
             <Button
