--- conflicted
+++ resolved
@@ -32,14 +32,10 @@
     setLoading(true);
 
     try {
-<<<<<<< HEAD
       const response = await controllerEmitter(
         ['wallet', 'syscoinTransaction', 'signTransaction'],
-        [data, send]
+        [data, send, data?.pathIn]
       );
-=======
-      const response = await sign(data, send, data?.pathIn);
->>>>>>> ddbfd7e4
 
       setConfirmed(true);
 
