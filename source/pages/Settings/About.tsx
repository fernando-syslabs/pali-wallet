--- conflicted
+++ resolved
@@ -1,16 +1,12 @@
 import React, { FC } from 'react';
 import { useUtils } from 'hooks/index';
-<<<<<<< HEAD
-import { Layout, Icon, SecondaryButton, SimpleCard } from 'components/index';
-=======
 import {
-  AuthViewLayout,
+  Layout,
   Icon,
+  SecondaryButton,
+  SimpleCard,
   IconButton,
-  SecondaryButton,
-  Card,
 } from 'components/index';
->>>>>>> 661e4b40
 
 const AboutView: FC = () => {
   const handleRedirect = (url: string) => {
@@ -44,16 +40,7 @@
         className="flex flex-col items-center justify-center w-full"
         id="user-support-btn"
       >
-<<<<<<< HEAD
-        <SimpleCard
-          onClick={() =>
-            handleRedirect('https://discord.com/invite/8QKeyurHRd')
-          }
-          className="cursor-pointer"
-        >
-=======
-        <Card>
->>>>>>> 661e4b40
+        <SimpleCard>
           <div className="flex items-center justify-start mb-4 font-poppins text-base font-bold">
             <Icon
               name="message"
@@ -73,9 +60,6 @@
             Click here to be redirected to Syscoin Discord, please contact
             support team at #pali_support.
           </p>
-<<<<<<< HEAD
-        </SimpleCard>
-=======
           <p className="pt-3 text-brand-white text-xs">
             To access the support link, you need to give permission or copy and
             paste the link below
@@ -92,8 +76,7 @@
               {copied && showSuccessAlert()}
             </div>
           </p>
-        </Card>
->>>>>>> 661e4b40
+        </SimpleCard>
 
         <div className="absolute bottom-12">
           <SecondaryButton type="button" onClick={() => navigate('/home')}>
