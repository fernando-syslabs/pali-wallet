import { Dialog, Transition } from '@headlessui/react';
import React, { Fragment, useEffect, useState } from 'react';
import { useSelector } from 'react-redux';

import { Layout, Icon, IconButton, SecondaryButton } from 'components/index';
import { useUtils } from 'hooks/index';
import { IDApp } from 'state/dapp/types';
import { RootState } from 'state/store';
<<<<<<< HEAD
import { truncate, ellipsis } from 'utils/index';
=======
import { getController } from 'utils/browser';
import { formatUrl, ellipsis } from 'utils/index';
import { networkChain } from 'utils/network';
>>>>>>> 7ba204fd

const ConnectedSites = () => {
  const { dapp } = getController();
  const { navigate } = useUtils();

  const activeAccount = useSelector(
    (state: RootState) => state.vault.activeAccount
  );
  const activeNetwork = useSelector(
    (state: RootState) => state.vault.activeNetwork
  );

  const [selected, setSelected] = useState<IDApp>();
  const [connectedDapps, setConnectedDapps] = useState<IDApp[]>([]);

  const disconnectSelected = () => {
    dapp.disconnect(selected.host);

    setSelected(undefined);

    const _connectedDapps = connectedDapps.filter(
      (_dapp) => _dapp.host !== selected.host
    );
    setConnectedDapps(_connectedDapps);
  };

  useEffect(() => {
    const dapps = Object.values(dapp.getAll());
    const _activeNetworkChain = networkChain(activeNetwork);
    const _connectedDapps = dapps.filter((_dapp) => {
      const sameChain = _dapp.chain === _activeNetworkChain;
      const sameAccount = _dapp.accountId === activeAccount.id;
      return sameChain && sameAccount;
    });

    setConnectedDapps(_connectedDapps);
  }, []);

  return (
    <Layout title="CONNECTED SITES">
      <p className="m-4 max-w-xs text-white text-xs md:max-w-md">
        {`${activeAccount?.label} is not connected to any sites. To connect to a SYS platform site, find the connect button on their site.`}
      </p>

      <div className="flex flex-col items-center justify-center w-full">
        {connectedDapps.map((_dapp) => (
          <ul
            key={_dapp.host}
            className="scrollbar-styled px-4 py-2 w-full h-80 overflow-auto"
          >
            <li className="flex items-center justify-between my-2 py-3 w-full text-xs border-b border-dashed border-gray-500">
              <p>{formatUrl(_dapp.host, 25)}</p>
              <IconButton onClick={() => setSelected(_dapp)}>
                <Icon name="edit" wrapperClassname="w-4" />
              </IconButton>
            </li>
          </ul>
        ))}

        {selected && (
          <Transition appear show={selected !== undefined} as={Fragment}>
            <Dialog
              as="div"
              className="fixed z-10 inset-0 text-center overflow-y-auto"
              onClose={() => setSelected(undefined)}
            >
              <div className="fixed z-0 -inset-0 w-full bg-brand-black bg-opacity-50 transition-all duration-300 ease-in-out" />

              <div className="px-4 min-h-screen">
                <Transition.Child
                  as={Fragment}
                  enter="ease-out duration-300"
                  enterFrom="opacity-0"
                  enterTo="opacity-100"
                  leave="ease-in duration-200"
                  leaveFrom="opacity-100"
                  leaveTo="opacity-0"
                >
                  <Dialog.Overlay className="fixed inset-0" />
                </Transition.Child>

                <span
                  className="inline-block align-middle h-screen"
                  aria-hidden="true"
                >
                  &#8203;
                </span>
                <Transition.Child
                  as={Fragment}
                  enter="ease-out duration-300"
                  enterFrom="opacity-0 scale-95"
                  enterTo="opacity-100 scale-100"
                  leave="ease-in duration-200"
                  leaveFrom="opacity-100 scale-100"
                  leaveTo="opacity-0 scale-95"
                >
                  <div className="inline-block align-middle my-8 py-6 w-full max-w-2xl text-left font-poppins bg-bkg-2 rounded-2xl shadow-xl overflow-hidden transform transition-all">
                    <Dialog.Title
                      as="h3"
                      className="pb-3 text-center text-brand-white text-lg font-medium leading-6 border-b border-dashed border-brand-white"
                    >
                      Edit connection
                    </Dialog.Title>
                    <div className="my-4">
                      <p className="m-3 text-brand-white text-sm">
                        Delete connected site:
                      </p>

                      <div className="flex items-center justify-between m-3 text-brand-white">
<<<<<<< HEAD
                        <p>{truncate(selected, 20)}</p>
=======
                        <p>{formatUrl(selected.host, 20)}</p>
>>>>>>> 7ba204fd

                        <IconButton onClick={disconnectSelected}>
                          <Icon name="delete" />
                        </IconButton>
                      </div>

                      <div className="p-4 bg-bkg-1">
                        <p className="mb-3 text-brand-white">Permissions</p>

                        <div className="flex items-center justify-between">
                          <p className="text-brand-white text-xs">
                            {activeAccount?.label}
                          </p>

                          <p className="text-brand-white text-xs">
                            {ellipsis(activeAccount?.address)}
                          </p>
                        </div>

                        <p className="mt-4 pt-3 text-brand-white border-t border-dashed border-brand-white opacity-60 cursor-not-allowed">
                          <input type="checkbox" />

                          <span className="mb-1 ml-3">
                            View the addresses of your permitted accounts
                          </span>
                        </p>
                      </div>
                    </div>

                    <div className="mt-4 text-center">
                      <button
                        type="button"
                        className="transparent inline-flex justify-center px-12 py-2 hover:text-bkg-4 text-brand-white text-sm font-medium hover:bg-white bg-repeat border border-white rounded-full focus:outline-none focus-visible:ring-2 focus-visible:ring-brand-royalblue focus-visible:ring-offset-2"
                        onClick={() => setSelected(undefined)}
                      >
                        Close
                      </button>
                    </div>
                  </div>
                </Transition.Child>
              </div>
            </Dialog>
          </Transition>
        )}

        <div className="absolute bottom-12 md:static">
          <SecondaryButton type="button" onClick={() => navigate('/home')}>
            Close
          </SecondaryButton>
        </div>
      </div>
    </Layout>
  );
};

export default ConnectedSites;<|MERGE_RESOLUTION|>--- conflicted
+++ resolved
@@ -6,13 +6,8 @@
 import { useUtils } from 'hooks/index';
 import { IDApp } from 'state/dapp/types';
 import { RootState } from 'state/store';
-<<<<<<< HEAD
-import { truncate, ellipsis } from 'utils/index';
-=======
 import { getController } from 'utils/browser';
-import { formatUrl, ellipsis } from 'utils/index';
-import { networkChain } from 'utils/network';
->>>>>>> 7ba204fd
+import { truncate, ellipsis, networkChain } from 'utils/index';
 
 const ConnectedSites = () => {
   const { dapp } = getController();
@@ -64,7 +59,7 @@
             className="scrollbar-styled px-4 py-2 w-full h-80 overflow-auto"
           >
             <li className="flex items-center justify-between my-2 py-3 w-full text-xs border-b border-dashed border-gray-500">
-              <p>{formatUrl(_dapp.host, 25)}</p>
+              <p>{truncate(_dapp.host, 25)}</p>
               <IconButton onClick={() => setSelected(_dapp)}>
                 <Icon name="edit" wrapperClassname="w-4" />
               </IconButton>
@@ -122,12 +117,7 @@
                       </p>
 
                       <div className="flex items-center justify-between m-3 text-brand-white">
-<<<<<<< HEAD
-                        <p>{truncate(selected, 20)}</p>
-=======
-                        <p>{formatUrl(selected.host, 20)}</p>
->>>>>>> 7ba204fd
-
+                        <p>{truncate(selected.host, 20)}</p>
                         <IconButton onClick={disconnectSelected}>
                           <Icon name="delete" />
                         </IconButton>
