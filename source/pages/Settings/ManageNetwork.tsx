--- conflicted
+++ resolved
@@ -51,9 +51,9 @@
             `}
           >
             <div className="flex flex-col gap-x-3 items-start justify-start text-xs">
-              <span>{formatUrl(network.label, 25)}</span>
+              <span>{truncate(network.label, 25)}</span>
 
-              <span>Blockbook URL: {formatUrl(String(network.url), 30)}</span>
+              <span>Blockbook URL: {truncate(String(network.url), 30)}</span>
             </div>
 
             {!network.default && (
@@ -76,46 +76,6 @@
                   type="primary"
                   shape="circle"
                 >
-<<<<<<< HEAD
-                  {truncate(network.label, 25)}
-                </span>
-
-                <small className="flex items-center justify-between">
-                  <div className="flex gap-x-3 items-center justify-start">
-                    <span>Blockbook URL:</span>
-                    <span>{truncate(String(network.url), 30)}</span>
-                  </div>
-
-                  {!network.default && (
-                    <IconButton
-                      onClick={() => removeNetwork(network.chainId)}
-                      type="primary"
-                      shape="circle"
-                    >
-                      <Icon
-                        name="trash"
-                        className="hover:text-brand-royalblue text-xl"
-                      />
-                    </IconButton>
-                  )}
-                </small>
-              </li>
-            ))}
-
-            <p className="py-1 text-brand-royalbluemedium text-xs font-bold bg-bkg-1">
-              Ethereum Networks
-            </p>
-            {Object.values(networks.ethereum).map((network: any) => (
-              <li
-                key={network.chainId}
-                className={
-                  network.default
-                    ? 'my-3 cursor-not-allowed border-b border-dashed bg-opacity-60 border-dashed-light flex flex-col w-full'
-                    : 'my-3 w-full border-b border-dashed border-dashed-light cursor-pointer flex flex-col transition-all duration-300'
-                }
-              >
-                <span
-=======
                   <Icon
                     name="trash"
                     className="hover:text-brand-royalblue text-xl"
@@ -141,57 +101,20 @@
             `}
           >
             <div className="flex flex-col gap-x-3 items-start justify-start text-xs">
-              <span>{formatUrl(network.label, 25)}</span>
+              <span>{truncate(network.label, 25)}</span>
 
-              <span>RPC URL: {formatUrl(String(network.url), 30)}</span>
+              <span>RPC URL: {truncate(String(network.url), 30)}</span>
             </div>
 
             {!network.default && (
               <div className="flex gap-x-3 items-center justify-between">
                 <IconButton
->>>>>>> 7ba204fd
                   onClick={() =>
                     editNetwork({ selected: network, chain: 'ethereum' })
                   }
                   type="primary"
                   shape="circle"
                 >
-<<<<<<< HEAD
-                  {truncate(network.label, 25)}
-                </span>
-
-                <small className="flex items-center justify-between">
-                  <div className="flex gap-x-3 items-center justify-start">
-                    <span>RPC URL:</span>
-                    <span>{truncate(String(network.url), 30)}</span>
-                  </div>
-
-                  {!network.default && (
-                    <IconButton
-                      onClick={() => removeNetwork(network.chainId)}
-                      type="primary"
-                      shape="circle"
-                    >
-                      <Icon
-                        name="trash"
-                        className="hover:text-brand-royalblue text-xl"
-                      />
-                    </IconButton>
-                  )}
-                </small>
-              </li>
-            ))}
-          </ul>
-
-          <div className="absolute bottom-12">
-            <SecondaryButton type="button" onClick={() => navigate('/home')}>
-              Close
-            </SecondaryButton>
-          </div>
-        </Layout>
-      )}
-    </>
-=======
                   <Icon
                     name="edit"
                     className="hover:text-brand-royalblue text-xl"
@@ -218,7 +141,6 @@
         Close
       </SecondaryButton>
     </Layout>
->>>>>>> 7ba204fd
   );
 };
 
