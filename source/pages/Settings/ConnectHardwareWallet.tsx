// @ts-nocheck
import React, { FC, useCallback, useEffect, useMemo, useState } from 'react';
import { useTranslation } from 'react-i18next';
import { useSelector } from 'react-redux';

import { CustomJsonRpcProvider } from '@pollum-io/sysweb3-keyring';
import { validateEthRpc, validateSysRpc } from '@pollum-io/sysweb3-network';

import { Layout, Tooltip, DefaultModal, Button } from 'components/index';
import { useUtils } from 'hooks/index';
<<<<<<< HEAD
import { getController } from 'scripts/Background';
=======
import { HardWallets } from 'scripts/Background/controllers/message-handler/types';
>>>>>>> 0c500253
import { RootState } from 'state/store';

const ConnectHardwareWalletView: FC = () => {
  const [isTestnet, setIsTestnet] = useState<boolean>(false);
  const [isModalOpen, setIsModalOpen] = useState<boolean>(false);
  const [isLoading, setIsLoading] = useState<boolean>(false);
  const [selectedHardwareWallet, setSelectedHardwareWallet] = useState();
  const [isReconnect, setIsReconnect] = useState<boolean>(false);
  const { activeNetwork, isBitcoinBased, accounts, advancedSettings } =
    useSelector((state: RootState) => state.vault);
  const { t } = useTranslation();
  const { alert } = useUtils();
  const trezorAccounts = Object.values(accounts.Trezor);
  const ledgerAccounts = Object.values(accounts.Ledger);

  const { slip44 } = activeNetwork;

  const isSysUTXOMainnet = isBitcoinBased && activeNetwork.chainId === 57;

  const modalTitle = isReconnect
    ? t('settings.ledgerConnected')
    : t('settings.walletSelected');

  const modalDescription = isReconnect
    ? t('settings.ledgerConnectedMessage')
    : t('settings.walletSelectedMessage');

  const controller = getController();

  const trezorSelectedButtonStyle = `${
    selectedHardwareWallet === 'trezor'
      ? 'bg-brand-blue400 border-2 border-brand-blue400 cursor-pointer'
      : 'bg-transparent border-2 border-white '
  }`;

  const ledgerSelectedButtonStyle = `${
    selectedHardwareWallet === 'ledger'
      ? 'bg-brand-blue400 border-2 border-brand-blue400 cursor-pointer'
      : 'bg-transparent border-2 border-white '
  }`;

  const confirmButtonDisbledStyle = `${
    isTestnet || selectedHardwareWallet === undefined
      ? 'opacity-60'
      : 'opacity-100'
  }`;

  const { isInCooldown }: CustomJsonRpcProvider =
    controller.wallet.ethereumTransaction.web3Provider;
  const isLedger = selectedHardwareWallet === 'ledger';

  const handleCreateHardwareWallet = async () => {
    setIsLoading(true);
    try {
      switch (selectedHardwareWallet) {
        case 'trezor':
          await controller.wallet.importTrezorAccount(
            isBitcoinBased ? activeNetwork.currency : 'eth',
            `${activeNetwork.currency === 'sys' ? '57' : slip44}`,
            `${trezorAccounts.length}`
          );
          setIsModalOpen(true);
          setIsLoading(false);
          break;
        case 'ledger':
          // it only works in fullscreen mode.
          const LEDGER_USB_VENDOR_ID = '0x2c97';

          const connectedDevices = await window.navigator.hid.requestDevice({
            filters: [{ vendorId: LEDGER_USB_VENDOR_ID }],
          });
          const webHidIsConnected = connectedDevices.some(
            (device: any) => device.vendorId === Number(LEDGER_USB_VENDOR_ID)
          );

          if (isReconnect) {
            await controller.wallet.ledgerSigner.connectToLedgerDevice();
            setIsModalOpen(true);
            setIsLoading(false);
            return;
          }

          if (webHidIsConnected) {
            await controller.wallet.importLedgerAccount(
              isBitcoinBased ? activeNetwork.currency : 'eth',
              `${activeNetwork.currency === 'sys' ? '57' : slip44}`,
              `${ledgerAccounts.length}`,
              false
            );
            setIsModalOpen(true);
            setIsLoading(false);
          }
          break;
      }
    } catch (error) {
      setIsLoading(false);
      const isAlreadyConnected = error.message.includes('already open.');
      const isDeviceLocked = error.message.includes('Locked device');

      if (isAlreadyConnected) {
        await controller.wallet.importLedgerAccount(
          isBitcoinBased ? activeNetwork.currency : 'eth',
          `${activeNetwork.currency === 'sys' ? '57' : slip44}`,
          `${ledgerAccounts.length}`,
          true
        );
        setIsModalOpen(true);
        return;
      }
      if (isDeviceLocked) {
        alert.removeAll();
        alert.error(t('settings.lockedDevice'));
        return;
      }
      alert.removeAll();
      alert.error(t('settings.errorCreatingHardWallet'));
    }
  };

  const verifyIfIsTestnet = async () => {
    const { url } = activeNetwork;

    const { chain }: any = isBitcoinBased
      ? await validateSysRpc(url)
      : await validateEthRpc(url, isInCooldown);

    return Boolean(chain === 'test' || chain === 'testnet');
  };

  const ButtonLabel = () => {
    switch (isReconnect) {
      case true:
        if (isLedger) {
          return <p>{t('buttons.reconnect')}</p>;
        }
        return <p>{t('buttons.connect')}</p>;

      case false:
        if (
          (isLedger && !ledgerAccounts.length) ||
          (!isLedger && !trezorAccounts.length)
        ) {
          return <p>{t('buttons.connect')}</p>;
        }
        return <p>{t('buttons.addAccount')}</p>;
    }
  };

  const ledgerTooltipContent = useMemo(
    () =>
      isSysUTXOMainnet || !isBitcoinBased
        ? ''
        : t('settings.ledgerOnlyAvailable'),
    [isSysUTXOMainnet, isBitcoinBased]
  );

  const supportTooltipContent = useMemo(
    () =>
      isTestnet &&
      (isLedger
        ? t('settings.ledgerDoesntSupport')
        : t('settings.trezorDoesntSupport')),
    [isTestnet, isLedger]
  );

  const handleHardwalletBuyNow = useCallback(() => {
    window.open(isLedger ? 'https://www.ledger.com/' : 'https://trezor.io/');
  }, [isLedger]);

  useEffect(() => {
    verifyIfIsTestnet().then((isTestnetResponse) =>
      setIsTestnet(isTestnetResponse)
    );
  }, [activeNetwork, activeNetwork.chainId]);

  useEffect(() => {
    const urlSearch = window.location.search;
    if (urlSearch) {
      setIsReconnect(true);
    }
  }, []);

  return (
    <Layout title={t('settings.hardwareWallet')} id="hardware-wallet-title">
      <DefaultModal
        show={isModalOpen}
        title={modalTitle}
        description={modalDescription}
        onClose={() => {
          window.close();
        }}
      />
      <div className="flex flex-col  items-center justify-center w-full md:max-w-md">
        <div className="w-16 h-16  relative p-4 mb-6 rounded-[100px] bg-gradient-to-r from-[#284F94] from-[25.72%] to-[#FE0077] to-[141.55%]">
          <img
            className="absolute left-[30%]"
            src="/assets/icons/hardwallet.svg"
          />
        </div>
        <div className="scrollbar-styled px-2 h-80 text-sm overflow-y-auto md:h-3/4">
          {selectedHardwareWallet ? (
            <>
              <div className="flex flex-col text-center justify-center items-center w-max text-sm">
                <p>
                  {t('settings.connectYourWalletAndClick', {
                    hardwalletName:
                      selectedHardwareWallet === HardWallets.LEDGER
                        ? 'LEDGER'
                        : 'TREZOR',
                  })}
                </p>
                <p className="text-brand-gray200">
                  {t('settings.youCanUseAny', {
                    hardwalletName:
                      selectedHardwareWallet === HardWallets.LEDGER
                        ? 'Ledger'
                        : 'Trezor',
                  })}
                </p>
              </div>
            </>
          ) : (
            <div className="flex flex-col items-center justify-center">
              <p className="text-white text-center text-sm">
                {t('settings.selectTheHardware')}{' '}
              </p>

              <button
                className={`${trezorSelectedButtonStyle} mt-6 rounded-full py-2 w-80 mx-auto text-center text-base font-medium mb-[6px] hover:bg-brand-blue400 hover:border-brand-blue400 hover:cursor-pointer`}
                onClick={() => setSelectedHardwareWallet('trezor')}
                id="trezor-btn"
              >
                Trezor
              </button>
              {advancedSettings?.ledger && (
                <Tooltip content={ledgerTooltipContent}>
                  <button
                    className={`${ledgerSelectedButtonStyle} rounded-full py-2 w-80 mx-auto text-center text-base font-medium hover:bg-brand-blue400 hover:border-brand-blue400 hover:cursor-pointer`}
                    onClick={() => {
                      if (isSysUTXOMainnet || !isBitcoinBased) {
                        setSelectedHardwareWallet('ledger');
                      }
                      return;
                    }}
                    id="trezor-btn"
                  >
                    Ledger
                  </button>
                </Tooltip>
              )}
            </div>
          )}
        </div>
        <div className="absolute bottom-7">
          {selectedHardwareWallet && (
            <div className="w-[22rem] gap-3 flex flex-col mb-10 mx-auto p-4  text-brand-white text-xs bg-alpha-whiteAlpha100 border border-dashed border-alpha-whiteAlpha300 rounded-[20px] ">
              <p className="font-medium">{t('settings.dontHaveWallet')}</p>
              <div className="flex">
                <p>
                  {isLedger
                    ? t('settings.orderLedger')
                    : t('settings.orderTrezor')}
                  <span
                    className="hover:text-button-primary cursor-pointer pl-1 underline"
                    onClick={handleHardwalletBuyNow}
                  >
                    {t('settings.buyNow')}
                  </span>
                </p>
              </div>
            </div>
          )}
          <Button
            type="button"
            onClick={handleCreateHardwareWallet}
            disabled={isTestnet || selectedHardwareWallet === undefined}
            loading={isLoading}
            id="connect-btn"
            className={`${confirmButtonDisbledStyle} cursor-pointer bg-white w-[22rem] mt-3 h-10 text-brand-blue200 text-base font-base font-medium rounded-2xl`}
          >
            <Tooltip content={supportTooltipContent}>
              <ButtonLabel />
            </Tooltip>
          </Button>
        </div>
      </div>
    </Layout>
  );
};

export default ConnectHardwareWalletView;<|MERGE_RESOLUTION|>--- conflicted
+++ resolved
@@ -8,11 +8,8 @@
 
 import { Layout, Tooltip, DefaultModal, Button } from 'components/index';
 import { useUtils } from 'hooks/index';
-<<<<<<< HEAD
 import { getController } from 'scripts/Background';
-=======
 import { HardWallets } from 'scripts/Background/controllers/message-handler/types';
->>>>>>> 0c500253
 import { RootState } from 'state/store';
 
 const ConnectHardwareWalletView: FC = () => {
