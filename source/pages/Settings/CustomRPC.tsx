import { Switch } from '@headlessui/react';
import { Form, Input } from 'antd';
import { useForm } from 'antd/lib/form/Form';
import React, { useEffect, useState } from 'react';
import { useTranslation } from 'react-i18next';
import { useSelector } from 'react-redux';
import { useLocation } from 'react-router-dom';

import { validateEthRpc, validateSysRpc } from '@pollum-io/sysweb3-network';

import checkAtIcon from 'assets/icons/checkAt.svg';
import { Button, Layout, Tooltip } from 'components/index';
import { StatusModal } from 'components/Modal/StatusModal';
import { RPCSuccessfullyAdded } from 'components/Modal/WarningBaseModal';
import { useUtils } from 'hooks/index';
import { getController } from 'scripts/Background';
import { RootState } from 'state/store';
import { ICustomRpcParams } from 'types/transactions';
<<<<<<< HEAD
=======
import { getController } from 'utils/browser';
import { NetworkType } from 'utils/types';
>>>>>>> 0c500253

const CustomRPCView = () => {
  const { state }: { state: any } = useLocation();
  const { t } = useTranslation();
  const isSyscoinSelected = state && state.chain && state.chain === 'syscoin';
  const [loading, setLoading] = useState(false);
  const [isUrlValid, setIsUrlValid] = useState(false);
  const [urlFieldValue, setUrlFieldValue] = useState('');
  const [addedRpc, setAddedRpc] = useState<boolean>(false);
  const [showModal, setShowModal] = useState(false);
  const [errorModalMessage, setErrorModalMessage] = useState<string>('');
  const [lastRpcChainIdSearched, setLastRpcChainIdSearched] = useState<
    number | null
  >(null);
  const [isSyscoinRpc, setIsSyscoinRpc] = useState(Boolean(isSyscoinSelected));
  const { activeNetwork, isBitcoinBased } = useSelector(
    (state: RootState) => state.vault
  );
  const { wallet } = getController();
  const { alert, navigate } = useUtils();
  const controller = getController();

  const [form] = useForm();

  const switchBallStyle = isSyscoinRpc
    ? 'translate-x-6 bg-brand-deepPink100'
    : 'translate-x-1  bg-brand-blue200';

  const inputHiddenOrNotStyle = isSyscoinRpc ? 'hidden' : 'relative';

  const modalMessageOnSuccessful = state
    ? t('settings.rpcSucessfullyEdited')
    : t('settings.rpcSucessfullyAdded');

  const populateForm = (field: string, value: number | string) => {
    if (!form.getFieldValue(field)) form.setFieldsValue({ [field]: value });
  };

  const closeModal = () => {
    setShowModal(false);
  };

  const onSubmit = async (data: ICustomRpcParams) => {
    setLoading(true);

    const customRpc = {
      ...data,
      isSyscoinRpc,
    };

    try {
      if (!state) {
        await controller.wallet.addCustomRpc(customRpc);
        setLoading(false);
        setAddedRpc(true);
        return;
      }

      await controller.wallet.editCustomRpc(customRpc, state.selected);
      setLoading(false);
      setAddedRpc(true);
    } catch (error: any) {
      alert.removeAll();
      setAddedRpc(false);
      setShowModal(true);
      setLoading(false);
      setErrorModalMessage(error.message);
    }
  };

  const resetFormValues = () => {
    form.setFieldValue('label', '');
    form.setFieldValue('chainId', '');
    form.setFieldValue('symbol', '');
    form.setFieldValue('explorer', '');
  };

  const initialValues = {
    label: (state && state.selected && state.selected.label) ?? '',
    url: (state && state.selected && state.selected.url) ?? '',
    chainId: (state && state.selected && state.selected.chainId) ?? '',
    symbol: (state && state.selected && state.selected.currency) ?? '',
    explorer: (state && state.selected && state.selected.explorer) ?? '',
  };

  const isInputDisableByEditMode = state ? state.isDefault : false;

  const isInputDisabled = Boolean(
    !form.getFieldValue('url') ||
      isUrlValid ||
      (state && state.selected && state.selected.chainId)
  );

  useEffect(() => {
    const fieldErrors = form.getFieldError('url');
    if (urlFieldValue && fieldErrors.length > 0) {
      alert.removeAll();
      setErrorModalMessage(t('settings.invalidRpcUrl'));
    }
  }, [urlFieldValue]);

  const handleConnect = async (data: ICustomRpcParams) => {
    await wallet.setActiveNetwork(data, String(activeNetwork.chainId));
  };
  return (
    <Layout title={state?.isEditing ? 'EDIT RPC' : t('settings.customRpc')}>
      <RPCSuccessfullyAdded
        show={addedRpc}
        title={t('titles.congratulations')}
        phraseOne={modalMessageOnSuccessful}
        onClose={() => navigate('/settings/networks/edit')}
      />
      <StatusModal
        status="error"
        title="Erro"
        description={errorModalMessage}
        onClose={closeModal}
        show={showModal}
      />
      <Form
        form={form}
        validateMessages={{ default: '' }}
        id="rpc"
        name="rpc"
        labelCol={{ span: 8 }}
        wrapperCol={{ span: 8 }}
        initialValues={initialValues}
        onFinish={state?.isEditing ? handleConnect : onSubmit}
        autoComplete="off"
        className="flex flex-col gap-3 items-center justify-center text-center"
      >
        <Form.Item
          id="network-switch"
          name="network-switch"
          rules={[
            {
              required: false,
              message: '',
            },
          ]}
        >
          {state?.isEditing ? (
            <p
              className={`text-sm ${
                isBitcoinBased ? 'text-brand-pink200' : 'text-brand-blue200'
              }`}
            >
              {isBitcoinBased ? NetworkType.UTXO : NetworkType.EVM} Network
            </p>
          ) : (
            <div className="flex gap-x-2 mb-4 text-xs">
              <p className="text-brand-blue200 text-xs">EVM</p>
              <Tooltip
                content={
                  !!state ? 'Cant change type of network while editing' : ''
                }
              >
                <Switch
                  checked={isSyscoinRpc}
                  onChange={() => setIsSyscoinRpc(!isSyscoinRpc)}
                  className="relative inline-flex items-center w-9 h-4 border border-white rounded-full"
                  disabled={!!state}
                >
                  <span className="sr-only">Syscoin Network</span>
                  <span
                    className={`${switchBallStyle} inline-block w-2 h-2 transform rounded-full`}
                  />
                </Switch>
              </Tooltip>

              <p className="text-brand-deepPink100 text-xs">UTXO</p>
            </div>
          )}
        </Form.Item>

        <Form.Item
          name="label"
          className="md:w-full"
          hasFeedback
          rules={[
            {
              required: !isSyscoinRpc,
              message: '',
            },
          ]}
        >
          <Input
            type="text"
            disabled={isInputDisableByEditMode}
            placeholder={`${t('settings.label')} ${
              isSyscoinRpc ? `(${t('settings.label')})` : ''
            }`}
            className="custom-input-normal relative"
          />
        </Form.Item>

        <Form.Item
          name="url"
          className="md:w-full"
          hasFeedback
          rules={[
            {
              required: true,
              message: '',
            },
            () => ({
              async validator(_, value) {
                setUrlFieldValue(value);
                if (isSyscoinRpc) {
                  const trezorIoRegExp = /trezor\.io/;
                  if (trezorIoRegExp.test(value)) {
                    console.error(
                      "trezor.io has a rate limit for simultaneous requests, so we can't use it for now"
                    );
                    alert.error(t('settings.trezorSiteWarning'));
                    return Promise.reject();
                  }
                  const { valid, coin } = await validateSysRpc(value);

                  if (valid || !value) {
                    populateForm('label', String(coin));

                    return Promise.resolve();
                  }

                  return Promise.reject();
                }

                const { valid, details, hexChainId } = await validateEthRpc(
                  value,
                  false
                ); //Cooldown doesn't matter on network edition

                setIsUrlValid(valid);

                //We have to use the value from the state if exists because we have to validate the
                //rpc from networks that is already added too
                if (state && state.selected.chainId) {
                  const stateChainId = state.selected.chainId;

                  const rpcChainId = details
                    ? details.chainId
                    : Number(String(parseInt(hexChainId, 16)));

                  if (stateChainId === rpcChainId) {
                    return Promise.resolve();
                  } else {
                    return Promise.reject();
                  }
                }

                //If no RPC was searched yet
                if (!state && lastRpcChainIdSearched === null) {
                  if ((valid && details) || !value) {
                    populateForm('label', String(details.name));
                    populateForm('chainId', String(details.chainId));

                    setLastRpcChainIdSearched(details.chainId);

                    return Promise.resolve();
                  } else if (valid || !value) {
                    const chainIdConvertedOne = String(
                      parseInt(hexChainId, 16)
                    );

                    populateForm('chainId', chainIdConvertedOne);

                    setLastRpcChainIdSearched(Number(chainIdConvertedOne));
                    return Promise.resolve();
                  }
                } else {
                  const chainIdConvertedTwo = String(parseInt(hexChainId, 16));
                  //Here if already had search for any RPC we have to validate if the result
                  //for the new one is for the same chainID or not, if is just keep the older values
                  //filled and give a valid for the new rpc url
                  if (
                    (details && lastRpcChainIdSearched === details.chainId) ||
                    lastRpcChainIdSearched === Number(chainIdConvertedTwo)
                  ) {
                    return Promise.resolve();
                  } else {
                    //If is not valid we reset the form values and fill with the new and correct ones
                    resetFormValues();

                    if (valid && details) {
                      populateForm('label', String(details.name));
                      populateForm('chainId', String(details.chainId));

                      setLastRpcChainIdSearched(details.chainId);

                      return Promise.resolve();
                    } else if (valid) {
                      const chainIdConvertedThree = String(
                        parseInt(hexChainId, 16)
                      );
                      populateForm('chainId', chainIdConvertedThree);

                      setLastRpcChainIdSearched(Number(chainIdConvertedThree));
                      return Promise.resolve();
                    }
                  }
                }

                return Promise.reject();
              },
            }),
          ]}
        >
          <Input
            type="text"
            placeholder={`${isSyscoinRpc ? 'Explorer' : 'RPC URL'}`}
            className="custom-input-normal relative"
          />
        </Form.Item>

        <Form.Item
          name="chainId"
          hasFeedback
          className="md:w-full"
          rules={[
            {
              required: !isSyscoinRpc,
              message: '',
            },
          ]}
        >
          <Input
            type="text"
            disabled={isInputDisabled}
            placeholder="Chain ID"
            className={`${inputHiddenOrNotStyle} custom-input-normal `}
          />
        </Form.Item>

        <Form.Item
          name="symbol"
          hasFeedback
          className="md:w-full"
          rules={[
            {
              required: !isSyscoinRpc,
              message: '',
            },
          ]}
        >
          <Input
            type="text"
            placeholder={t('settings.symbol')}
            className={`${inputHiddenOrNotStyle} custom-input-normal relative`}
          />
        </Form.Item>

        <Form.Item
          hasFeedback
          className="md:w-full"
          name="explorer"
          rules={[
            {
              required: false,
              message: '',
            },
          ]}
        >
          <Input
            type="text"
            placeholder={t('settings.explorer')}
            className={`${inputHiddenOrNotStyle} custom-input-normal `}
          />
        </Form.Item>
        {state?.isEditing ? (
          <div
            className="flex justify-center items-center gap-2 cursor-pointer"
            onClick={() => (window.location.href = 'https://chainlist.org/')}
          >
            <img
              src={checkAtIcon}
              alt="Check at chainlist"
              onClick={() => (window.location.href = 'https://chainlist.org/')}
            />
            <p
              className="underline text-center text-white font-poppins text-sm"
              onClick={() => (window.location.href = 'https://chainlist.org/')}
            >
              Check chainlist
            </p>
          </div>
        ) : (
          <p className="px-8 py-4 text-center text-brand-royalblue font-poppins text-xs">
            {t('settings.youCanEdit')}
          </p>
        )}
        {state?.isEditing ? (
          <div className="flex gap-6 justify-between mt-[2.313rem]">
            <Button
              type="submit"
              className="bg-transparent rounded-[100px] w-[10.25rem] h-[40px] text-white text-base font-medium border border-white"
              onClick={() => navigate('/chain-fail-to-connect')}
            >
              Cancel
            </Button>
            <Button
              type="submit"
              className="bg-white rounded-[100px] w-[10.25rem] h-[40px] text-brand-blue400 text-base font-medium"
            >
              Connect
            </Button>
          </div>
        ) : (
          <div className="absolute bottom-10 md:static">
            <Button
              className="xl:p-18 h-[40px] w-[352px] flex items-center justify-center text-brand-blue400 text-base bg-white hover:opacity-60 rounded-[100px] transition-all duration-300 xl:flex-none"
              type="submit"
              loading={loading}
            >
              {t('buttons.save')}
            </Button>
          </div>
        )}
      </Form>
    </Layout>
  );
};

export default CustomRPCView;<|MERGE_RESOLUTION|>--- conflicted
+++ resolved
@@ -16,11 +16,7 @@
 import { getController } from 'scripts/Background';
 import { RootState } from 'state/store';
 import { ICustomRpcParams } from 'types/transactions';
-<<<<<<< HEAD
-=======
-import { getController } from 'utils/browser';
 import { NetworkType } from 'utils/types';
->>>>>>> 0c500253
 
 const CustomRPCView = () => {
   const { state }: { state: any } = useLocation();
@@ -37,6 +33,7 @@
   >(null);
   const [isSyscoinRpc, setIsSyscoinRpc] = useState(Boolean(isSyscoinSelected));
   const { activeNetwork, isBitcoinBased } = useSelector(
+    // eslint-disable-next-line no-shadow
     (state: RootState) => state.vault
   );
   const { wallet } = getController();
