--- conflicted
+++ resolved
@@ -23,24 +23,11 @@
   }) => {
     setLoading(true);
 
-<<<<<<< HEAD
-    const network = {
-      chainId,
-      url: rpcUrl,
-      label,
-      default: false,
-      currency,
-    };
-
-    try {
-      await controller.wallet.addCustomRpc(network);
-=======
     try {
       await controller.wallet.addCustomRpc({
         ...data,
         isSyscoinRpc,
       });
->>>>>>> 8b08c155
 
       setEdit(true);
     } catch (error) {
