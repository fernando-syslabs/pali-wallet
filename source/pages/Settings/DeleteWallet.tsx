--- conflicted
+++ resolved
@@ -8,15 +8,11 @@
 const DeleteWalletView = () => {
   const { navigate } = useUtils();
 
-<<<<<<< HEAD
+  const controller = getController();
+  const activeAccount = controller.wallet.account.getActiveAccount();
+
   if (!activeAccount) throw new Error('No active account');
   const hasAccountFunds = activeAccount.balance > 0;
-
-  const controller = useController();
-=======
-  const controller = getController();
-  const activeAccount = controller.wallet.account.getActiveAccount();
->>>>>>> 19653700
 
   // if account has no funds, no need to input the seed
   const [isSeedValid, setIsSeedValid] = useState<boolean>(!hasAccountFunds);
