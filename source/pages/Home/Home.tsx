import React, { useEffect, useMemo, useState } from 'react';
import { useTranslation } from 'react-i18next';
import { useSelector } from 'react-redux';

import { CustomJsonRpcProvider } from '@pollum-io/sysweb3-keyring';

import { Header, Icon, Button, Loading } from 'components/index';
import { usePrice, useUtils } from 'hooks/index';
import { RootState } from 'state/store';
import { getController } from 'utils/browser';
import {
  ONE_MILLION,
  ONE_TRILLION,
  formatMillionNumber,
  verifyIfIsTestnet,
  formatBalanceDecimals,
} from 'utils/index';

import { TxsPanel } from './TxsPanel';

export const Home = () => {
  //* Hooks
  const { getFiatAmount } = usePrice();
  const { navigate } = useUtils();
  const { t } = useTranslation();

  //* Selectors
  const { asset: fiatAsset, price: fiatPrice } = useSelector(
    (state: RootState) => state.price.fiat
  );

  const {
    accounts,
    isNetworkChanging,
    activeAccount,
    activeNetwork,
    isBitcoinBased,
    lastLogin,
    isLoadingBalances,
  } = useSelector((state: RootState) => state.vault);

  //* States
  const [isTestnet, setIsTestnet] = useState(false);

  //* Constants
  const { url } = activeNetwork;
  const controller = getController();
  const { isInCooldown }: CustomJsonRpcProvider =
    controller.wallet.ethereumTransaction.web3Provider;
  const isUnlocked =
    controller.wallet.isUnlocked() &&
    accounts[activeAccount.type][activeAccount.id].address !== '';
  const bgColor = isNetworkChanging ? 'bg-bkg-2' : 'bg-bkg-3';
  const { syscoin: syscoinBalance, ethereum: ethereumBalance } =
    accounts[activeAccount.type][activeAccount.id].balances;

  const actualBalance = isBitcoinBased ? syscoinBalance : ethereumBalance;
  const moreThanMillion = actualBalance >= ONE_MILLION;

  const moreThanTrillion = actualBalance > ONE_TRILLION;

  //* Effect for set Testnet or not
  useEffect(() => {
    if (!isUnlocked) return;

    verifyIfIsTestnet(url, isBitcoinBased, isInCooldown).then((_isTestnet) =>
      setIsTestnet(_isTestnet)
    );
  }, [isUnlocked, activeNetwork, activeNetwork.chainId, isBitcoinBased]);

  //* fiatPriceValue with useMemo to recalculate every time that something changes and be in cache if the value is the same
  const fiatPriceValue = useMemo(() => {
    const getAmount = getFiatAmount(
      actualBalance > 0 ? actualBalance : 0,
      4,
      String(fiatAsset).toUpperCase(),
      true,
      true
    );

    return getAmount;
  }, [
    isUnlocked,
    activeAccount,
    accounts[activeAccount.type][activeAccount.id].address,
    activeNetwork,
    activeNetwork.chainId,
    fiatAsset,
    fiatPrice,
    actualBalance,
  ]);

  return (
    <div className={`scrollbar-styled h-full ${bgColor} overflow-auto`}>
      {accounts[activeAccount.type][activeAccount.id] &&
      lastLogin &&
      isUnlocked &&
      !isNetworkChanging ? (
        <>
          <Header accountHeader />

          <section className="flex flex-col gap-1 items-center pt-14 pb-24 text-brand-white bg-bkg-1">
            <div className="flex flex-col items-center justify-center text-center">
              <div className="balance-account flex gap-x-0.5 items-center justify-center">
                <p
                  id="home-balance"
<<<<<<< HEAD
                  className={`font-rubik text-5xl font-medium`}
=======
                  className={`font-rubik ${
                    moreThanTrillion ? 'text-sm' : 'text-[50px]'
                  }  font-bold`}
>>>>>>> 193061a5
                >
                  {moreThanMillion
                    ? formatMillionNumber(actualBalance)
                    : formatBalanceDecimals(actualBalance || 0, false)}{' '}
                </p>

                <p
                  className={`${
                    moreThanTrillion ? 'text-lg' : 'mt-4'
                  } font-poppins`}
                >
                  {activeNetwork.currency.toUpperCase()}
                </p>
              </div>

<<<<<<< HEAD
              <p id="fiat-ammount">
                {isTestnet
                  ? null
                  : moreThanMillion
                  ? formatMillionNumber(
                      Number(fiatPriceValue.match(/[\d\.]+/g)[0])
                    )
                  : formatBalanceDecimals(fiatPriceValue, true)}
=======
              <p id="fiat-ammount" className="text-gray-400">
                {isTestnet ? null : fiatPriceValue}
>>>>>>> 193061a5
              </p>
            </div>

            <div className="flex items-center justify-center pt-8 w-3/4 max-w-md">
              <Button
                type="button"
                className="xl:p-18 h-8 font-medium flex flex-1 items-center justify-center text-brand-white text-base bg-button-secondary hover:bg-button-secondaryhover border border-button-secondary rounded-l-full transition-all duration-300 xl:flex-none"
                id="send-btn"
                onClick={() =>
                  isBitcoinBased ? navigate('/send/sys') : navigate('/send/eth')
                }
                disabled={isLoadingBalances}
              >
                <Icon
                  name="ArrowUpBoldIcon"
                  className="w-5 h-5"
                  wrapperClassname="mr-2"
                  rotate={45}
                  isSvg={true}
                />
                {t('buttons.send')}
              </Button>

              <Button
                type="button"
                className="xl:p-18 h-8 font-medium flex flex-1 items-center justify-center text-brand-white text-base bg-button-primary hover:bg-button-primaryhover border border-button-primary rounded-r-full transition-all duration-300 xl:flex-none"
                id="receive-btn"
                onClick={() => navigate('/receive')}
              >
                <Icon
                  name="ArrowDownLoad"
                  className="w-5 h-5"
                  wrapperClassname="mr-2"
                  isSvg={true}
                />
                {t('buttons.receive')}
              </Button>
            </div>
          </section>

          <TxsPanel />
        </>
      ) : (
        <Loading />
      )}
    </div>
  );
};<|MERGE_RESOLUTION|>--- conflicted
+++ resolved
@@ -104,13 +104,7 @@
               <div className="balance-account flex gap-x-0.5 items-center justify-center">
                 <p
                   id="home-balance"
-<<<<<<< HEAD
                   className={`font-rubik text-5xl font-medium`}
-=======
-                  className={`font-rubik ${
-                    moreThanTrillion ? 'text-sm' : 'text-[50px]'
-                  }  font-bold`}
->>>>>>> 193061a5
                 >
                   {moreThanMillion
                     ? formatMillionNumber(actualBalance)
@@ -126,7 +120,6 @@
                 </p>
               </div>
 
-<<<<<<< HEAD
               <p id="fiat-ammount">
                 {isTestnet
                   ? null
@@ -135,10 +128,6 @@
                       Number(fiatPriceValue.match(/[\d\.]+/g)[0])
                     )
                   : formatBalanceDecimals(fiatPriceValue, true)}
-=======
-              <p id="fiat-ammount" className="text-gray-400">
-                {isTestnet ? null : fiatPriceValue}
->>>>>>> 193061a5
               </p>
             </div>
 
