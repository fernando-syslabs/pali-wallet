import React, { useCallback, useEffect, useMemo, useState } from 'react';
import { useTranslation } from 'react-i18next';
import { useSelector } from 'react-redux';
import { useLocation } from 'react-router-dom';

import { CustomJsonRpcProvider } from '@pollum-io/sysweb3-keyring';

import { Header, Icon, Button, Loading } from 'components/index';
import { StatusModal } from 'components/Modal/StatusModal';
import { WalletProviderDefaultModal } from 'components/Modal/WalletProviderDafault';
import { ConnectHardwareWallet } from 'components/Modal/WarningBaseModal';
import { usePrice, useUtils } from 'hooks/index';
<<<<<<< HEAD
import { useController } from 'hooks/useController';
import { FaucetChainIds } from 'scripts/Background/controllers/message-handler/types';
=======
import { getController } from 'scripts/Background';
>>>>>>> ddbfd7e4
import { RootState } from 'state/store';
import {
  ONE_MILLION,
  ONE_TRILLION,
  formatMillionNumber,
  verifyIfIsTestnet,
  formatBalanceDecimals,
} from 'utils/index';

import { TxsPanel } from './TxsPanel';

export const Home = () => {
  //* Hooks
  const { getFiatAmount } = usePrice();
  const { navigate } = useUtils();
  const { t } = useTranslation();
  const { state } = useLocation();
  const { controllerEmitter, isUnlocked } = useController();

  //* Selectors
  const { asset: fiatAsset, price: fiatPrice } = useSelector(
    (priceState: RootState) => priceState.price.fiat
  );
  const isWalletImported = state?.isWalletImported;
  const {
    accounts,
    isNetworkChanging,
    activeAccount,
    activeNetwork,
    isBitcoinBased,
    lastLogin,
    isLoadingBalances,
  } = useSelector((rootState: RootState) => rootState.vault);

  //* States
  const [isTestnet, setIsTestnet] = useState(false);
  const [showModalCongrats, setShowModalCongrats] = useState(false);
  const [showModalHardWallet, setShowModalHardWallet] = useState(true);

  //* Constants
  const { url } = activeNetwork;

  let isInCooldown: boolean;

  controllerEmitter(
    ['wallet', 'ethereumTransaction', 'web3Provider'],
    [],
    true
  ).then((response: CustomJsonRpcProvider) => {
    isInCooldown = response?.isInCooldown || false;
  });

  const bgColor = isNetworkChanging ? 'bg-bkg-2' : 'bg-bkg-3';
  const { syscoin: syscoinBalance, ethereum: ethereumBalance } =
    accounts[activeAccount.type][activeAccount.id].balances;

<<<<<<< HEAD
  const actualBalance = useMemo(
    () => (isBitcoinBased ? syscoinBalance : ethereumBalance),
    [accounts[activeAccount.type][activeAccount.id]]
  );

  const moreThanMillion = useMemo(
    () => actualBalance > ONE_MILLION,
    [actualBalance]
  );

  const moreThanTrillion = useMemo(
    () => actualBalance > ONE_TRILLION,
    [actualBalance]
  );
=======
  const actualBalance = isBitcoinBased ? syscoinBalance : ethereumBalance;
  const moreThanMillion = actualBalance >= ONE_MILLION;
  const moreThanTrillion = actualBalance > ONE_TRILLION;
>>>>>>> ddbfd7e4

  const closeModal = () => {
    setShowModalCongrats(false);
  };

  const handleCloseModal = () => {
    setShowModalHardWallet(false);
    setShowModalCongrats(true);
  };

  //* Effect for set Testnet or not
  useEffect(() => {
    if (!isUnlocked) return;

    verifyIfIsTestnet(url, isBitcoinBased, isInCooldown).then((_isTestnet) =>
      setIsTestnet(_isTestnet)
    );
  }, [isUnlocked, activeNetwork, activeNetwork.chainId, isBitcoinBased]);

  //* fiatPriceValue with useMemo to recalculate every time that something changes and be in cache if the value is the same
  const fiatPriceValue = useMemo(() => {
    const getAmount = getFiatAmount(
      actualBalance > 0 ? actualBalance : 0,
      4,
      String(fiatAsset).toUpperCase(),
      true,
      true
    );

    return getAmount;
  }, [
    isUnlocked,
    activeAccount,
    accounts[activeAccount.type][activeAccount.id].address,
    activeNetwork,
    activeNetwork.chainId,
    fiatAsset,
    fiatPrice,
    actualBalance,
  ]);

  const formatFiatAmount = useMemo(() => {
    if (isTestnet) {
      return null;
    }

    if (moreThanMillion) {
      const numberValue = Number(fiatPriceValue.match(/[\d\.]+/g)[0]);
      return formatMillionNumber(numberValue);
    }

    return formatBalanceDecimals(fiatPriceValue, true);
  }, [fiatPriceValue, isTestnet, moreThanMillion]);

<<<<<<< HEAD
  const handleOnCloseFaucetModal = useCallback(() => {
    controllerEmitter(
      ['wallet', 'setFaucetModalState'],
      [activeNetwork.chainId]
    );
  }, [activeNetwork, setFaucetModalState]);

  const shouldShowFaucetFirstModal = useMemo(
    () => faucetModal[activeNetwork.chainId],
    [faucetModal, activeNetwork]
  );

  const formattedBalance = useMemo(
    () =>
      moreThanMillion
        ? formatMillionNumber(actualBalance)
        : formatBalanceDecimals(actualBalance || 0, false),
    [actualBalance, moreThanMillion]
  );

  const shouldRenderHomePage = useMemo(
    () =>
      accounts[activeAccount.type][activeAccount.id] &&
      lastLogin &&
      isUnlocked &&
      !isNetworkChanging,
    [accounts, activeAccount, lastLogin, isUnlocked, isNetworkChanging]
  );

=======
>>>>>>> ddbfd7e4
  return (
    <div className={`scrollbar-styled h-full ${bgColor} overflow-auto`}>
      {accounts[activeAccount.type][activeAccount.id] &&
      lastLogin &&
      isUnlocked &&
      !isNetworkChanging ? (
        <>
          <Header accountHeader />
          <WalletProviderDefaultModal />

          <section className="flex flex-col gap-1 items-center pt-14 pb-24 text-brand-white bg-bkg-1">
            <div className="flex flex-col items-center justify-center text-center">
              <div className="balance-account flex gap-x-0.5 items-center justify-center">
                <p
                  id="home-balance"
                  className={`font-rubik text-5xl font-medium`}
                >
<<<<<<< HEAD
                  {formattedBalance}
=======
                  {moreThanMillion
                    ? formatMillionNumber(actualBalance)
                    : formatBalanceDecimals(actualBalance || 0, false)}{' '}
>>>>>>> ddbfd7e4
                </p>

                <p
                  className={`${
                    moreThanTrillion ? 'text-lg' : 'mt-4'
                  } font-poppins`}
                >
                  {activeNetwork.currency.toUpperCase()}
                </p>
              </div>

              <p id="fiat-amount">{formatFiatAmount}</p>
            </div>

            <div className="flex items-center justify-center pt-8 w-3/4 max-w-md">
              <Button
                type="button"
                className="xl:p-18 h-8 font-medium flex flex-1 items-center justify-center text-brand-white text-base bg-button-secondary hover:bg-button-secondaryhover border border-button-secondary rounded-l-full transition-all duration-300 xl:flex-none"
                id="send-btn"
                onClick={() =>
                  isBitcoinBased ? navigate('/send/sys') : navigate('/send/eth')
                }
                disabled={isLoadingBalances}
              >
                <Icon
                  name="ArrowUpBoldIcon"
                  className="w-5 h-5"
                  wrapperClassname="mr-2"
                  rotate={45}
                  isSvg={true}
                />
                {t('buttons.send')}
              </Button>

              <Button
                type="button"
                className="xl:p-18 h-8 font-medium flex flex-1 items-center justify-center text-brand-white text-base bg-button-primary hover:bg-button-primaryhover border border-button-primary rounded-r-full transition-all duration-300 xl:flex-none"
                id="receive-btn"
                onClick={() => navigate('/receive')}
              >
                <Icon
                  name="ArrowDownLoad"
                  className="w-5 h-5"
                  wrapperClassname="mr-2"
                  isSvg={true}
                />
                {t('buttons.receive')}
              </Button>
            </div>
          </section>
          {isWalletImported && (
            <>
              <ConnectHardwareWallet
                title={t('accountMenu.connectTrezor').toUpperCase()}
                onClose={handleCloseModal}
                show={showModalHardWallet}
                phraseOne={t('home.ifYouHaveAHardWallet')}
              />
              <StatusModal
                show={showModalCongrats}
                title={t('home.congratulations')}
                description={t('home.youWalletWas')}
                onClose={closeModal}
                status="success"
              />
            </>
          )}
          <TxsPanel />
        </>
      ) : (
        <Loading />
      )}
    </div>
  );
};<|MERGE_RESOLUTION|>--- conflicted
+++ resolved
@@ -1,4 +1,4 @@
-import React, { useCallback, useEffect, useMemo, useState } from 'react';
+import React, { useEffect, useMemo, useState } from 'react';
 import { useTranslation } from 'react-i18next';
 import { useSelector } from 'react-redux';
 import { useLocation } from 'react-router-dom';
@@ -10,12 +10,7 @@
 import { WalletProviderDefaultModal } from 'components/Modal/WalletProviderDafault';
 import { ConnectHardwareWallet } from 'components/Modal/WarningBaseModal';
 import { usePrice, useUtils } from 'hooks/index';
-<<<<<<< HEAD
 import { useController } from 'hooks/useController';
-import { FaucetChainIds } from 'scripts/Background/controllers/message-handler/types';
-=======
-import { getController } from 'scripts/Background';
->>>>>>> ddbfd7e4
 import { RootState } from 'state/store';
 import {
   ONE_MILLION,
@@ -72,26 +67,9 @@
   const { syscoin: syscoinBalance, ethereum: ethereumBalance } =
     accounts[activeAccount.type][activeAccount.id].balances;
 
-<<<<<<< HEAD
-  const actualBalance = useMemo(
-    () => (isBitcoinBased ? syscoinBalance : ethereumBalance),
-    [accounts[activeAccount.type][activeAccount.id]]
-  );
-
-  const moreThanMillion = useMemo(
-    () => actualBalance > ONE_MILLION,
-    [actualBalance]
-  );
-
-  const moreThanTrillion = useMemo(
-    () => actualBalance > ONE_TRILLION,
-    [actualBalance]
-  );
-=======
   const actualBalance = isBitcoinBased ? syscoinBalance : ethereumBalance;
   const moreThanMillion = actualBalance >= ONE_MILLION;
   const moreThanTrillion = actualBalance > ONE_TRILLION;
->>>>>>> ddbfd7e4
 
   const closeModal = () => {
     setShowModalCongrats(false);
@@ -146,38 +124,6 @@
     return formatBalanceDecimals(fiatPriceValue, true);
   }, [fiatPriceValue, isTestnet, moreThanMillion]);
 
-<<<<<<< HEAD
-  const handleOnCloseFaucetModal = useCallback(() => {
-    controllerEmitter(
-      ['wallet', 'setFaucetModalState'],
-      [activeNetwork.chainId]
-    );
-  }, [activeNetwork, setFaucetModalState]);
-
-  const shouldShowFaucetFirstModal = useMemo(
-    () => faucetModal[activeNetwork.chainId],
-    [faucetModal, activeNetwork]
-  );
-
-  const formattedBalance = useMemo(
-    () =>
-      moreThanMillion
-        ? formatMillionNumber(actualBalance)
-        : formatBalanceDecimals(actualBalance || 0, false),
-    [actualBalance, moreThanMillion]
-  );
-
-  const shouldRenderHomePage = useMemo(
-    () =>
-      accounts[activeAccount.type][activeAccount.id] &&
-      lastLogin &&
-      isUnlocked &&
-      !isNetworkChanging,
-    [accounts, activeAccount, lastLogin, isUnlocked, isNetworkChanging]
-  );
-
-=======
->>>>>>> ddbfd7e4
   return (
     <div className={`scrollbar-styled h-full ${bgColor} overflow-auto`}>
       {accounts[activeAccount.type][activeAccount.id] &&
@@ -195,13 +141,9 @@
                   id="home-balance"
                   className={`font-rubik text-5xl font-medium`}
                 >
-<<<<<<< HEAD
-                  {formattedBalance}
-=======
                   {moreThanMillion
                     ? formatMillionNumber(actualBalance)
                     : formatBalanceDecimals(actualBalance || 0, false)}{' '}
->>>>>>> ddbfd7e4
                 </p>
 
                 <p
