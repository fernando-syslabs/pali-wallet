--- conflicted
+++ resolved
@@ -18,21 +18,14 @@
     isLoadingTxs,
   } = useSelector((state: RootState) => state.vault);
 
-  const { xpub, address: userAddress } = accounts[activeAccount];
+  const { xpub, address: userAddress } =
+    accounts[activeAccount.type][activeAccount.id];
 
   const [internalLoading, setInternalLoading] = useState<boolean>(isLoadingTxs);
 
   const transactions = Object.values(
-    accounts[activeAccount].transactions ?? {}
+    accounts[activeAccount.type][activeAccount.id].transactions ?? {}
   );
-<<<<<<< HEAD
-=======
-  const [internalLoading, setInternalLoading] = useState<any>(isLoadingTxs);
-  const transactions = Object.values(
-    accounts[activeAccount.type][activeAccount.id].transactions
-  );
-  const seconds = 10000;
->>>>>>> 3aeb2008
 
   const NoTransactionsComponent = () => (
     <div className="flex items-center justify-center p-3 text-brand-white text-sm">
