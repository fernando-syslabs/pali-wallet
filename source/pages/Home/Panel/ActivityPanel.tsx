<<<<<<< HEAD
import React, { useCallback } from 'react';
=======
import React, { useCallback, useEffect, useMemo, useState } from 'react';
>>>>>>> f6568a62
import { useSelector } from 'react-redux';

import { Fullscreen } from 'components/Fullscreen';
import { RootState } from 'state/store';

import { TransactionsList } from './components/Transactions';

export const TransactionsPanel = () => {
  const {
    accounts,
    activeAccount,
    activeNetwork: { url: networkUrl, chainId, explorer },
    isBitcoinBased,
  } = useSelector((state: RootState) => state.vault);

  const { xpub, address: userAddress } =
    accounts[activeAccount.type][activeAccount.id];

<<<<<<< HEAD
  const transactions = Object.values(
    accounts[activeAccount.type][activeAccount.id].transactions ?? {}
  );
=======
  const [internalLoading, setInternalLoading] = useState<boolean>(isLoadingTxs);

  const [previousTransactions, setPreviousTransactions] = useState([]);

  const transactions = useMemo(() => {
    const accountTransactions =
      accounts[activeAccount.type][activeAccount.id].transactions ?? {};

    return Object.values(accountTransactions);
  }, [accounts, activeAccount]);

  const hasTransactions =
    transactions.length > 0 || previousTransactions.length > 0;

  useEffect(() => {
    if (
      !isLoadingTxs &&
      transactions.length === 0 &&
      previousTransactions.length > 0
    ) {
      setPreviousTransactions(transactions);
    } else if (transactions.length > 0) {
      setPreviousTransactions(transactions);
    }
  }, [isLoadingTxs, transactions, previousTransactions]);
>>>>>>> f6568a62

  const NoTransactionsComponent = () => (
    <div className="flex items-center justify-center p-3 text-brand-white text-sm">
      <p>You have no transaction history.</p>
    </div>
  );

  const OpenTransactionExplorer = useCallback(() => {
    const openExplorer = () =>
      window.open(
        `${isBitcoinBased ? networkUrl : explorer}${
          isBitcoinBased ? 'xpub' : 'address'
        }/${isBitcoinBased ? xpub : userAddress}`,
        '_blank'
      );

    return (
      <button
        type="button"
        className="pb-16 w-full underline text-sm font-semibold bg-transparent border-none cursor-pointer"
        onClick={openExplorer}
      >
        See all your transactions
      </button>
    );
  }, [networkUrl, chainId, isBitcoinBased]);

<<<<<<< HEAD
  return transactions.length === 0 ? (
    <div className="w-full text-white">
      <NoTransactionsComponent />
      <OpenTransactionExplorer />
      <Fullscreen />
    </div>
  ) : (
    <>
      <div className="p-4 w-full text-white text-base bg-bkg-3">
        <TransactionsList />
        <OpenTransactionExplorer />
      </div>

=======
  useEffect(() => {
    validateTimeoutError();
    setInternalLoading(isLoadingTxs);
    return () => {
      setInternalLoading(false);
    };
  }, [isLoadingTxs]);

  return (
    <>
      {internalLoading && !hasTransactions && <LoadingComponent />}
      {!internalLoading && !hasTransactions && (
        <div className="w-full text-white">
          <NoTransactionsComponent />
          <OpenTransactionExplorer />
          <Fullscreen />
        </div>
      )}
      {hasTransactions && (
        <div className="p-4 w-full text-white text-base bg-bkg-3">
          <TransactionsList
            userTransactions={
              hasTransactions ? transactions : previousTransactions
            }
          />
          <OpenTransactionExplorer />
        </div>
      )}
>>>>>>> f6568a62
      <Fullscreen />
    </>
  );
};<|MERGE_RESOLUTION|>--- conflicted
+++ resolved
@@ -1,14 +1,13 @@
-<<<<<<< HEAD
-import React, { useCallback } from 'react';
-=======
 import React, { useCallback, useEffect, useMemo, useState } from 'react';
->>>>>>> f6568a62
 import { useSelector } from 'react-redux';
 
 import { Fullscreen } from 'components/Fullscreen';
+import { LoadingComponent } from 'components/Loading';
 import { RootState } from 'state/store';
 
 import { TransactionsList } from './components/Transactions';
+
+const SECONDS = 10000;
 
 export const TransactionsPanel = () => {
   const {
@@ -16,16 +15,12 @@
     activeAccount,
     activeNetwork: { url: networkUrl, chainId, explorer },
     isBitcoinBased,
+    isLoadingTxs,
   } = useSelector((state: RootState) => state.vault);
 
   const { xpub, address: userAddress } =
     accounts[activeAccount.type][activeAccount.id];
 
-<<<<<<< HEAD
-  const transactions = Object.values(
-    accounts[activeAccount.type][activeAccount.id].transactions ?? {}
-  );
-=======
   const [internalLoading, setInternalLoading] = useState<boolean>(isLoadingTxs);
 
   const [previousTransactions, setPreviousTransactions] = useState([]);
@@ -51,13 +46,20 @@
       setPreviousTransactions(transactions);
     }
   }, [isLoadingTxs, transactions, previousTransactions]);
->>>>>>> f6568a62
 
   const NoTransactionsComponent = () => (
     <div className="flex items-center justify-center p-3 text-brand-white text-sm">
       <p>You have no transaction history.</p>
     </div>
   );
+
+  const validateTimeoutError = () => {
+    if (isLoadingTxs) {
+      setTimeout(() => {
+        setInternalLoading(false);
+      }, SECONDS);
+    }
+  };
 
   const OpenTransactionExplorer = useCallback(() => {
     const openExplorer = () =>
@@ -79,21 +81,6 @@
     );
   }, [networkUrl, chainId, isBitcoinBased]);
 
-<<<<<<< HEAD
-  return transactions.length === 0 ? (
-    <div className="w-full text-white">
-      <NoTransactionsComponent />
-      <OpenTransactionExplorer />
-      <Fullscreen />
-    </div>
-  ) : (
-    <>
-      <div className="p-4 w-full text-white text-base bg-bkg-3">
-        <TransactionsList />
-        <OpenTransactionExplorer />
-      </div>
-
-=======
   useEffect(() => {
     validateTimeoutError();
     setInternalLoading(isLoadingTxs);
@@ -122,7 +109,6 @@
           <OpenTransactionExplorer />
         </div>
       )}
->>>>>>> f6568a62
       <Fullscreen />
     </>
   );
