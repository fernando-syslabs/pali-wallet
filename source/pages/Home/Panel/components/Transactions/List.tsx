--- conflicted
+++ resolved
@@ -9,7 +9,6 @@
 import { ellipsis, formatDate } from 'utils/index';
 
 export const TransactionsList = () => {
-<<<<<<< HEAD
   const {
     accounts,
     activeAccount,
@@ -17,22 +16,9 @@
     isBitcoinBased,
   } = useSelector((state: RootState) => state.vault);
 
-  const { transactions: userTransactions } = accounts[activeAccount];
+  const { transactions: userTransactions } =
+    accounts[activeAccount.type][activeAccount.id];
 
-=======
-  const { id, type } = useSelector(
-    (state: RootState) => state.vault.activeAccount
-  );
-  const { chainId } = useSelector(
-    (state: RootState) => state.vault.activeNetwork
-  );
-  const transactions = useSelector(
-    (state: RootState) => state.vault.accounts[type][id].transactions
-  );
-  const isBitcoinBased = useSelector(
-    (state: RootState) => state.vault.isBitcoinBased
-  );
->>>>>>> 3aeb2008
   const { navigate } = useUtils();
 
   const getTxType = (tx: any) => {
