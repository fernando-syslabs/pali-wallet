import React, { useEffect, useState } from 'react';
import { useSelector } from 'react-redux';

<<<<<<< HEAD
=======
import { detectCollectibles } from '@pollum-io/sysweb3-utils';

import ethChainImg from 'assets/images/ethChain.svg';
import rolluxChainImg from 'assets/images/rolluxChain.png';
import sysChainImg from 'assets/images/sysChain.svg';
>>>>>>> 29a0bb9c
import { RootState } from 'state/store';
import { getController } from 'utils/browser';

export const EvmNftsList = () => {
  const {
    accounts,
    activeAccount,
    activeNetwork: { chainId, url },
  } = useSelector((state: RootState) => state.vault);

  const [state, setState] = useState<any>();
  const [nftsGrouped, setNftsGrouped] = useState<Record<string, Array<any>>>(
    {}
  );

  const userAddress = accounts[activeAccount.type][activeAccount.id].address;

  const getUserNfts = async () => {
    try {
      const nfts = await detectCollectibles(userAddress, chainId, url);
      const groupSameCollection = (data) => {
        const grupos = {};

        data.forEach((item) => {
          const nome = item.address;

          if (!grupos[nome]) {
            grupos[nome] = [];
          }

          grupos[nome].push(item);
        });

        return grupos;
      };

      const grouped = groupSameCollection(nfts);

      setNftsGrouped(grouped);
      setState(nfts);
    } catch (error) {
      console.error('Erro ao obter NFTs:', error);
    }
  };

  const getChainImage = (chain) => {
    let chainImage: string;

    switch (chain) {
      case 1:
        chainImage = ethChainImg;
        break;
      case 57:
        chainImage = sysChainImg;
        break;
      case 570:
        chainImage = rolluxChainImg;
        break;
      case 5700:
        chainImage = rolluxChainImg;
        break;
      default:
        <div
          className="rounded-full flex items-center justify-center text-brand-blue200 bg-white text-sm"
          style={{ width: '100px', height: '100px' }}
        ></div>;
    }
    return chainImage;
  };

  useEffect(() => {
    getUserNfts();
  }, [userAddress, activeNetwork.chainId]);

  return (
    <div className="flex flex-col gap-6 mt-6">
      {state &&
        Object.entries(nftsGrouped).map(([collections, nfts]) => (
          <div
            key={collections}
            className="w-full flex flex-col gap-2 items-start"
          >
            <div
              id="nft-collection-name"
              className="flex items-center gap-[22px]"
            >
              {nfts.length > 0 && (
                <div className="relative">
                  <img
                    className="w-[35px] h-[35px] rounded-[100px]"
                    src={nfts[0]?.collection?.image_url}
                  />
                  <img
                    className="absolute top-[18px] left-[24px] w-[17.246px] h-[17.246px] rounded-[100px]"
                    src={getChainImage(nfts[0]?.chainId)}
                  />
                </div>
              )}
              <div className="text-sm font-medium text-white">
                {nfts[0]?.collection?.name}
              </div>
            </div>
            <div className="flex gap-2 items-start">
              {nfts.map((data, index) => (
                <img
                  key={index}
                  id="nft-image"
                  className="rounded-[10px] w-[153px] h-[153px]"
                  src={data?.image_preview_url}
                />
              ))}
            </div>
            <div id="nft-by" className="overflow-hidden max-w-[100px]">
              <p className="text-brand-gray200 text-xs overflow-hidden whitespace-nowrap">
                Post by @{nfts[0]?.creator?.user?.username}
              </p>
            </div>
          </div>
        ))}
    </div>
  );
};<|MERGE_RESOLUTION|>--- conflicted
+++ resolved
@@ -1,54 +1,51 @@
 import React, { useEffect, useState } from 'react';
 import { useSelector } from 'react-redux';
-
-<<<<<<< HEAD
-=======
-import { detectCollectibles } from '@pollum-io/sysweb3-utils';
 
 import ethChainImg from 'assets/images/ethChain.svg';
 import rolluxChainImg from 'assets/images/rolluxChain.png';
 import sysChainImg from 'assets/images/sysChain.svg';
->>>>>>> 29a0bb9c
 import { RootState } from 'state/store';
 import { getController } from 'utils/browser';
 
 export const EvmNftsList = () => {
-  const {
-    accounts,
-    activeAccount,
-    activeNetwork: { chainId, url },
-  } = useSelector((state: RootState) => state.vault);
+  const controller = getController();
 
-  const [state, setState] = useState<any>();
+  const { accounts, activeAccount, activeNetwork } = useSelector(
+    (state: RootState) => state.vault
+  );
+
   const [nftsGrouped, setNftsGrouped] = useState<Record<string, Array<any>>>(
     {}
   );
 
-  const userAddress = accounts[activeAccount.type][activeAccount.id].address;
+  const userAccount = accounts[activeAccount.type][activeAccount.id];
 
   const getUserNfts = async () => {
     try {
-      const nfts = await detectCollectibles(userAddress, chainId, url);
+      await controller.wallet.fetchAndUpdateNftsState({
+        activeAccount,
+        activeNetwork,
+      });
+
       const groupSameCollection = (data) => {
-        const grupos = {};
+        const groups = {};
 
         data.forEach((item) => {
-          const nome = item.address;
+          const name = item.address;
 
-          if (!grupos[nome]) {
-            grupos[nome] = [];
+          if (!groups[name]) {
+            groups[name] = [];
           }
 
-          grupos[nome].push(item);
+          groups[name].push(item);
         });
 
-        return grupos;
+        return groups;
       };
 
-      const grouped = groupSameCollection(nfts);
+      const grouped = groupSameCollection(userAccount.assets.nfts);
 
       setNftsGrouped(grouped);
-      setState(nfts);
     } catch (error) {
       console.error('Erro ao obter NFTs:', error);
     }
@@ -81,11 +78,11 @@
 
   useEffect(() => {
     getUserNfts();
-  }, [userAddress, activeNetwork.chainId]);
+  }, [userAccount.address, activeNetwork.chainId]);
 
   return (
     <div className="flex flex-col gap-6 mt-6">
-      {state &&
+      {userAccount.assets.nfts &&
         Object.entries(nftsGrouped).map(([collections, nfts]) => (
           <div
             key={collections}
