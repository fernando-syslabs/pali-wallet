import React, { useEffect, useState } from 'react';
import { useSelector } from 'react-redux';

import { detectCollectibles } from '@pollum-io/sysweb3-utils';

import ethChainImg from 'assets/images/ethChain.svg';
import rolluxChainImg from 'assets/images/rolluxChain.png';
import sysChainImg from 'assets/images/sysChain.svg';
import { RootState } from 'state/store';
import { getController } from 'utils/browser';

export const EvmNftsList = () => {
  const controller = getController();
  const { accounts, activeAccount, activeNetwork } = useSelector(
    (state: RootState) => state.vault
  );

  const [state, setState] = useState<any>();
  const [nftsGrouped, setNftsGrouped] = useState<Record<string, Array<any>>>(
    {}
  );

  const userAddress = accounts[activeAccount.type][activeAccount.id].address;

  const getUserNfts = async () => {
<<<<<<< HEAD
    try {
      const nfts = await detectCollectibles(userAddress, chainId, url);
      const groupSameCollection = (data) => {
        const grupos = {};

        data.forEach((item) => {
          const nome = item.address;

          if (!grupos[nome]) {
            grupos[nome] = [];
          }

          grupos[nome].push(item);
        });

        return grupos;
      };

      const grouped = groupSameCollection(nfts);

      setNftsGrouped(grouped);
      setState(nfts);
    } catch (error) {
      console.error('Erro ao obter NFTs:', error);
    }
  };

  const getChainImage = (chain) => {
    let chainImage: string;

    switch (chain) {
      case 1:
        chainImage = ethChainImg;
        break;
      case 57:
        chainImage = sysChainImg;
        break;
      case 570:
        chainImage = rolluxChainImg;
        break;
      case 5700:
        chainImage = rolluxChainImg;
        break;
      default:
        <div
          className="rounded-full flex items-center justify-center text-brand-blue200 bg-white text-sm"
          style={{ width: '100px', height: '100px' }}
        ></div>;
    }
    return chainImage;
=======
    await controller.wallet.fetchAndUpdateNftsState({
      activeAccount,
      activeNetwork,
    });
>>>>>>> 04b4fd0a
  };

  useEffect(() => {
    getUserNfts();
  }, [userAddress, activeNetwork.chainId]);

  return (
    <div className="flex flex-col gap-6 mt-6">
      {state &&
        Object.entries(nftsGrouped).map(([collections, nfts]) => (
          <div
            key={collections}
            className="w-full flex flex-col gap-2 items-start"
          >
            <div
              id="nft-collection-name"
              className="flex items-center gap-[22px]"
            >
              {nfts.length > 0 && (
                <div className="relative">
                  <img
                    className="w-[35px] h-[35px] rounded-[100px]"
                    src={nfts[0]?.collection?.image_url}
                  />
                  <img
                    className="absolute top-[18px] left-[24px] w-[17.246px] h-[17.246px] rounded-[100px]"
                    src={getChainImage(nfts[0]?.chainId)}
                  />
                </div>
              )}
              <div className="text-sm font-medium text-white">
                {nfts[0]?.collection?.name}
              </div>
            </div>
            <div className="flex gap-2 items-start">
              {nfts.map((data, index) => (
                <img
                  key={index}
                  id="nft-image"
                  className="rounded-[10px] w-[153px] h-[153px]"
                  src={data?.image_preview_url}
                />
              ))}
            </div>
            <div id="nft-by" className="overflow-hidden max-w-[100px]">
              <p className="text-brand-gray200 text-xs overflow-hidden whitespace-nowrap">
                Post by @{nfts[0]?.creator?.user?.username}
              </p>
            </div>
          </div>
        ))}
    </div>
  );
};<|MERGE_RESOLUTION|>--- conflicted
+++ resolved
@@ -10,10 +10,11 @@
 import { getController } from 'utils/browser';
 
 export const EvmNftsList = () => {
-  const controller = getController();
-  const { accounts, activeAccount, activeNetwork } = useSelector(
-    (state: RootState) => state.vault
-  );
+  const {
+    accounts,
+    activeAccount,
+    activeNetwork: { chainId, url },
+  } = useSelector((state: RootState) => state.vault);
 
   const [state, setState] = useState<any>();
   const [nftsGrouped, setNftsGrouped] = useState<Record<string, Array<any>>>(
@@ -23,7 +24,6 @@
   const userAddress = accounts[activeAccount.type][activeAccount.id].address;
 
   const getUserNfts = async () => {
-<<<<<<< HEAD
     try {
       const nfts = await detectCollectibles(userAddress, chainId, url);
       const groupSameCollection = (data) => {
@@ -74,12 +74,6 @@
         ></div>;
     }
     return chainImage;
-=======
-    await controller.wallet.fetchAndUpdateNftsState({
-      activeAccount,
-      activeNetwork,
-    });
->>>>>>> 04b4fd0a
   };
 
   useEffect(() => {
