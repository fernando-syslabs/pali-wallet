import { uniqueId } from 'lodash';
import React, { Fragment } from 'react';
import { useSelector } from 'react-redux';

import { IconButton, Icon } from 'components/index';
import { useUtils } from 'hooks/index';
import { RootState } from 'state/store';
import { ellipsis, formatCurrency, truncate } from 'utils/index';

export const SyscoinAssetsList = () => {
  const assets = useSelector(
    (state: RootState) => state.vault.activeAccount.assets
  );
  const { navigate } = useUtils();

  return (
    <>
<<<<<<< HEAD
      {assets.map(({ decimals, balance, symbol, assetGuid }: any) => (
        <Fragment key={uniqueId(String(assetGuid))}>
          {balance > 0 && (
            <li className="relative flex items-center justify-between py-3 text-xs border-b border-dashed border-dashed-dark">
              <p className="font-rubik">
                <span>
                  {formatUrl(
                    formatCurrency(String(balance / 10 ** decimals), decimals),
                    14
                  )}
                </span>

                <span className="text-button-secondary font-poppins">
                  {`  ${formatUrl(symbol, 10)}`}
                </span>
              </p>
=======
      <ul className="pb-24 md:pb-8">
        {assets.map(({ decimals, balance, symbol, assetGuid }: any) => (
          <Fragment key={uniqueId(String(assetGuid))}>
            {balance > 0 && (
              <li className="relative flex items-center justify-between py-3 text-xs border-b border-dashed border-dashed-dark">
                <p className="font-rubik">
                  <span>
                    {truncate(
                      formatCurrency(
                        String(balance / 10 ** decimals),
                        decimals
                      ),
                      14
                    )}
                  </span>

                  <span className="text-button-secondary font-poppins">
                    {`  ${truncate(symbol, 10)}`}
                  </span>
                </p>
>>>>>>> 2a4f0467

              <div className="absolute right-20 flex w-20">
                <div className="max-w-max text-left whitespace-nowrap overflow-hidden overflow-ellipsis">
                  <p className="text-blue-300">Asset Guid</p>

                  <p>{ellipsis(assetGuid, 4)}</p>
                </div>
              </div>

              <IconButton
                onClick={() =>
                  navigate('/home/details', {
                    state: { id: assetGuid, hash: null },
                  })
                }
              >
                <Icon name="select" className="w-4 text-brand-white" />
              </IconButton>
            </li>
          )}
        </Fragment>
      ))}
    </>
  );
};<|MERGE_RESOLUTION|>--- conflicted
+++ resolved
@@ -15,45 +15,22 @@
 
   return (
     <>
-<<<<<<< HEAD
       {assets.map(({ decimals, balance, symbol, assetGuid }: any) => (
         <Fragment key={uniqueId(String(assetGuid))}>
           {balance > 0 && (
             <li className="relative flex items-center justify-between py-3 text-xs border-b border-dashed border-dashed-dark">
               <p className="font-rubik">
                 <span>
-                  {formatUrl(
+                  {truncate(
                     formatCurrency(String(balance / 10 ** decimals), decimals),
                     14
                   )}
                 </span>
 
                 <span className="text-button-secondary font-poppins">
-                  {`  ${formatUrl(symbol, 10)}`}
+                  {`  ${truncate(symbol, 10)}`}
                 </span>
               </p>
-=======
-      <ul className="pb-24 md:pb-8">
-        {assets.map(({ decimals, balance, symbol, assetGuid }: any) => (
-          <Fragment key={uniqueId(String(assetGuid))}>
-            {balance > 0 && (
-              <li className="relative flex items-center justify-between py-3 text-xs border-b border-dashed border-dashed-dark">
-                <p className="font-rubik">
-                  <span>
-                    {truncate(
-                      formatCurrency(
-                        String(balance / 10 ** decimals),
-                        decimals
-                      ),
-                      14
-                    )}
-                  </span>
-
-                  <span className="text-button-secondary font-poppins">
-                    {`  ${truncate(symbol, 10)}`}
-                  </span>
-                </p>
->>>>>>> 2a4f0467
 
               <div className="absolute right-20 flex w-20">
                 <div className="max-w-max text-left whitespace-nowrap overflow-hidden overflow-ellipsis">
