import { uniqueId } from 'lodash';
import React, { Fragment } from 'react';
import { useSelector } from 'react-redux';

import { Icon } from 'components/Icon';
import { IconButton } from 'components/IconButton';
import { LoadingComponent } from 'components/Loading';
import { useUtils } from 'hooks/index';
import { RootState } from 'state/store';

export const EvmAssetsList = () => {
<<<<<<< HEAD
  const {
    accounts,
    activeAccount: accountId,
    isLoadingAssets,
    activeNetwork: { chainId },
  } = useSelector((state: RootState) => state.vault);

  const assets = accounts[accountId].assets;

=======
  const activeAccount = useSelector(
    (state: RootState) => state.vault.activeAccount
  );
  const assets = useSelector(
    (state: RootState) =>
      state.vault.accounts[activeAccount.type][activeAccount.id].assets
  );
  const { chainId } = useSelector(
    (state: RootState) => state.vault.activeNetwork
  );
>>>>>>> 3aeb2008
  const filteredAssets = assets.ethereum?.filter(
    (token: any) => token.chainId === chainId
  );

  const { navigate } = useUtils();

  return (
    <>
      {isLoadingAssets ? (
        <LoadingComponent />
      ) : (
        <>
          {filteredAssets?.map(
            ({ tokenSymbol, id, balance, logo, isNft }: any) => (
              <Fragment key={uniqueId(id)}>
                <li className="flex items-center justify-between py-3 text-xs border-b border-dashed border-dashed-dark">
                  <div className="flex gap-3 items-center justify-start">
                    {!isNft && logo && (
                      <div style={{ maxWidth: '25px', maxHeight: '25px' }}>
                        <img src={`${logo}`} alt="token logo" />
                      </div>
                    )}

                    <p className="font-rubik">
                      <span className="text-button-primary font-poppins">
                        {`${balance}  ${tokenSymbol}`}
                      </span>
                    </p>
                  </div>

                  <IconButton
                    onClick={() =>
                      navigate('/home/details', {
                        state: { id, hash: null },
                      })
                    }
                  >
                    <Icon name="select" className="w-4 text-brand-white" />
                  </IconButton>
                </li>
              </Fragment>
            )
          )}
        </>
      )}
    </>
  );
};<|MERGE_RESOLUTION|>--- conflicted
+++ resolved
@@ -9,28 +9,15 @@
 import { RootState } from 'state/store';
 
 export const EvmAssetsList = () => {
-<<<<<<< HEAD
   const {
     accounts,
-    activeAccount: accountId,
+    activeAccount,
     isLoadingAssets,
     activeNetwork: { chainId },
   } = useSelector((state: RootState) => state.vault);
 
-  const assets = accounts[accountId].assets;
+  const assets = accounts[activeAccount.type][activeAccount.id].assets;
 
-=======
-  const activeAccount = useSelector(
-    (state: RootState) => state.vault.activeAccount
-  );
-  const assets = useSelector(
-    (state: RootState) =>
-      state.vault.accounts[activeAccount.type][activeAccount.id].assets
-  );
-  const { chainId } = useSelector(
-    (state: RootState) => state.vault.activeNetwork
-  );
->>>>>>> 3aeb2008
   const filteredAssets = assets.ethereum?.filter(
     (token: any) => token.chainId === chainId
   );
