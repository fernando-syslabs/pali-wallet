import React, { FC, useCallback, Fragment, useEffect } from 'react';

import { IconButton, Icon } from 'components/index';
import { FiatComponent } from 'components/index';
import { useStore, useUtils } from 'hooks/index';
import {
  ellipsis,
  formatCurrency,
  formatDate,
  formatTransactionValue,
} from 'utils/index';

interface IPanelList {
  activity: boolean;
  assets: boolean;
  data: any;
  isSyscoinChain?: boolean;
}

export const PanelList: FC<IPanelList> = ({
  data,
  assets = false,
  activity = false,
  isSyscoinChain = true,
}) => {
  const { navigate } = useUtils();

<<<<<<< HEAD
  const { activeAccount, activeNetwork } = useStore();
=======
  const { activeAccount, activeNetwork, activeToken, networks } = useStore();
>>>>>>> 2026eaf5

  const getTxType = (tx: any) => {
    if (isSyscoinChain) {
      if (tx.tokenType === 'SPTAssetActivate') {
        return 'SPT creation';
      }

      if (tx.tokenType === 'SPTAssetSend') {
        return 'SPT mint';
      }

      if (tx.tokenType === 'SPTAssetUpdate') {
        return 'SPT update';
      }

      return 'Transaction';
    }

    return `Type: ${tx.type}`;
  };

  const txid = isSyscoinChain ? 'txid' : 'hash';
  const blocktime = isSyscoinChain
    ? 'blockTime'
    : activeNetwork.chainId === 57 || activeNetwork.chainId === 5700
    ? 'timeStamp'
    : 'timestamp';
  const transactions = isSyscoinChain ? data : data.slice(0).reverse();

  useEffect(() => {
    console.log({
      txid,
      blocktime,
      transactions,
      isSyscoinChain,
      activeAccount,
    });
  }, [blocktime]);

  const isShowedGroupBar = useCallback(
    (tx: any, idx: number) =>
      idx === 0 ||
      new Date(tx[blocktime] * 1e3).toDateString() !==
        new Date(transactions[idx - 1][blocktime] * 1e3).toDateString(),
    [transactions]
  );

  return (
    <>
      {activity && (
        <ul className="pb-24 md:pb-8">
          {transactions.map((tx: any, idx: number) => {
            const isConfirmed = tx.confirmations > 0;
            const timestamp =
              blocktime &&
              new Date(tx[blocktime] * 1000).toLocaleTimeString(
                navigator.language,
                {
                  hour: '2-digit',
                  minute: '2-digit',
                }
              );

            return tx[blocktime] ? (
              <Fragment key={tx[txid]}>
                {isShowedGroupBar(tx, idx) && (
                  <li className="my-3 text-center text-sm bg-bkg-1">
                    {formatDate(new Date(tx[blocktime] * 1000).toDateString())}
                  </li>
                )}

                <li className="py-2 border-b border-dashed border-dashed-dark">
                  <div className="relative flex items-center justify-between text-xs">
                    <div>
                      <p>{ellipsis(tx[txid], 4, 14)}</p>

                      <p
                        className={
                          isConfirmed
                            ? 'text-warning-success'
                            : 'text-yellow-300'
                        }
                      >
                        {isConfirmed ? 'Confirmed' : 'Pending'}
                      </p>
                    </div>

                    <div className="flex pl-4 pr-2 md:pl-8">
                      <div className="text-left">
                        <p className="text-blue-300">{timestamp}</p>

                        <p>{getTxType(tx)}</p>
                      </div>
                    </div>

                    <div className="flex flex-col items-start">
                      {!isSyscoinChain && (
                        <>
                          <p>
                            {formatTransactionValue(
                              tx?.value?.hex,
                              activeNetwork,
                              networks,
                              activeToken,
                              false
                            )}
                          </p>

                          <FiatComponent transactionValue={tx?.value?.hex} />
                        </>
                      )}
                    </div>

                    <IconButton
                      className="w-5"
                      onClick={() =>
                        navigate('/home/tx-details/', {
                          state: {
                            tx,
                            type: getTxType(tx),
                            assetGuid: null,
                            assetType: null,
                          },
                        })
                      }
                    >
                      <Icon name="select" className="text-base" />
                    </IconButton>
                  </div>
                </li>
              </Fragment>
            ) : (
              console.error('Please, change the current network.')
            );
          })}
        </ul>
      )}

      {assets && (
        <ul className="pb-24 md:pb-4">
          {isSyscoinChain &&
            data.map((asset: any) => {
              if (asset.assetGuid && asset.balance > 0) {
                return (
                  <li
                    key={asset.assetGuid}
                    className="flex items-center justify-between py-3 text-xs border-b border-dashed border-dashed-dark"
                  >
                    <p className="font-rubik">
                      {formatCurrency(
                        String(asset.balance / 10 ** asset.decimals),
                        asset.decimals
                      )}

                      <span className="text-button-secondary font-poppins">
                        {`  ${asset.symbol}`}
                      </span>
                    </p>

                    <IconButton
                      onClick={() =>
                        navigate('/home/tx-details', {
                          state: {
                            tx: null,
                            type: null,
                            assetGuid: asset.assetGuid,
                            assetType: asset.type,
                          },
                        })
                      }
                    >
                      <Icon name="select" className="w-4 text-brand-white" />
                    </IconButton>
                  </li>
                );
              }

              return null;
            })}

          {!isSyscoinChain && (
            <>
              {data.map((asset: any, index: number) => {
                if (asset.symbol) {
                  return (
                    <li
                      key={index}
                      className="flex items-center justify-between py-3 text-xs border-b border-dashed border-dashed-dark"
                    >
                      <p className="font-rubik">
                        {asset.symbol === 'ETH'
                          ? activeAccount?.balances?.ethereum
                          : asset.balance}
                        <span className="text-button-secondary font-poppins">
                          {`  ${asset.symbol}`}
                        </span>
                      </p>

                      <IconButton
                        onClick={() =>
                          navigate('/home/tx-details', {
                            state: {
                              tx: null,
                              type: null,
                              assetGuid: asset.symbol,
                              assetType: asset.type,
                            },
                          })
                        }
                      >
                        <Icon name="select" className="w-4 text-brand-white" />
                      </IconButton>
                    </li>
                  );
                }

                return null;
              })}

              <p
                className="mb-8 mt-4 text-center hover:text-brand-royalbluemedium cursor-pointer"
                onClick={() => navigate('/import-token')}
              >
                Import token
              </p>
            </>
          )}
        </ul>
      )}
    </>
  );
};<|MERGE_RESOLUTION|>--- conflicted
+++ resolved
@@ -25,11 +25,7 @@
 }) => {
   const { navigate } = useUtils();
 
-<<<<<<< HEAD
-  const { activeAccount, activeNetwork } = useStore();
-=======
   const { activeAccount, activeNetwork, activeToken, networks } = useStore();
->>>>>>> 2026eaf5
 
   const getTxType = (tx: any) => {
     if (isSyscoinChain) {
@@ -51,12 +47,13 @@
     return `Type: ${tx.type}`;
   };
 
+  const isWeb3SyscoinNetwork =
+    activeNetwork.chainId === 57 || activeNetwork.chainId === 5700
+      ? 'timeStamp'
+      : 'timestamp';
+
   const txid = isSyscoinChain ? 'txid' : 'hash';
-  const blocktime = isSyscoinChain
-    ? 'blockTime'
-    : activeNetwork.chainId === 57 || activeNetwork.chainId === 5700
-    ? 'timeStamp'
-    : 'timestamp';
+  const blocktime = isSyscoinChain ? 'blockTime' : isWeb3SyscoinNetwork;
   const transactions = isSyscoinChain ? data : data.slice(0).reverse();
 
   useEffect(() => {
