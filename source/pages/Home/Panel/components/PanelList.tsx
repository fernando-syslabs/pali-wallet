import React, { FC, useCallback, Fragment } from 'react';

import { IconButton, Icon } from 'components/index';
import { FiatComponent } from 'components/index';
import { useStore, useUtils } from 'hooks/index';
import {
  ellipsis,
  formatCurrency,
  formatDate,
  formatTransactionValue,
} from 'utils/index';

interface IPanelList {
  activity: boolean;
  assets: boolean;
  data: any;
  isSyscoinChain?: boolean;
}

export const PanelList: FC<IPanelList> = ({
  data,
  assets = false,
  activity = false,
  isSyscoinChain = true,
}) => {
  const { navigate } = useUtils();

  const { activeAccount, activeNetwork, activeToken, networks } = useStore();

  const getTxType = (tx: any) => {
    if (isSyscoinChain) {
      if (tx.tokenType === 'SPTAssetActivate') {
        return 'SPT creation';
      }

      if (tx.tokenType === 'SPTAssetSend') {
        return 'SPT mint';
      }

      if (tx.tokenType === 'SPTAssetUpdate') {
        return 'SPT update';
      }

      return 'Transaction';
    }

    return `Type: ${tx.type}`;
  };

  const txid = isSyscoinChain ? 'txid' : 'hash';
  const blocktime = isSyscoinChain ? 'blockTime' : 'timestamp';

  const isShowedGroupBar = useCallback(
    (tx: any, idx: number) =>
      idx === 0 ||
      new Date(tx[blocktime] * 1e3).toDateString() !==
        new Date(data[idx - 1][blocktime] * 1e3).toDateString(),
    [data]
  );

  return (
    <>
      {activity && (
        <ul className="pb-24 md:pb-8">
          {data.map((tx: any, idx: number) => {
            const isConfirmed = tx.confirmations > 0;
            const timestamp =
              blocktime &&
              new Date(tx[blocktime] * 1000).toLocaleTimeString(
                navigator.language,
                {
                  hour: '2-digit',
                  minute: '2-digit',
                }
              );

<<<<<<< HEAD
            return tx[blocktime] ? (
              <Fragment key={tx[txid]}>
=======
            return tx[blocktime] !== undefined ? (
              <Fragment key={idx}>
>>>>>>> c356657f
                {isShowedGroupBar(tx, idx) && (
                  <li className="my-3 text-center text-sm bg-bkg-1">
                    {formatDate(new Date(tx[blocktime] * 1000).toDateString())}
                  </li>
                )}

                <li className="py-2 border-b border-dashed border-dashed-dark">
                  <div className="relative flex items-center justify-between text-xs">
                    <div>
                      <p>{ellipsis(tx[txid], 4, 14)}</p>

                      <p
                        className={
                          isConfirmed
                            ? 'text-warning-success'
                            : 'text-yellow-300'
                        }
                      >
                        {isConfirmed ? 'Confirmed' : 'Pending'}
                      </p>
                    </div>

                    <div className="flex pl-4 pr-2 md:pl-8">
                      <div className="text-left">
                        <p className="text-blue-300">{timestamp}</p>

                        <p>{getTxType(tx)}</p>
                      </div>
                    </div>

                    <div className="flex flex-col items-start">
                      {!isSyscoinChain && (
                        <>
                          <p>
                            {formatTransactionValue(
                              tx?.value?.hex,
                              activeNetwork,
                              networks,
                              activeToken,
                              false
                            )}
                          </p>

                          <FiatComponent transactionValue={tx?.value?.hex} />
                        </>
                      )}
                    </div>

                    <IconButton
                      className="w-5"
                      onClick={() =>
                        navigate('/home/tx-details/', {
                          state: {
                            tx,
                            type: getTxType(tx),
                            assetGuid: null,
                            assetType: null,
                          },
                        })
                      }
                    >
                      <Icon name="select" className="text-base" />
                    </IconButton>
                  </div>
                </li>
              </Fragment>
            ) : (
              console.error('Please, change the current network.')
            );
          })}
        </ul>
      )}

      {assets && (
        <ul className="pb-24 md:pb-4">
          {isSyscoinChain &&
            data.map((asset: any, index: number) => {
              if (asset.assetGuid && asset.balance > 0) {
                return (
                  <li
                    key={index}
                    className="flex items-center justify-between py-3 text-xs border-b border-dashed border-dashed-dark"
                  >
                    <p className="font-rubik">
                      {formatCurrency(
                        String(asset.balance / 10 ** asset.decimals),
                        asset.decimals
                      )}

                      <span className="text-button-secondary font-poppins">
                        {`  ${asset.symbol}`}
                      </span>
                    </p>

                    <IconButton
                      onClick={() =>
                        navigate('/home/tx-details', {
                          state: {
                            tx: null,
                            type: null,
                            assetGuid: asset.assetGuid,
                            assetType: asset.type,
                          },
                        })
                      }
                    >
                      <Icon name="select" className="w-4 text-brand-white" />
                    </IconButton>
                  </li>
                );
              }

              return null;
            })}

          {!isSyscoinChain && (
            <>
              {data.map((asset: any, index: number) => {
                if (asset.symbol) {
                  return (
                    <li
                      key={index}
                      className="flex items-center justify-between py-3 text-xs border-b border-dashed border-dashed-dark"
                    >
                      <p className="font-rubik">
                        {asset.symbol === 'ETH'
                          ? activeAccount?.balances?.ethereum
                          : asset.balance}
                        <span className="text-button-secondary font-poppins">
                          {`  ${asset.symbol}`}
                        </span>
                      </p>

                      <IconButton
                        onClick={() =>
                          navigate('/home/tx-details', {
                            state: {
                              tx: null,
                              type: null,
                              assetGuid: asset.symbol,
                              assetType: asset.type,
                            },
                          })
                        }
                      >
                        <Icon name="select" className="w-4 text-brand-white" />
                      </IconButton>
                    </li>
                  );
                }

                return null;
              })}

              <p
                className="mb-8 mt-4 text-center hover:text-brand-royalbluemedium cursor-pointer"
                onClick={() => navigate('/import-token')}
              >
                Import token
              </p>
            </>
          )}
        </ul>
      )}
    </>
  );
};<|MERGE_RESOLUTION|>--- conflicted
+++ resolved
@@ -74,13 +74,8 @@
                 }
               );
 
-<<<<<<< HEAD
             return tx[blocktime] ? (
               <Fragment key={tx[txid]}>
-=======
-            return tx[blocktime] !== undefined ? (
-              <Fragment key={idx}>
->>>>>>> c356657f
                 {isShowedGroupBar(tx, idx) && (
                   <li className="my-3 text-center text-sm bg-bkg-1">
                     {formatDate(new Date(tx[blocktime] * 1000).toDateString())}
