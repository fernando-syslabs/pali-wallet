import { Menu, Transition } from '@headlessui/react';
import { ChevronDoubleDownIcon } from '@heroicons/react/solid';
import { Form } from 'antd';
import { toSvg } from 'jdenticon';
import { uniqueId } from 'lodash';
import React, { useEffect } from 'react';
import { useState, Fragment } from 'react';
import { useTranslation } from 'react-i18next';
import { useSelector } from 'react-redux';

import { isValidEthereumAddress } from '@pollum-io/sysweb3-utils';

import { Card, Layout, Button } from 'components/index';
import { useUtils } from 'hooks/index';
import { getController } from 'scripts/Background';
import { RootState } from 'state/store';
import { IERC1155Collection, ITokenEthProps } from 'types/tokens';
<<<<<<< HEAD
import { truncate, getAssetBalance } from 'utils/index';
=======
import { getController } from 'utils/browser';
import { ellipsis, getAssetBalance } from 'utils/index';
>>>>>>> 0c500253

export const SendEth = () => {
  const { alert, navigate } = useUtils();
  const { t } = useTranslation();
  const activeNetwork = useSelector(
    (state: RootState) => state.vault.activeNetwork
  );
  const {
    accounts,
    activeAccount: activeAccountMeta,
    currentBlock,
  } = useSelector((state: RootState) => state.vault);
  const activeAccount = accounts[activeAccountMeta.type][activeAccountMeta.id];
  const [selectedAsset, setSelectedAsset] = useState<any | null>(null);
  const [txFees, setTxFees] = useState<{ gasLimit: number; gasPrice: number }>({
    gasLimit: 0,
    gasPrice: 0,
  });
  const [isMessageVisible, setIsMessageVisible] = useState(false);
  const [inputValue, setInputValue] = useState({ address: '', amount: 0 });
  const [isValidAddress, setIsValidAddress] = useState(null);
  const [isValidAmount, setIsValidAmount] = useState(null);

  const [form] = Form.useForm();
  const { wallet } = getController();

  const isAccountImported =
    accounts[activeAccountMeta.type][activeAccountMeta.id]?.isImported;

  const hasAccountAssets =
    activeAccount && activeAccount.assets.ethereum?.length > 0;

  const totalMaxNativeTokenValue =
    +activeAccount?.balances.ethereum - txFees.gasLimit * txFees.gasPrice * 3;

  const messageOpacity = isMessageVisible ? 'opacity-100' : 'opacity-0';

  const handleInputChange = (e) => {
    const { name, value } = e.target;

    setInputValue((prevState) => ({ ...prevState, [name]: value }));

    if (name === 'address' && value.trim() !== '') {
      const validAddress = isValidEthereumAddress(value);
      setIsValidAddress(validAddress);
    } else if (name === 'amount') {
      const validAmount =
        value <= Number(activeAccount?.balances.ethereum) && value > 0;
      setIsValidAmount(validAmount);
    } else {
      setIsValidAddress(null);
    }
  };

  const handleSelectedAsset = (item: string) => {
    if (activeAccount.assets.ethereum?.length > 0) {
      const getAsset = activeAccount.assets.ethereum.find(
        (asset) => asset.contractAddress === item
      );

      if (getAsset) {
        setSelectedAsset(getAsset);

        return;
      }

      setSelectedAsset(null);
    }
  };

  const tokenId = form.getFieldValue('amount');
  const collectionItemSymbol = selectedAsset?.collection?.find(
    (item) => item.tokenId === +tokenId
  )?.tokenSymbol;

  const finalSymbolToNextStep = selectedAsset?.is1155
    ? collectionItemSymbol || selectedAsset?.collectionName
    : selectedAsset?.tokenSymbol;

  const nextStep = ({ receiver, amount }: any) => {
    try {
      navigate('/send/confirm', {
        state: {
          tx: {
            sender: activeAccount.address,
            receivingAddress: receiver,
            amount,
            token: selectedAsset
              ? {
                  ...selectedAsset,
                  symbol: finalSymbolToNextStep,
                }
              : null,
          },
        },
      });
    } catch (error) {
      alert.removeAll();
      alert.error(t('send.internalError"'));
    }
  };

  const finalBalance = () => {
    if (selectedAsset?.is1155 === undefined) {
      const balance = selectedAsset
        ? getAssetBalance(selectedAsset, activeAccount, false)
        : `${
            activeAccount.balances.ethereum
          } ${activeNetwork.currency?.toUpperCase()}`;
      return balance;
    }

    return selectedAsset.collection.map(
      (nft: IERC1155Collection, index: number, arr: IERC1155Collection[]) =>
        `${nft.balance} ${nft.tokenSymbol} ${
          index === arr.length - 1 ? '' : '- '
        }`
    );
  };

  const getLabel = () => {
    if (selectedAsset?.is1155 === undefined) {
      return selectedAsset?.tokenSymbol
        ? selectedAsset?.tokenSymbol.toUpperCase()
        : activeNetwork.currency.toUpperCase();
    }

    return selectedAsset?.collectionName.toUpperCase();
  };

  const getTitle = () => {
    if (selectedAsset?.is1155 === undefined) {
      return `${t('send.send')} ${
        selectedAsset && selectedAsset.tokenSymbol
          ? selectedAsset.tokenSymbol
          : activeNetwork.currency?.toUpperCase()
      }`;
    }
    return `${t('send.send')} NFT`;
  };

  const getFees = async () => {
    try {
      const currentGasPrice =
        +(await wallet.ethereumTransaction.getRecommendedGasPrice()) / 10 ** 9;
      if (currentBlock) {
        const currentGasLimit =
          parseInt(currentBlock.gasLimit.toString()) / 10 ** 9;

        setTxFees({ gasLimit: currentGasLimit, gasPrice: currentGasPrice });
      }
    } catch (error) {
      alert.removeAll();
      alert.error(t('send.internalError'));
    }
  };

  useEffect(() => {
    getFees();
  }, []);

  useEffect(() => {
    if (isMessageVisible) {
      setTimeout(() => setIsMessageVisible(false), 4000);
    }
  }, [isMessageVisible]);

  useEffect(() => {
    const placeholder = document.querySelector('.add-identicon');
    if (!placeholder) return;

    placeholder.innerHTML = toSvg(
      accounts[activeAccountMeta.type][activeAccountMeta.id]?.xpub,
      50,
      {
        backColor: '#07152B',
        padding: 1,
      }
    );
  }, [accounts[activeAccountMeta.type][activeAccountMeta.id]?.address]);

  return (
    <Layout title={getTitle()}>
      <div>
        <div className="flex flex-col items-center justify-center">
          <div className="add-identicon ml-1 mr-2 my-2" />
          <div className="flex gap-1 justify-center items-center">
            <img src={'/assets/images/paliLogoWhiteSmall.svg'} />
            <div className="flex text-white gap-1 text-xs font-normal w-max">
              <p>
                {accounts[activeAccountMeta.type][activeAccountMeta.id]?.label}
              </p>
              <p>
                {ellipsis(
                  accounts[activeAccountMeta.type][activeAccountMeta.id]
                    ?.address,
                  4,
                  4
                )}
              </p>
            </div>
            {isAccountImported && (
              <div className="text-brand-blue100 text-xs font-medium bg-alpha-whiteAlpha200 py-[2px] px-[6px] rounded-[100px] w-max h-full">
                Imported
              </div>
            )}
          </div>
          <div className="flex gap-1 mt-[6px]">
            <p className="text-brand-gray200 text-xs">Your balance:</p>
            <p className="text-white text-xs font-semibold">{finalBalance()}</p>
          </div>
        </div>
        <Form
          validateMessages={{ default: '' }}
          form={form}
          id="send-form"
          labelCol={{ span: 8 }}
          wrapperCol={{ span: 8 }}
          onFinish={nextStep}
          autoComplete="off"
          className="flex flex-col gap-3 items-center justify-center mt-4 text-center md:w-full"
        >
          <Form.Item
            name="receiver"
            className="md:w-full md:max-w-md"
            hasFeedback
            rules={[
              {
                required: true,
                message: '',
              },
              () => ({
                async validator(_, value) {
                  if (isValidEthereumAddress(value)) {
                    return Promise.resolve();
                  }

                  return Promise.reject();
                },
              }),
            ]}
          >
            <div className="relative">
              <input
                type="text"
                name="address"
                placeholder={t('send.receiver')}
                className="custom-receive-input"
                value={inputValue.address}
                onChange={handleInputChange}
              />
              {isValidAddress !== null && (
                <img
                  src={
                    isValidAddress === true
                      ? '/assets/icons/successIcon.svg'
                      : '/assets/icons/errorIcon.svg'
                  }
                  alt={isValidAddress === true ? 'Success' : 'Error'}
                  className={`absolute right-8 ${
                    isValidAmount === true ? 'top-[12.5px]' : 'top-[11.5px]'
                  }`}
                />
              )}
            </div>
          </Form.Item>

          <div className="flex">
            <span
              className={`${
                hasAccountAssets ? 'flex' : 'hidden'
              } items-center absolute left-[71%] z-[99] h-[40px] justify-center px-5 bg-transparent hover:bg-opacity-30`}
            >
              {hasAccountAssets ? (
                <Form.Item
                  name="asset"
                  className=""
                  rules={[
                    {
                      required: false,
                      message: '',
                    },
                  ]}
                >
                  <Menu>
                    <div className="relative inline-block text-left">
                      <Menu.Button
                        disabled={!hasAccountAssets}
                        className="inline-flex justify-center items-center py-3 w-full text-white text-xs font-normal"
                      >
                        {String(getLabel())}

                        <ChevronDoubleDownIcon
                          className="text-white hover:text-violet-100 -mr-1 ml-2 w-5 h-5"
                          aria-hidden="true"
                        />
                      </Menu.Button>

                      <Transition
                        as={Fragment}
                        enter="transition ease-out duration-100"
                        enterFrom="transform opacity-0 scale-95"
                        enterTo="transform opacity-100 scale-100"
                        leave="transition ease-in duration-75"
                        leaveFrom="transform opacity-100 scale-100"
                        leaveTo="transform opacity-0 scale-95"
                      >
                        {hasAccountAssets ? (
                          <Menu.Items
                            as="div"
                            className="scrollbar-styled absolute z-10 left-[-103px] mt-[1px] py-3 w-44 h-56 text-brand-white font-poppins bg-brand-blue800 border border-alpha-whiteAlpha300 rounded-2xl shadow-2xl overflow-auto origin-top-right"
                          >
                            <Menu.Item>
                              <button
                                onClick={() => handleSelectedAsset('-1')}
                                className="group flex items-center justify-between p-2 w-full hover:text-brand-royalblue text-brand-white font-poppins text-sm border-0 border-transparent transition-all duration-300"
                              >
                                <p>{activeNetwork.currency.toUpperCase()}</p>
                                <small>{t('send.receiver')}</small>
                              </button>
                            </Menu.Item>

                            {hasAccountAssets &&
                              Object.values(activeAccount.assets.ethereum).map(
                                (item: ITokenEthProps) => (
                                  <div key={uniqueId()}>
                                    {item.chainId === activeNetwork.chainId ? (
                                      <Menu.Item as="div">
                                        <Menu.Item>
                                          <button
                                            onClick={() =>
                                              handleSelectedAsset(
                                                item.contractAddress
                                              )
                                            }
                                            className="group flex items-center justify-between px-2 py-2 w-full hover:text-brand-royalblue text-brand-white font-poppins text-sm border-0 border-transparent transition-all duration-300"
                                          >
                                            <p>
                                              {item.isNft && item?.is1155
                                                ? item.collectionName
                                                : item.tokenSymbol}
                                            </p>
                                            <small>
                                              {item.isNft ? 'NFT' : 'Token'}
                                            </small>
                                          </button>
                                        </Menu.Item>
                                      </Menu.Item>
                                    ) : null}
                                  </div>
                                )
                              )}
                          </Menu.Items>
                        ) : null}
                      </Transition>
                    </div>
                  </Menu>
                </Form.Item>
              ) : null}
            </span>
            <Form.Item
              name="amount"
              className="w-full"
              hasFeedback
              rules={[
                {
                  required: true,
                  message: '',
                },
                () => ({
                  async validator(_, value) {
                    const balance = selectedAsset
                      ? selectedAsset.balance
                      : Number(activeAccount?.balances.ethereum);

                    if (
                      !selectedAsset &&
                      parseFloat(value) <= parseFloat(balance) &&
                      Number(value) > 0
                    ) {
                      return Promise.resolve();
                    }

                    if (
                      Boolean(
                        selectedAsset &&
                          selectedAsset.isNft &&
                          Number(value) > 0
                      ) ||
                      Boolean(
                        selectedAsset &&
                          !selectedAsset.isNft &&
                          parseFloat(value) <=
                            parseFloat(selectedAsset.balance) &&
                          Number(value) > 0
                      )
                    ) {
                      return Promise.resolve();
                    }

                    return Promise.reject(t('send.insufficientFunds'));
                  },
                }),
              ]}
            >
              <div className="relative">
                <span
                  onClick={() => {
                    setIsMessageVisible(true);
                    form.setFieldValue(
                      'amount',
                      selectedAsset
                        ? selectedAsset.balance
                        : totalMaxNativeTokenValue
                    );
                  }}
                  className="absolute bottom-[11px] left-[22px] text-xs h-[18px] border border-alpha-whiteAlpha300 px-2 py-[2px] w-[41px] flex items-center justify-center rounded-[100px]"
                >
                  MAX
                </span>
                <input
                  type="number"
                  name="amount"
                  placeholder={`${
                    selectedAsset && selectedAsset?.isNft
                      ? 'Token ID'
                      : t('send.amount')
                  }`}
                  className="custom-autolock-input"
                  value={inputValue.amount}
                  onChange={handleInputChange}
                />
                <div className="relative">
                  {isValidAmount !== null && (
                    <img
                      src={
                        isValidAmount === true
                          ? '/assets/icons/successIcon.svg'
                          : '/assets/icons/errorIcon.svg'
                      }
                      alt={isValidAmount === true ? 'Success' : 'Error'}
                      className={`absolute right-[2rem] ${
                        isValidAmount === true ? 'top-[-26.5px]' : 'top-[-25px]'
                      }`}
                    />
                  )}
                </div>
              </div>
            </Form.Item>
          </div>

          <div
            className={`flex flex-col items-center justify-center w-full md:max-w-full mb-6 transition-all duration-500 ${messageOpacity}`}
          >
            <Card type="info" className="border-alert-darkwarning">
              <div>
                <div className="text-xs text-alert-darkwarning font-bold">
                  <p>{t('send.maxMessage')}</p>
                </div>
              </div>
            </Card>
          </div>

          <div className="absolute bottom-12 md:static md:mt-3">
            <Button
              className={`${
                isValidAmount && isValidAddress ? 'opacity-100' : 'opacity-60'
              }xl:p-18 h-[40px] w-[21rem] flex items-center justify-center text-brand-blue400 text-base bg-white hover:opacity-60 rounded-[100px] transition-all duration-300 xl:flex-none`}
              type="submit"
            >
              {t('buttons.next')}
            </Button>
          </div>
        </Form>
      </div>
    </Layout>
  );
};<|MERGE_RESOLUTION|>--- conflicted
+++ resolved
@@ -15,12 +15,7 @@
 import { getController } from 'scripts/Background';
 import { RootState } from 'state/store';
 import { IERC1155Collection, ITokenEthProps } from 'types/tokens';
-<<<<<<< HEAD
-import { truncate, getAssetBalance } from 'utils/index';
-=======
-import { getController } from 'utils/browser';
-import { ellipsis, getAssetBalance } from 'utils/index';
->>>>>>> 0c500253
+import { getAssetBalance, ellipsis } from 'utils/index';
 
 export const SendEth = () => {
   const { alert, navigate } = useUtils();
