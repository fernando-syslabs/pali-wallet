import { ethers } from 'ethers';
import omit from 'lodash/omit';
import React, { useEffect, useMemo, useState } from 'react';
import { useSelector } from 'react-redux';

import { IconButton } from 'components/IconButton';
import { Layout, DefaultModal, Button, Icon } from 'components/index';
import { Tooltip } from 'components/Tooltip';
import { useQueryData, useUtils } from 'hooks/index';
import { saveTransaction } from 'scripts/Background/controllers/account/evm';
import { RootState } from 'state/store';
import { ICustomFeeParams, IFeeState, ITxState } from 'types/transactions';
import { dispatchBackgroundEvent, getController } from 'utils/browser';
import {
  logError,
  ellipsis,
  removeScientificNotation,
  omitTransactionObjectData,
} from 'utils/index';

import { EditPriorityModal } from './EditPriorityModal';

export const SendNTokenTransaction = () => {
  const {
    refresh,
    wallet: { account },
  } = getController();

  const txs = account.eth.tx;

  const { alert, navigate, useCopyClipboard } = useUtils();
  const [copied, copy] = useCopyClipboard();

  const activeNetwork = useSelector(
    (state: RootState) => state.vault.activeNetwork
  );
  const { accounts, activeAccount: activeAccountId } = useSelector(
    (state: RootState) => state.vault
  );
  const activeAccount = accounts[activeAccountId];

  // when using the default routing, state will have the tx data
  // when using createPopup (DApps), the data comes from route params
  const { host, ...externalTx } = useQueryData();

  const [confirmed, setConfirmed] = useState<boolean>(false);
  const [loading, setLoading] = useState<boolean>(false);
  const [fee, setFee] = useState<IFeeState>();
  const [isOpen, setIsOpen] = useState<boolean>(false);
  const [haveError, setHaveError] = useState<boolean>(false);
  const [customFee, setCustomFee] = useState<ICustomFeeParams>({
    isCustom: false,
    gasLimit: 0,
    maxPriorityFeePerGas: 0,
    maxFeePerGas: 0,
    gasPrice: 0,
  });
  const [confirmedTx, setConfirmedTx] = useState<any>();

  const isExternal = Boolean(externalTx.external);

  const transactionDataValidation = Boolean(
    externalTx.tx?.data && String(externalTx.tx.data).length > 0
  );
  const tx = transactionDataValidation
    ? {
        ...externalTx.tx,
        data:
          String(externalTx.tx.data).length < 66
            ? ethers.utils.formatBytes32String(externalTx.tx.data)
            : externalTx.tx.data, //Messages above 32bytes cannot be decoded through this formatMethods
      }
    : externalTx.tx;

  const isLegacyTransaction = Boolean(tx.type === '0x0');

  const validateCustomGasLimit = Boolean(
    customFee.isCustom && customFee.gasLimit > 0
  );

  const handleConfirm = async () => {
    const {
      balances: { ethereum },
    } = activeAccount;

    const balance = ethereum;

    if (activeAccount && balance > 0) {
      setLoading(true);
      let txToSend = tx;
      if (tx?.gas) txToSend = omit(txToSend, ['gas']); //Paliative solution until we figure out how to enhance useEffect so its not constantly called
      const txWithoutType = omitTransactionObjectData(txToSend, [
        'type',
      ]) as ITxState;
      try {
        if (isLegacyTransaction) {
          const getGasCorrectlyGasPrice = Boolean(
            customFee.isCustom && customFee.gasPrice > 0
          )
            ? customFee.gasPrice * 10 ** 9 // Calculate custom value to send to transaction because it comes without decimals, only 8 -> 10 -> 12
            : await txs.getRecommendedGasPrice();

          await txs
            .sendFormattedTransaction({
              ...txWithoutType,
              gasPrice: ethers.utils.hexlify(Number(getGasCorrectlyGasPrice)),
              gasLimit: txs.toBigNumber(
                validateCustomGasLimit ? customFee.gasLimit : fee.gasLimit
              ),
            })
            .then((response) => {
              setConfirmedTx(response);
              setConfirmed(true);
              setLoading(false);
              if (isExternal)
                dispatchBackgroundEvent(`nTokenTx.${host}`, response);
            })
            .catch((error) => {
              alert.error("Can't complete transaction. Try again later.");
              setLoading(false);
              throw error;
            });

          return;
        } else {
          await txs
            .sendFormattedTransaction({
              ...txWithoutType,
              maxPriorityFeePerGas: ethers.utils.parseUnits(
                String(
                  Boolean(
                    customFee.isCustom && customFee.maxPriorityFeePerGas > 0
                  )
                    ? customFee.maxPriorityFeePerGas.toFixed(9)
                    : fee.maxPriorityFeePerGas.toFixed(9)
                ),
                9
              ),
              maxFeePerGas: ethers.utils.parseUnits(
                String(
                  Boolean(customFee.isCustom && customFee.maxFeePerGas > 0)
                    ? customFee.maxFeePerGas.toFixed(9)
                    : fee.maxFeePerGas.toFixed(9)
                ),
                9
              ),
              gasLimit: txs.toBigNumber(
                validateCustomGasLimit
                  ? customFee.gasLimit * 10 ** 9 // Multiply gasLimit to reach correctly decimal value
                  : fee.gasLimit
              ),
            })
            .then((response) => {
              setConfirmedTx(response);
              setConfirmed(true);
              setLoading(false);
              if (isExternal)
                dispatchBackgroundEvent(`nTokenTx.${host}`, response);
            })
            .catch((error) => {
              alert.error("Can't complete transaction. Try again later.");
              setLoading(false);
              throw error;
            });

          return;
        }
      } catch (error: any) {
        logError('error', 'Transaction', error);

        alert.removeAll();
        alert.error("Can't complete transaction. Try again later.");

        if (isExternal) setTimeout(window.close, 4000);
        else setLoading(false);
        return error;
      }
    }
  };

  useEffect(() => {
    const abortController = new AbortController();

    const getInitialFeeRecomendation = async () => {
      try {
        const { maxFeePerGas, maxPriorityFeePerGas } =
          await txs.getFeeDataWithDynamicMaxPriorityFeePerGas();

        const getTxGasLimitResult = await txs.getTxGasLimit(tx);

        tx.gasLimit =
          (tx?.gas && Number(tx?.gas) > Number(getTxGasLimitResult)) ||
          (tx?.gasLimit && Number(tx?.gasLimit) > Number(getTxGasLimitResult))
            ? txs.toBigNumber(tx.gas || tx.gasLimit)
            : getTxGasLimitResult;

        const feeRecomendation = {
          maxFeePerGas: tx?.maxFeePerGas
            ? Number(tx?.maxFeePerGas) / 10 ** 9
            : maxFeePerGas.toNumber() / 10 ** 9,
          baseFee:
            tx?.maxFeePerGas && tx?.maxPriorityFeePerGas
              ? (Number(tx.maxFeePerGas) - Number(tx.maxPriorityFeePerGas)) /
                10 ** 9
              : maxFeePerGas.sub(maxPriorityFeePerGas).toNumber() / 10 ** 9,
          maxPriorityFeePerGas: tx?.maxPriorityFeePerGas
            ? Number(tx.maxPriorityFeePerGas) / 10 ** 9
            : maxPriorityFeePerGas.toNumber() / 10 ** 9,
          gasLimit: tx?.gasLimit ? tx.gasLimit : getTxGasLimitResult,
          gasPrice: tx?.gasPrice ? Number(tx.gasPrice) / 10 ** 9 : 0,
        };

        setFee(feeRecomendation);
      } catch (error) {
        logError('error getting fees', 'Transaction', error);
        alert.removeAll();
        alert.error(
          'Error in the proccess to get fee values,  please verify your balance and try again later.'
        );

        //Wait enough time to te error be showed to later close the window
        setTimeout(window.close, 3000);
      }
    };

    getInitialFeeRecomendation();

    return () => {
      abortController.abort();
    };
  }, [tx]);

  const getCalculatedFee = useMemo(() => {
    if (!tx.gasPrice && !fee?.gasLimit && !fee?.maxFeePerGas) return;

    return isLegacyTransaction
      ? (Number(customFee.isCustom ? customFee.gasPrice : fee?.gasPrice) *
          Number(validateCustomGasLimit ? customFee.gasLimit : fee?.gasLimit)) /
          10 ** 9
      : (Number(
          customFee.isCustom ? customFee.maxFeePerGas : fee?.maxFeePerGas
        ) *
          Number(validateCustomGasLimit ? customFee.gasLimit : fee?.gasLimit)) /
          10 ** 9;
  }, [fee?.gasPrice, fee?.gasLimit, fee?.maxFeePerGas, customFee]);

  useEffect(() => {
    if (!copied) return;
    alert.removeAll();
    alert.success('Address successfully copied');
  }, [copied]);
  return (
    <Layout title="SEND" canGoBack={!isExternal}>
      <DefaultModal
        show={confirmed}
        title="Transaction successful"
        description="Your transaction has been successfully submitted. You can see more details under activity on your home page."
        onClose={() => {
<<<<<<< HEAD
          refresh();
=======
          refresh(false);
          saveTransaction(confirmedTx);
>>>>>>> 2b35c038
          if (isExternal) window.close();
          else navigate('/home');
        }}
      />

      <DefaultModal
        show={haveError}
        title="Verify Fields"
        description="Change fields values and try again."
        onClose={() => setHaveError(false)}
      />

      <EditPriorityModal
        showModal={isOpen}
        setIsOpen={setIsOpen}
        customFee={customFee}
        setCustomFee={setCustomFee}
        setHaveError={setHaveError}
        fee={fee}
        isSendLegacyTransaction={isLegacyTransaction}
      />

      {tx.from && fee ? (
        <div className="flex flex-col items-center justify-center w-full">
          <p className="flex flex-col items-center justify-center text-center font-rubik">
            <span className="text-brand-royalblue font-poppins font-thin">
              {externalTx.decodedTx.method}
            </span>

            {externalTx.decodedTx.method !== 'Contract Deployment' ? (
              <span>
                {`${
                  Number(tx.value) / 10 ** 18
                } ${' '} ${activeNetwork.currency?.toUpperCase()}`}
              </span>
            ) : (
              <span>
                {`${0} ${' '} ${activeNetwork.currency?.toUpperCase()}`}
              </span>
            )}
          </p>

          <div className="flex flex-col gap-3 items-start justify-center w-full text-left text-sm divide-bkg-3 divide-dashed divide-y">
            <p className="flex flex-col pt-2 w-full text-brand-white font-poppins font-thin">
              From
              <span className="text-brand-royalblue text-xs">
                <Tooltip content={tx.from} childrenClassName="flex">
                  {ellipsis(tx.from, 7, 15)}
                  {
                    <IconButton onClick={() => copy(tx.from ?? '')}>
                      <Icon
                        wrapperClassname="flex items-center justify-center"
                        name="copy"
                        className="px-1 text-brand-white hover:text-fields-input-borderfocus"
                      />
                    </IconButton>
                  }
                </Tooltip>
              </span>
            </p>

            <p className="flex flex-col pt-2 w-full text-brand-white font-poppins font-thin">
              To
              <span className="text-brand-royalblue text-xs">
                <Tooltip content={tx.to} childrenClassName="flex">
                  {ellipsis(tx.to, 7, 15)}
                  {
                    <IconButton onClick={() => copy(tx.to ?? '')}>
                      <Icon
                        wrapperClassname="flex items-center justify-center"
                        name="copy"
                        className="px-1 text-brand-white hover:text-fields-input-borderfocus"
                      />
                    </IconButton>
                  }
                </Tooltip>
              </span>
            </p>

            <div className="flex flex-row items-center justify-between w-full">
              <p className="flex flex-col pt-2 w-full text-brand-white font-poppins font-thin">
                Estimated GasFee
                <span className="text-brand-royalblue text-xs">
                  {removeScientificNotation(getCalculatedFee)}{' '}
                  {activeNetwork.currency?.toUpperCase()}
                </span>
              </p>
              <span
                className="w-fit relative bottom-1 hover:text-brand-deepPink100 text-brand-royalblue text-xs cursor-pointer"
                onClick={() => setIsOpen(true)}
              >
                EDIT
              </span>
            </div>

            <p className="flex flex-col pt-2 w-full text-brand-white font-poppins font-thin">
              Total (Amount + gas fee)
              {externalTx.decodedTx.method !== 'Contract Deployment' ? (
                <span className="text-brand-royalblue text-xs">
                  {`${
                    Number(tx.value) / 10 ** 18 + getCalculatedFee
                  } ${activeNetwork.currency?.toLocaleUpperCase()}`}
                </span>
              ) : (
                <span className="text-brand-royalblue text-xs">
                  {`${getCalculatedFee} ${activeNetwork.currency?.toLocaleUpperCase()}`}
                </span>
              )}
            </p>

            {transactionDataValidation ? (
              <p className="flex flex-col pt-2 w-full text-brand-white font-poppins font-thin">
                Data
                <div
                  className="scrollbar-styled h-fit mb-6 mt-2 px-2.5 py-1 max-w-full max-h-16 break-all text-xs rounded-xl overflow-x-hidden overflow-y-auto"
                  style={{
                    backgroundColor: 'rgba(22, 39, 66, 1)',
                    overflowWrap: 'break-word',
                  }}
                >
                  {tx.data}
                </div>
              </p>
            ) : null}
          </div>

          <div className="flex items-center justify-around py-8 w-full">
            <Button
              type="button"
              className="xl:p-18 flex items-center justify-center text-brand-white text-base bg-button-secondary hover:bg-button-secondaryhover border border-button-secondary rounded-full transition-all duration-300 xl:flex-none"
              id="send-btn"
              onClick={() => {
                refresh();
                if (isExternal) window.close();
                else navigate('/home');
              }}
            >
              <Icon
                name="arrow-up"
                className="w-4"
                wrapperClassname="mb-2 mr-2"
                rotate={45}
              />
              Cancel
            </Button>

            <Button
              type="button"
              className={`${
                loading
                  ? 'opacity-60 cursor-not-allowed'
                  : 'opacity-100 hover:opacity-90'
              } xl:p-18 h-8 flex items-center justify-center text-brand-white text-base bg-button-primary hover:bg-button-primaryhover border border-button-primary rounded-full transition-all duration-300 xl:flex-none`}
              id="receive-btn"
              loading={loading}
              onClick={handleConfirm}
            >
              {!loading ? (
                <Icon
                  name="arrow-down"
                  className="w-5"
                  wrapperClassname="flex items-center mr-2"
                />
              ) : (
                <Icon
                  name="loading"
                  color="#fff"
                  className="w-5 animate-spin-slow"
                  wrapperClassname="mr-2 flex items-center"
                />
              )}
              Confirm
            </Button>
          </div>
        </div>
      ) : null}
    </Layout>
  );
};<|MERGE_RESOLUTION|>--- conflicted
+++ resolved
@@ -256,12 +256,8 @@
         title="Transaction successful"
         description="Your transaction has been successfully submitted. You can see more details under activity on your home page."
         onClose={() => {
-<<<<<<< HEAD
           refresh();
-=======
-          refresh(false);
           saveTransaction(confirmedTx);
->>>>>>> 2b35c038
           if (isExternal) window.close();
           else navigate('/home');
         }}
