import { Switch, Menu, Transition } from '@headlessui/react';
import { Form, Input } from 'antd';
import { toSvg } from 'jdenticon';
import { uniqueId } from 'lodash';
import * as React from 'react';
import { useState, useEffect, Fragment, useCallback, useMemo } from 'react';
import { useTranslation } from 'react-i18next';
import { useSelector } from 'react-redux';

//todo: update with the new function
import { isValidSYSAddress } from '@pollum-io/sysweb3-utils';

import { Tooltip, Fee, NeutralButton, Layout, Icon } from 'components/index';
import { usePrice, useUtils } from 'hooks/index';
import { getController } from 'scripts/Background';
import { IPriceState } from 'state/price/types';
import { RootState } from 'state/store';
import { ITokenSysProps } from 'types/tokens';
<<<<<<< HEAD
import { truncate, isNFT, getAssetBalance, formatCurrency } from 'utils/index';
=======
import { getController } from 'utils/browser';
import {
  truncate,
  isNFT,
  getAssetBalance,
  formatCurrency,
  ellipsis,
} from 'utils/index';
>>>>>>> 0c500253

export const SendSys = () => {
  const { getFiatAmount } = usePrice();
  const controller = getController();
  const { t } = useTranslation();
  const { alert, navigate } = useUtils();
  const activeNetwork = useSelector(
    (state: RootState) => state.vault.activeNetwork
  );
  const { accounts, activeAccount: activeAccountMeta } = useSelector(
    (state: RootState) => state.vault
  );
  const activeAccount = accounts[activeAccountMeta.type][activeAccountMeta.id];
  const { fiat }: IPriceState = useSelector((state: RootState) => state.price);
  const [verifyAddress, setVerifyAddress] = useState<boolean>(true);
  const [ZDAG, setZDAG] = useState<boolean>(false);
  const [selectedAsset, setSelectedAsset] = useState<ITokenSysProps | null>(
    null
  );
  const [isLoading, setIsLoading] = useState(false);
  const [recommendedFee, setRecommendedFee] = useState(0.00001);
  const [form] = Form.useForm();
  const handleGetFee = useCallback(async () => {
    const getRecommendedFee =
      await controller.wallet.syscoinTransaction.getRecommendedFee(
        activeNetwork.url
      );

    setRecommendedFee(getRecommendedFee || Number(0.00001));

    form.setFieldsValue({ fee: getRecommendedFee || Number(0.00001) });
  }, [controller.wallet.account, form]);

  const isAccountImported =
    accounts[activeAccountMeta.type][activeAccountMeta.id]?.isImported;

  useEffect(() => {
    handleGetFee();

    form.setFieldsValue({
      verify: true,
      ZDAG: false,
      fee: recommendedFee,
    });
  }, [form, handleGetFee]);

  const assets = activeAccount.assets.syscoin
    ? Object.values(activeAccount.assets.syscoin)
    : [];

  const assetDecimals =
    selectedAsset && selectedAsset?.decimals ? selectedAsset.decimals : 8;

  const formattedAssetBalance =
    selectedAsset &&
    truncate(
      formatCurrency(
        String(+selectedAsset.balance / 10 ** assetDecimals),
        selectedAsset.decimals
      ),
      14
    );

  const balance = selectedAsset
    ? +formattedAssetBalance
    : Number(activeAccount?.balances.syscoin);

  const handleSelectedAsset = (item: number) => {
    if (assets) {
      const getAsset = assets.find((asset: any) => asset.assetGuid === item);

      if (getAsset) {
        setSelectedAsset(getAsset);

        return;
      }

      setSelectedAsset(null);
    }
  };

  const verifyOnChange = (value: any) => {
    setVerifyAddress(value);

    form.setFieldsValue({ verify: value });
  };

  const ZDAGOnChange = (value: any) => {
    setZDAG(value);

    form.setFieldsValue({ ZDAG: value });
  };

  const nextStep = async ({ receiver, amount }: any) => {
    try {
      setIsLoading(true);
      const transactionFee =
        await controller.wallet.syscoinTransaction.getEstimateSysTransactionFee(
          { amount, receivingAddress: receiver }
        );
      setIsLoading(false);
      navigate('/send/confirm', {
        state: {
          tx: {
            sender: activeAccount.address,
            receivingAddress: receiver,
            amount: Number(amount),
            fee: transactionFee,
            token: selectedAsset
              ? { symbol: selectedAsset.symbol, guid: selectedAsset.assetGuid }
              : null,
            isToken: !!selectedAsset,
            rbf: !ZDAG,
          },
        },
      });
    } catch (error) {
      alert.removeAll();
      alert.error(t('send.internalError'));
    }
  };

  const fiatValueToShow = useMemo(() => {
    const valueToUse = selectedAsset
      ? Number(recommendedFee) + Number(recommendedFee)
      : Number(recommendedFee);

    const getAmount = getFiatAmount(
      valueToUse,
      6,
      String(fiat.asset).toUpperCase()
    );

    return getAmount;
  }, [selectedAsset, recommendedFee]);

  useEffect(() => {
    const placeholder = document.querySelector('.add-identicon');
    if (!placeholder) return;

    placeholder.innerHTML = toSvg(
      accounts[activeAccountMeta.type][activeAccountMeta.id]?.xpub,
      50,
      {
        backColor: '#07152B',
        padding: 1,
      }
    );
  }, [accounts[activeAccountMeta.type][activeAccountMeta.id]?.address]);

  return (
    <Layout
      title={`${t('send.send')} ${activeNetwork.currency?.toUpperCase()}`}
    >
      <div>
        <div className="flex flex-col items-center justify-center">
          <div className="add-identicon ml-1 mr-2 my-2" />
          <div className="flex gap-1 justify-center items-center">
            <img src={'/assets/images/paliLogoWhiteSmall.svg'} />
            <div className="flex text-white gap-1 text-xs font-normal w-max">
              <p>
                {accounts[activeAccountMeta.type][activeAccountMeta.id]?.label}
              </p>
              <p>
                {ellipsis(
                  accounts[activeAccountMeta.type][activeAccountMeta.id]
                    ?.address,
                  4,
                  4
                )}
              </p>
            </div>
            {isAccountImported && (
              <div className="text-brand-blue100 text-xs font-medium bg-alpha-whiteAlpha200 py-[2px] px-[6px] rounded-[100px] w-max h-full">
                Imported
              </div>
            )}
          </div>
          <div className="flex gap-1 mt-[6px]">
            <p className="text-brand-gray200 text-xs">Your balance:</p>
            <p className="text-white text-xs font-semibold">
              {selectedAsset
                ? getAssetBalance(selectedAsset, activeAccount, true)
                : `${activeAccount.balances.syscoin} ${activeNetwork.currency}`}
            </p>
          </div>
        </div>

        <Form
          validateMessages={{ default: '' }}
          form={form}
          id="send-form"
          labelCol={{ span: 8 }}
          wrapperCol={{ span: 8 }}
          initialValues={{
            verify: true,
            ZDAG: false,
            fee: recommendedFee,
          }}
          onFinish={nextStep}
          autoComplete="off"
          className="flex flex-col gap-2 items-center justify-center mt-6 text-center md:w-full"
        >
          <Form.Item
            name="receiver"
            className="md:w-full md:max-w-md"
            hasFeedback
            rules={[
              {
                required: true,
                message: '',
              },
              () => ({
                validator(_, value) {
                  if (
                    !value ||
                    isValidSYSAddress(
                      value,
                      activeNetwork.chainId,
                      verifyAddress
                    )
                  ) {
                    return Promise.resolve();
                  }

                  return Promise.reject();
                },
              }),
            ]}
          >
            <Input
              type="text"
              placeholder={t('send.receiver')}
              className="sender-custom-input"
            />
          </Form.Item>
          <div className="flex gap-2 w-full items-center">
            <div className="flex md:max-w-md">
              {
                <Form.Item
                  name="asset"
                  className=""
                  rules={[
                    {
                      required: false,
                      message: '',
                    },
                  ]}
                >
                  <Menu>
                    <div className="relative inline-block text-left">
                      <Menu.Button className="inline-flex items-center w-[100px] gap-4 uppercase justify-center border border-alpha-whiteAlpha300 px-5 py-[7px] text-white text-xs font-normal bg-brand-blue800 hover:bg-opacity-30 rounded-[100px] focus:outline-none focus-visible:ring-2 focus-visible:ring-white focus-visible:ring-opacity-75">
                        {truncate(
                          String(
                            selectedAsset?.symbol
                              ? selectedAsset?.symbol
                              : activeNetwork.currency
                          ),
                          4
                        )}

                        <Icon isSvg name="ArrowDown" />
                      </Menu.Button>

                      <Transition
                        as={Fragment}
                        enter="transition ease-out duration-100"
                        enterFrom="transform opacity-0 scale-95"
                        enterTo="transform opacity-100 scale-100"
                        leave="transition ease-in duration-75"
                        leaveFrom="transform opacity-100 scale-100"
                        leaveTo="transform opacity-0 scale-95"
                      >
                        {
                          <Menu.Items
                            as="div"
                            className="scrollbar-styled absolute z-10 left-0 mt-2 py-3 w-44 h-56 text-brand-white font-poppins bg-brand-blue800 border border-fields-input-border focus:border-fields-input-borderfocus rounded-2xl shadow-2xl overflow-auto origin-top-right"
                          >
                            <Menu.Item>
                              <button
                                onClick={() => handleSelectedAsset(-1)}
                                className="group flex items-center justify-between p-2 w-full hover:text-brand-royalblue text-brand-white font-poppins text-sm border-0 border-transparent transition-all duration-300"
                              >
                                <p>SYS</p>
                                <small>{t('send.native')}</small>
                              </button>
                            </Menu.Item>

                            {activeAccount.assets.syscoin.length > 0
                              ? activeAccount.assets.syscoin.map(
                                  (item: any) => (
                                    <>
                                      {item?.assetGuid ? (
                                        <Menu.Item as="div" key={uniqueId()}>
                                          <Menu.Item>
                                            <button
                                              onClick={() => {
                                                if (
                                                  activeAccount.isTrezorWallet ||
                                                  activeAccount.isLedgerWallet
                                                ) {
                                                  alert.removeAll();
                                                  alert.error(
                                                    'Cannot send custom token with Trezor Account.'
                                                  );
                                                  return;
                                                }
                                                handleSelectedAsset(
                                                  item.assetGuid
                                                );
                                              }}
                                              className="group flex items-center justify-between px-2 py-2 w-full hover:text-brand-royalblue text-brand-white font-poppins text-sm border-0 border-transparent transition-all duration-300"
                                            >
                                              <p>{item?.symbol}</p>

                                              <small>
                                                {isNFT(item.assetGuid)
                                                  ? 'NFT'
                                                  : 'SPT'}
                                              </small>
                                            </button>
                                          </Menu.Item>
                                        </Menu.Item>
                                      ) : null}
                                    </>
                                  )
                                )
                              : null}
                          </Menu.Items>
                        }
                      </Transition>
                    </div>
                  </Menu>
                </Form.Item>
              }
            </div>

            <div className="flex md:w-96">
              <Form.Item
                name="amount"
                className="relative w-full"
                hasFeedback
                rules={[
                  {
                    required: true,
                    message: '',
                  },
                ]}
              >
                <Input
                  name="amount"
                  id="with-max-button"
                  className="value-custom-input"
                  type="number"
                  placeholder={'0.0'}
                />
              </Form.Item>
              <span
                className="z-[9999] left-[36%] bottom-[43%] text-xs px-[6px] absolute inline-flex items-center w-[41px] h-[18px] bg-transparent border border-alpha-whiteAlpha300 rounded-[100px] cursor-pointer"
                onClick={() =>
                  form.setFieldValue('amount', balance - 1.01 * recommendedFee)
                }
              >
                MAX
              </span>
            </div>
          </div>
          <Fee
            disabled={true}
            recommend={recommendedFee}
            form={form}
            fiatValue={fiatValueToShow}
          />

          <div className="flex justify-between w-full">
            <div className="flex items-center gap-2">
              <span className="text-sm font-normal text-white">
                {t('send.verifyAddress')}
              </span>
              <Tooltip
                childrenClassName="text-brand-white h-4"
                content={t('send.paliVerifies')}
              >
                <Icon isSvg name="Info" />
              </Tooltip>
            </div>
            <Form.Item
              id="verify-address-switch"
              name="verify"
              rules={[
                {
                  required: false,
                  message: '',
                },
              ]}
            >
              <Switch
                checked={verifyAddress}
                onChange={verifyOnChange}
                className="relative inline-flex items-center w-9 h-4 border border-white rounded-full"
              >
                <span
                  className={`${
                    verifyAddress
                      ? 'bg-brand-green translate-x-6'
                      : 'bg-brand-redDark translate-x-1'
                  } inline-block w-2 h-2 transform rounded-full`}
                />
              </Switch>
            </Form.Item>
          </div>
          <div className="flex justify-between w-full">
            <div className="flex items-center gap-2">
              <span className="text-sm font-normal text-white">Z-DAG</span>
              <Tooltip
                childrenClassName="text-brand-white h-4"
                content={t('send.disableThisOption')}
              >
                <Icon isSvg name="Info" />
              </Tooltip>
            </div>
            <Form.Item
              name="ZDAG"
              rules={[
                {
                  required: false,
                  message: '',
                },
              ]}
            >
              <Switch
                checked={ZDAG}
                onChange={ZDAGOnChange}
                className="relative inline-flex items-center w-9 h-4 border border-white rounded-full"
              >
                <span
                  className={`${
                    ZDAG
                      ? 'bg-brand-green translate-x-6'
                      : 'bg-brand-redDark translate-x-1'
                  } inline-block w-2 h-2 transform rounded-full`}
                  id="z-dag-switch"
                />
              </Switch>
            </Form.Item>
          </div>

          <div className="relative mt-14 w-[96%] md:static md:mt-3">
            <NeutralButton type="submit" fullWidth loading={isLoading}>
              {t('buttons.next')}
            </NeutralButton>
          </div>
        </Form>
      </div>
    </Layout>
  );
};<|MERGE_RESOLUTION|>--- conflicted
+++ resolved
@@ -16,10 +16,6 @@
 import { IPriceState } from 'state/price/types';
 import { RootState } from 'state/store';
 import { ITokenSysProps } from 'types/tokens';
-<<<<<<< HEAD
-import { truncate, isNFT, getAssetBalance, formatCurrency } from 'utils/index';
-=======
-import { getController } from 'utils/browser';
 import {
   truncate,
   isNFT,
@@ -27,7 +23,6 @@
   formatCurrency,
   ellipsis,
 } from 'utils/index';
->>>>>>> 0c500253
 
 export const SendSys = () => {
   const { getFiatAmount } = usePrice();
