import React, { useEffect } from 'react';
import { useTranslation } from 'react-i18next';

import { useUtils } from 'hooks/useUtils';

interface ITransactionHexProps {
  dataHex: string;
  methodName: string;
}

export const TransactionHexComponent = (props: ITransactionHexProps) => {
  const { dataHex } = props;
  const { t } = useTranslation();

  const { useCopyClipboard, alert } = useUtils();

  const [copied, copy] = useCopyClipboard();

  useEffect(() => {
    if (!copied) return;

    alert.removeAll();
    alert.success(t('send.hexDataCopied'));
  }, [copied]);

  return (
    <div className="bg-brand-blue600 w-[400px] relative left-[-1%] flex flex-col items-center justify-center p-6 rounded-[20px]">
      <div
<<<<<<< HEAD
        className="cursor-pointer scrollbar-styled w-full max-h-32 text-xs rounded-xl overflow-y-auto hover:opacity-60"
=======
        className="cursor-pointer remove-scrollbar w-full max-h-32 text-xs rounded-xl overflow-y-auto hover:opacity-60"
>>>>>>> 8c503cad
        style={{ backgroundColor: 'rgba(22, 39, 66, 1)' }}
        onClick={() => copy(dataHex)}
      >
        <p
          className="w-full text-xs"
          style={{
            overflowWrap: 'break-word',
            wordBreak: 'break-all',
          }}
        >
          {dataHex}
        </p>
      </div>
    </div>
  );
};<|MERGE_RESOLUTION|>--- conflicted
+++ resolved
@@ -26,11 +26,7 @@
   return (
     <div className="bg-brand-blue600 w-[400px] relative left-[-1%] flex flex-col items-center justify-center p-6 rounded-[20px]">
       <div
-<<<<<<< HEAD
-        className="cursor-pointer scrollbar-styled w-full max-h-32 text-xs rounded-xl overflow-y-auto hover:opacity-60"
-=======
         className="cursor-pointer remove-scrollbar w-full max-h-32 text-xs rounded-xl overflow-y-auto hover:opacity-60"
->>>>>>> 8c503cad
         style={{ backgroundColor: 'rgba(22, 39, 66, 1)' }}
         onClick={() => copy(dataHex)}
       >
