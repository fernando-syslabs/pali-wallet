--- conflicted
+++ resolved
@@ -33,13 +33,7 @@
 import { EditPriorityModal } from './EditPriorityModal';
 
 export const ApproveTransactionComponent = () => {
-<<<<<<< HEAD
-  const {
-    wallet: { account },
-  } = getController();
-=======
-  const { refresh, wallet } = getController();
->>>>>>> 3aeb2008
+  const { wallet } = getController();
 
   const { getFiatAmount } = usePrice();
 
