--- conflicted
+++ resolved
@@ -18,7 +18,6 @@
   const [safeGasPrice, setSafeGasPrice] = useState('0');
   const [isSelected, setIsSelected] = useState(false);
   const [feeType, setFeeType] = useState('low');
-  const [isSelected, setIsSelected] = useState(false);
 
   const getFees = useCallback(async () => {
     const { suggestBaseFee, ProposeGasPrice } =
@@ -51,10 +50,7 @@
         description="Your gas fee has been successfully selected."
         onClose={() => setEdit(false)}
       />
-<<<<<<< HEAD
 
-=======
->>>>>>> 7f092ce2
       <div className="flex gap-2 items-center justify-between w-full">
         <div
           onClick={() => {
