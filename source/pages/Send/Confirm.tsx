--- conflicted
+++ resolved
@@ -96,14 +96,9 @@
         title="Transaction successful"
         description="Your transaction has been successfully submitted. You can see more details under activity on your home page."
         onClose={() => {
-<<<<<<< HEAD
-          navigate('/home');
           controller.refresh(false);
-=======
-          handleRefresh(false);
           if (isExternal) window.close();
           else navigate('/home');
->>>>>>> 55a46146
         }}
       />
       {tx && (
