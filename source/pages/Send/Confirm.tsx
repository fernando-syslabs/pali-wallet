--- conflicted
+++ resolved
@@ -133,11 +133,7 @@
             <p className="flex flex-col pt-2 w-full text-brand-royalblue font-poppins font-thin">
               Fee
               <span className="text-brand-white">
-<<<<<<< HEAD
-                {!isBitcoinBased ? tx.fee * 10 ** 9 : tx.fee}
-=======
-                {!isSyscoinChain ? tx.fee * 10 ** 9 : tx.fee} GWEI
->>>>>>> bf20a769
+                {!isBitcoinBased ? tx.fee * 10 ** 9 : tx.fee} GWEI
               </span>
             </p>
 
