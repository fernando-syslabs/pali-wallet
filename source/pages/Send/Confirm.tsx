--- conflicted
+++ resolved
@@ -9,7 +9,11 @@
 import { truncate, logError, ellipsis } from 'utils/index';
 
 export const SendConfirm = () => {
-  const controller = getController();
+  const {
+    refresh,
+    wallet: { account },
+  } = getController();
+
   const { alert, navigate } = useUtils();
 
   const activeNetwork = useSelector(
@@ -33,70 +37,43 @@
   const [loading, setLoading] = useState<boolean>(false);
 
   const handleConfirm = async () => {
-    const balance = isBitcoinBased
-      ? activeAccount.balances.syscoin
-      : activeAccount.balances.ethereum;
+    const {
+      balances: { syscoin, ethereum },
+    } = activeAccount;
+
+    const balance = isBitcoinBased ? syscoin : ethereum;
 
     if (activeAccount && balance > 0) {
       setLoading(true);
 
-      const { sys, eth } = controller.wallet.account;
+      const txs = isBitcoinBased ? account.sys.tx : account.eth.tx;
 
       try {
-<<<<<<< HEAD
-        let response;
-        if (isSyscoinChain) {
-          const txData = {
-            ...tx,
-            token: tx.token ? tx.token.assetGuid : null,
-          };
-          response = await sys.tx.sendTransaction(txData);
-        } else {
-          const txData = {
-            ...tx,
-            amount: Number(tx.amount),
-          };
-          response = await eth.tx.sendAndSaveTransaction(txData);
-=======
-        if (isBitcoinBased) {
-          const response =
-            await controller.wallet.account.sys.tx.sendTransaction({
-              ...tx,
-              token: tx.token ? tx.token.assetGuid : null,
-            });
-
-          setConfirmed(true);
-          setLoading(false);
-
-          if (isExternal) dispatchBackgroundEvent(`txSend.${host}`, response);
-
-          return response;
->>>>>>> 2ef86e9e
-        }
+        const response = await txs.sendTransaction(tx);
 
         setConfirmed(true);
         setLoading(false);
 
         if (isExternal) dispatchBackgroundEvent(`txSend.${host}`, response);
+
+        return response;
       } catch (error: any) {
         logError('error', 'Transaction', error);
 
-        if (activeAccount) {
-          if (isBitcoinBased && error && tx.fee > 0.00001) {
-            alert.removeAll();
-            alert.error(
-              `${truncate(
-                String(error.message),
-                166
-              )} Please, reduce fees to send transaction.`
-            );
-          }
+        if (isBitcoinBased && error && tx.fee > 0.00001) {
+          alert.removeAll();
+          alert.error(
+            `${truncate(
+              String(error.message),
+              166
+            )} Please, reduce fees to send transaction.`
+          );
+        }
 
-          alert.removeAll();
-          alert.error("Can't complete transaction. Try again later.");
+        alert.removeAll();
+        alert.error("Can't complete transaction. Try again later.");
 
-          setLoading(false);
-        }
+        setLoading(false);
       }
     }
   };
@@ -108,7 +85,7 @@
         title="Transaction successful"
         description="Your transaction has been successfully submitted. You can see more details under activity on your home page."
         onClose={() => {
-          controller.refresh(false);
+          refresh(false);
           if (isExternal) window.close();
           else navigate('/home');
         }}
