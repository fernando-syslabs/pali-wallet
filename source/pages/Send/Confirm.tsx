--- conflicted
+++ resolved
@@ -27,14 +27,7 @@
 import { EditPriorityModal } from './EditPriorityModal';
 
 export const SendConfirm = () => {
-<<<<<<< HEAD
-  const {
-    wallet: { account, updateErcTokenBalances, sendAndSaveTransaction },
-    updateNativeBalanceAfterSend,
-  } = getController();
-=======
-  const { refresh, wallet } = getController();
->>>>>>> 3aeb2008
+  const { wallet, updateNativeBalanceAfterSend } = getController();
 
   const { alert, navigate, useCopyClipboard } = useUtils();
 
@@ -246,13 +239,7 @@
                       await new Promise((resolve) => setTimeout(resolve, 5000));
                     }
                     if (receipt) {
-<<<<<<< HEAD
-                      updateErcTokenBalances(
-=======
                       wallet.updateErcTokenBalances(
-                        activeAccount.id,
-                        activeAccountMeta.type,
->>>>>>> 3aeb2008
                         basicTxValues.token.contractAddress,
                         basicTxValues.token.chainId,
                         basicTxValues.token.isNft,
@@ -310,13 +297,7 @@
                       await new Promise((resolve) => setTimeout(resolve, 5000));
                     }
                     if (receipt) {
-<<<<<<< HEAD
-                      updateErcTokenBalances(
-=======
                       wallet.updateErcTokenBalances(
-                        activeAccount.id,
-                        activeAccountMeta.type,
->>>>>>> 3aeb2008
                         basicTxValues.token.contractAddress,
                         basicTxValues.token.chainId,
                         basicTxValues.token.isNft
@@ -439,7 +420,7 @@
         title="Transaction successful"
         description="Your transaction has been successfully submitted. You can see more details under activity on your home page."
         onClose={() => {
-          sendAndSaveTransaction(confirmedTx);
+          wallet.sendAndSaveTransaction(confirmedTx);
           navigate('/home');
         }}
       />
