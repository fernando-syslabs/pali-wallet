--- conflicted
+++ resolved
@@ -13,13 +13,9 @@
   LoadingComponent,
 } from 'components/index';
 import { useQueryData, useUtils } from 'hooks/index';
-<<<<<<< HEAD
+import { saveTransaction } from 'scripts/Background/controllers/account/evm';
 import store, { RootState } from 'state/store';
 import { setUpdatedTokenBalace } from 'state/vault';
-=======
-import { saveTransaction } from 'scripts/Background/controllers/account/evm';
-import { RootState } from 'state/store';
->>>>>>> b811283f
 import { ICustomFeeParams, IFeeState } from 'types/transactions';
 import { dispatchBackgroundEvent, getController } from 'utils/browser';
 import {
