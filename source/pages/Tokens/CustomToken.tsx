--- conflicted
+++ resolved
@@ -1,24 +1,9 @@
 import { Form, Input } from 'antd';
-<<<<<<< HEAD
-import { ethers } from 'ethers';
-=======
-import lodash from 'lodash';
->>>>>>> 3aeb2008
 import * as React from 'react';
 import { useState } from 'react';
 import { useSelector } from 'react-redux';
 
-<<<<<<< HEAD
 import { isValidEthereumAddress } from '@pollum-io/sysweb3-utils';
-=======
-import {
-  getTokenStandardMetadata,
-  isValidEthereumAddress,
-  getERC721StandardBalance,
-  contractChecker,
-  ISupportsInterfaceProps,
-} from '@pollum-io/sysweb3-utils';
->>>>>>> 3aeb2008
 
 import { DefaultModal, NeutralButton } from 'components/index';
 import { useUtils } from 'hooks/index';
@@ -45,64 +30,6 @@
   );
   const activeAccount = accounts[activeAccountMeta.type][activeAccountMeta.id];
 
-  const activeNetwork = useSelector(
-    (state: RootState) => state.vault.activeNetwork
-  );
-
-<<<<<<< HEAD
-=======
-  const provider = controller.wallet.ethereumTransaction.web3Provider;
-
-  const handleERC721NFTs = async (contractAddress: string) => {
-    const getBalance = await getERC721StandardBalance(
-      contractAddress,
-      activeAccount.address,
-      provider
-    );
-
-    const balanceToNumber = Number(getBalance);
-
-    return {
-      defaultFetchValue: getBalance,
-      balanceToNumber,
-    };
-  };
-
-  const handleERC20Tokens = async (
-    contractAddress: string,
-    decimals: number
-  ) => {
-    const metadata = await getTokenStandardMetadata(
-      contractAddress,
-      activeAccount.address,
-      provider
-    );
-
-    const balance = `${
-      metadata.balance /
-      10 ** (metadata.decimals ? metadata.decimals : decimals)
-    }`;
-
-    const formattedBalance = lodash.floor(parseFloat(balance), 4);
-
-    if (metadata) {
-      form.setFieldValue('symbol', metadata.tokenSymbol.toUpperCase());
-
-      await controller.wallet.account.eth.saveTokenInfo({
-        tokenSymbol: metadata.tokenSymbol.toUpperCase(),
-        contractAddress,
-        decimals,
-        isNft: false,
-        balance: formattedBalance,
-      });
-
-      setAdded(true);
-      setIsLoading(false);
-      return;
-    }
-  };
-
->>>>>>> 3aeb2008
   const handleSubmit = async ({
     contractAddress,
     symbol,
@@ -113,17 +40,9 @@
     symbol: string;
   }) => {
     setIsLoading(true);
-<<<<<<< HEAD
-=======
-
-    const contractResponse = (await contractChecker(
-      contractAddress,
-      activeNetwork.url
-    )) as ISupportsInterfaceProps;
->>>>>>> 3aeb2008
 
     try {
-      const provider = new ethers.providers.JsonRpcProvider(activeNetwork.url);
+      const provider = controller.wallet.ethereumTransaction.web3Provider;
 
       const addTokenMethodResponse =
         await controller.wallet.assets.evm.addCustomTokenByType(
