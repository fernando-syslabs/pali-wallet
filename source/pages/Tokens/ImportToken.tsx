--- conflicted
+++ resolved
@@ -1,6 +1,13 @@
 import { Form, Input } from 'antd';
 import * as React from 'react';
 import { useState, FC, useEffect } from 'react';
+
+import {
+  getToken,
+  getSearch,
+  ICoingeckoSearchResultToken,
+  ICoingeckoToken,
+} from '@pollum-io/sysweb3-utils';
 
 import {
   SecondaryButton,
@@ -9,22 +16,9 @@
   Loading,
   Tooltip,
 } from 'components/index';
-<<<<<<< HEAD
 import { useUtils, useStore } from 'hooks/index';
-import { ICoingeckoCoins } from 'types/controllers';
-import { IToken } from 'types/transactions';
 import { getController } from 'utils/browser';
 import { formatUrl, ellipsis } from 'utils/index';
-=======
-import { formatUrl, ellipsis } from 'utils/index';
-import { getController } from 'utils/browser';
-import {
-  getToken,
-  getSearch,
-  ICoingeckoSearchResultToken,
-  ICoingeckoToken,
-} from '@pollum-io/sysweb3-utils';
->>>>>>> 4e511528
 
 export const ImportToken: FC = () => {
   const controller = getController();
@@ -34,31 +28,19 @@
   const { activeAccount } = useStore();
 
   const [copied, copy] = useCopyClipboard();
-<<<<<<< HEAD
-  const [filteredSearch, setFilteredSearch] = useState<ICoingeckoCoins[]>(
-    activeAccount.assets
-  );
-  const [isLoading, setIsLoading] = useState<boolean>(false);
-  const [selected, setSelected] = useState<ICoingeckoCoins | any>(null);
-=======
   const [isLoading, setIsLoading] = useState<boolean>(false);
 
   const [tokens, setTokens] = useState<ICoingeckoSearchResultToken[]>(
     activeAccount.assets
   );
   const [selected, setSelected] = useState<ICoingeckoToken | null>(null);
->>>>>>> 4e511528
 
   const handleSearch = async (query: string) => {
     setSelected(null);
 
     const { coins } = await getSearch(query);
 
-<<<<<<< HEAD
-    let newList: ICoingeckoCoins[] = [];
-=======
     let newList: ICoingeckoSearchResultToken[] = [];
->>>>>>> 4e511528
 
     if (query) {
       newList = coins.filter(async (item) => {
@@ -100,11 +82,7 @@
     alert.success('Token address successfully copied');
   }, [copied]);
 
-<<<<<<< HEAD
-  const handleSelectToken = async (token: ICoingeckoCoins) => {
-=======
   const handleSelectToken = async (token: ICoingeckoSearchResultToken) => {
->>>>>>> 4e511528
     setIsLoading(true);
 
     setSelected(await getToken(token.id));
