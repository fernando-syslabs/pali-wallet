--- conflicted
+++ resolved
@@ -44,11 +44,7 @@
   );
 
   const onSubmit = async ({ password }: { password: string }) => {
-<<<<<<< HEAD
-    await unlockFromController(password);
-    if (!isExternal) return navigate('/home');
-=======
-    const result = await unlock(password);
+    const result = await unlockFromController(password);
     if (!result) {
       setErrorMessage('Wrong password');
       return;
@@ -59,7 +55,6 @@
       return navigate('/home');
     }
 
->>>>>>> 9a5e7031
     return navigate(externalRoute);
   };
 
