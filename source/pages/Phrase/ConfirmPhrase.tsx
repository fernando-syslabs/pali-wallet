--- conflicted
+++ resolved
@@ -47,11 +47,6 @@
   const handleConfirm = async () => {
     await controller.wallet.createWallet();
 
-<<<<<<< HEAD
-    controller.wallet.createWallet();
-
-=======
->>>>>>> 8b08c155
     navigate('/home');
 
     setPassed(true);
