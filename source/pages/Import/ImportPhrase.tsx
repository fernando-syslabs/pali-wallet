import { Form, Input } from 'antd';
import { useForm } from 'antd/lib/form/Form';
import React, { useMemo, useState } from 'react';
import { useTranslation } from 'react-i18next';
import { useNavigate } from 'react-router-dom';

import { OnboardingLayout, Button } from 'components/index';
<<<<<<< HEAD
// import { getController } from 'utils/browser';
import { getController } from 'scripts/Background';
=======
import { StatusModal } from 'components/Modal/StatusModal';
import { getController } from 'utils/browser';
>>>>>>> f2d82b62
import { formatSeedPhrase } from 'utils/format';

type SeedValidationType = {
  seedLength: string;
  seedLengthError: boolean;
};

const eyeStyle = 'w-[18px] max-w-none cursor-pointer hover:cursor-pointer z-20';

const ImportPhrase: React.FC = () => {
  const { TextArea } = Input;
  const controller = getController();
<<<<<<< HEAD
  console.log({ controller });
=======
  const [form] = useForm();
>>>>>>> f2d82b62
  const navigate = useNavigate();
  const { t } = useTranslation();
  const [seedIsValid, setSeedIsValid] = useState<boolean>();
  const [visible, setVisible] = useState<boolean>(false);
  const [seedValidation, setSeedValidation] = useState<SeedValidationType>({
    seedLength: null,
    seedLengthError: false,
  });
  const [showModal, setShowModal] = useState(false);

  const textAreaNotVisibleStyle = visible ? 'filter blur-sm' : '';

  const formBorderStatusStyle = useMemo(
    () =>
      !seedIsValid && form.getFieldValue('phrase')
        ? 'border-warning-error'
        : 'border-fields-input-border',
    [seedIsValid]
  );

  const onSubmit = ({ phrase }: { phrase: string }) => {
    if (controller.wallet.isSeedValid(phrase)) {
      navigate('/create-password-import', {
        state: { phrase, isWalletImported: true },
      });
    }
  };

  const handleKeypress = (event) => {
    if (event.key === 'Enter') {
      form.submit();
    }
  };

  return (
    <OnboardingLayout title={t('titles.importWallet')}>
      <StatusModal
        status="warn"
        title={t('import.importModalWordMissing')}
        description={t('import.importModalSeed', {
          seedLength: seedValidation.seedLength,
        })}
        onClose={() => setShowModal(false)}
        position="inset-[-6.5rem]"
        show={showModal}
      />
      <Form
        validateMessages={{ default: '' }}
        form={form}
        name="import"
        onFinish={onSubmit}
        autoComplete="off"
        className="flex flex-col gap-4 items-center w-full max-w-xs"
      >
        <Form.Item
          name="phrase"
          rules={[
            {
              required: true,
              message: '',
            },
            () => ({
              validator(_, value) {
                value = formatSeedPhrase(value);
                form.setFieldsValue({ phrase: value });

                //todo: we should validate the seed phrase with the new fn
                setSeedIsValid(controller.wallet.isSeedValid(value) && value);
                if (controller.wallet.isSeedValid(value)) {
                  setSeedValidation({
                    seedLength: value.seedLength,
                    seedLengthError: false,
                  });
                  return Promise.resolve();
                }
                setSeedValidation({
                  seedLength: value.seedLength,
                  seedLengthError: value.seedLengthError,
                });
                return Promise.reject();
              },
            }),
          ]}
        >
          <div className="relative">
            <TextArea
              id="import-wallet-input"
              rows={3}
              onBlur={() =>
                seedValidation.seedLengthError
                  ? setShowModal(true)
                  : setShowModal(false)
              }
              style={{ padding: '15px 38px 15px 15px' }}
              className={`${formBorderStatusStyle} ${textAreaNotVisibleStyle} bg-fields-input-primary overflow-hidden max-w-[17.5rem] w-[17.5rem] h-[5.625rem] text-brand-graylight text-sm border focus:border-fields-input-borderfocus rounded-lg outline-none resize-none `}
              placeholder={t('import.pasteYourWalletSeed')}
              onKeyPress={handleKeypress}
            />
            <div className="absolute left-[88%] top-[18%] flex bg-brand-blue800">
              {visible ? (
                <img
                  className={eyeStyle}
                  onClick={() => setVisible(false)}
                  src="/assets/icons/visibleEye.svg"
                />
              ) : (
                <img
                  className={eyeStyle}
                  onClick={() => setVisible(true)}
                  src="/assets/icons/notVisibleEye.svg"
                />
              )}
            </div>
          </div>
        </Form.Item>

        <div className="w-[85%] text-center text-xs">
          <span className="text-brand-blue100 font-bold">
            {t('import.importAttention')}
          </span>
          <span className="text-brand-gray200 font-normal">
            {t('import.importingYourAccount')}
          </span>
        </div>

        <div className="absolute bottom-12 md:bottom-80">
          <Button
            id="import-wallet-action"
            type="submit"
            disabled={!seedIsValid || !form.getFieldValue('phrase')}
            className={`${
              seedIsValid
                ? 'cursor-pointer opacity-100'
                : 'cursor-not-allowed opacity-60'
            } bg-brand-deepPink100 w-[17.5rem] mt-3 h-10 text-white text-base font-base font-medium rounded-2xl`}
          >
            {t('buttons.import')}
          </Button>
        </div>
      </Form>
    </OnboardingLayout>
  );
};

export default ImportPhrase;<|MERGE_RESOLUTION|>--- conflicted
+++ resolved
@@ -5,13 +5,9 @@
 import { useNavigate } from 'react-router-dom';
 
 import { OnboardingLayout, Button } from 'components/index';
-<<<<<<< HEAD
 // import { getController } from 'utils/browser';
+import { StatusModal } from 'components/Modal/StatusModal';
 import { getController } from 'scripts/Background';
-=======
-import { StatusModal } from 'components/Modal/StatusModal';
-import { getController } from 'utils/browser';
->>>>>>> f2d82b62
 import { formatSeedPhrase } from 'utils/format';
 
 type SeedValidationType = {
@@ -24,11 +20,8 @@
 const ImportPhrase: React.FC = () => {
   const { TextArea } = Input;
   const controller = getController();
-<<<<<<< HEAD
   console.log({ controller });
-=======
   const [form] = useForm();
->>>>>>> f2d82b62
   const navigate = useNavigate();
   const { t } = useTranslation();
   const [seedIsValid, setSeedIsValid] = useState<boolean>();
