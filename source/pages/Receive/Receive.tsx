import React, { useEffect, useState } from 'react';
import { useUtils, useStore } from 'hooks/index';
import { ellipsis } from 'utils/index';
import { getController } from 'utils/browser';
import { QRCodeSVG } from 'qrcode.react';
import { Layout, SecondaryButton, Icon } from 'components/index';

export const Receive = () => {
  const { useCopyClipboard, alert } = useUtils();
  const [isCopied, copyText] = useCopyClipboard();

  const controller = getController();
  const { activeAccount, activeNetwork, networks } = useStore();

  const [loaded, setLoaded] = useState<boolean>(false);

  useEffect(() => {
    const setNewAddress = async () => {
      if (
        (activeNetwork.chainId === 57 || activeNetwork.chainId === 5700) &&
        (await controller.wallet.account.sys.setAddress())
      ) {
        setLoaded(true);

        return;
      }

      if (activeAccount.address && networks.ethereum[activeNetwork.chainId])
        setLoaded(true);
    };

    setNewAddress();
  }, []);

  useEffect(() => {
    if (!isCopied) return;

    alert.removeAll();
    alert.success('Address successfully copied');
  }, [isCopied]);

  return (
    <Layout
      title={`RECEIVE ${activeNetwork.currency?.toUpperCase()}`}
      id="receiveSYS-title"
    >
      {loaded && activeAccount ? (
        <div className="flex flex-col items-center justify-center pt-8 w-full">
<<<<<<< HEAD
          <QRCodeSVG
            value={activeAccount.address}
            bgColor="#fff"
            fgColor="#000"
            style={{
              height: '240px',
              width: '225px',
              padding: '6px',
              backgroundColor: '#fff',
            }}
          />
=======
          <div id="qr-code">
            <QRCodeSVG
              value={activeAccount.address.main}
              bgColor="#fff"
              fgColor="#000"
              style={{
                height: '240px',
                width: '225px',
                padding: '6px',
                backgroundColor: '#fff',
              }}
            />
          </div>
>>>>>>> 6d7cc75a

          <p className="mt-4 text-base">
            {ellipsis(activeAccount.address, 4, 10)}
          </p>

          <div
            className="absolute bottom-12 md:static md:mt-6"
            id="copy-address-receive-btn"
          >
            <SecondaryButton
              type="button"
              onClick={() => copyText(activeAccount.address)}
            >
              <span className="text-xs">Copy</span>
            </SecondaryButton>
          </div>
        </div>
      ) : (
        <Icon
          name="loading"
          wrapperClassname="absolute top-1/2 left-1/2"
          className="w-4 text-brand-white"
        />
      )}
    </Layout>
  );
};<|MERGE_RESOLUTION|>--- conflicted
+++ resolved
@@ -46,22 +46,9 @@
     >
       {loaded && activeAccount ? (
         <div className="flex flex-col items-center justify-center pt-8 w-full">
-<<<<<<< HEAD
-          <QRCodeSVG
-            value={activeAccount.address}
-            bgColor="#fff"
-            fgColor="#000"
-            style={{
-              height: '240px',
-              width: '225px',
-              padding: '6px',
-              backgroundColor: '#fff',
-            }}
-          />
-=======
           <div id="qr-code">
             <QRCodeSVG
-              value={activeAccount.address.main}
+              value={activeAccount.address}
               bgColor="#fff"
               fgColor="#000"
               style={{
@@ -72,7 +59,6 @@
               }}
             />
           </div>
->>>>>>> 6d7cc75a
 
           <p className="mt-4 text-base">
             {ellipsis(activeAccount.address, 4, 10)}
