--- conflicted
+++ resolved
@@ -46,14 +46,10 @@
     return web3Provider.send(args[0], args);
   };
 
-<<<<<<< HEAD
-  const unrestrictedRPCMethods = async (
-    method: string,
-    params: any[],
-    network: any
-  ) => {
+  const unrestrictedRPCMethods = async (method: string, params: any[]) => {
     if (!unrestrictedMethods.find((el) => el === method)) return false;
     const resp = await web3Provider.send(method, params);
+
     return resp;
   };
 
@@ -64,17 +60,6 @@
     }
     return await web3Provider.send(method, params);
   };
-=======
-  const unrestrictedRPCMethods = async (method: string, params: any[]) => {
-    if (!unrestrictedMethods.find((el) => el === method)) return false;
-    const resp = await web3Provider.send(method, params);
-
-    return resp;
-  };
-
-  const restrictedRPCMethods = async (method: string, params: any[]) =>
-    await web3Provider.send(method, params);
->>>>>>> bfda246e
 
   return {
     send,
