import { TypedData } from 'ethers-eip712';

import {
  web3Provider,
  setActiveNetwork as setProviderNetwork,
} from '@pollum-io/sysweb3-network';

import { popupPromise } from 'scripts/Background/controllers/message-handler/popup-promise';
import {
  blockingRestrictedMethods,
  unrestrictedMethods,
} from 'scripts/Background/controllers/message-handler/types';
import store from 'state/store';
import { IDecodedTx, ITransactionParams } from 'types/transactions';
import { getController } from 'utils/browser';
import { decodeTransactionData } from 'utils/ethUtil';

export const EthProvider = (host: string) => {
  const sendTransaction = async (params: ITransactionParams) => {
    setProviderNetwork(store.getState().vault.activeNetwork);

    const tx = params;
<<<<<<< HEAD

    const decodedTx = decodeTransactionData(tx) as IDecodedTx;

    if (decodedTx.method === 'approve') {
      const resp = await popupPromise({
        host,
        data: { tx, decodedTx, external: true },
        route: 'tx/send/approve',
        eventName: 'txApprove',
      });
      return resp;
    }

    console.log('decodeTx in provider', decodedTx);

=======
>>>>>>> 351d1df9
    const resp = await popupPromise({
      host,
      data: { tx, decodedTx, external: true },
      route: 'tx/send/ethTx',
      eventName: 'txSend',
    });
    return resp;
  };

  const ethSign = async (params: string[]) => {
    setProviderNetwork(store.getState().vault.activeNetwork);
    const data = params;
    const resp = await popupPromise({
      host,
      data,
      route: 'tx/ethSign',
      eventName: 'eth_sign',
    });
    return resp;
  };

  const personalSign = async (params: string[]) => {
    setProviderNetwork(store.getState().vault.activeNetwork);
    const data = params;
    const resp = await popupPromise({
      host,
      data,
      route: 'tx/ethSign',
      eventName: 'personal_sign',
    });
    return resp;
  };
  const signTypedData = (data: TypedData) =>
    popupPromise({
      host,
      data,
      route: 'tx/ethSign',
      eventName: 'eth_signTypedData',
    });

  const signTypedDataV3 = (data: TypedData) =>
    popupPromise({
      host,
      data,
      route: 'tx/ethSign',
      eventName: 'eth_signTypedData_v3',
    });

  const signTypedDataV4 = (data: TypedData) =>
    popupPromise({
      host,
      data,
      route: 'tx/ethSign',
      eventName: 'eth_signTypedData_v4',
    });
  const getEncryptionPubKey = (address: string) => {
    const data = { address: address };
    return popupPromise({
      host,
      data,
      route: 'tx/encryptKey',
      eventName: 'eth_getEncryptionPublicKey',
    });
  };

  const decryptMessage = (data: string[]) =>
    popupPromise({
      host,
      data,
      route: 'tx/decrypt',
      eventName: 'eth_decrypt',
    });

  const send = async (args: any[]) => {
    setProviderNetwork(store.getState().vault.activeNetwork);

    return web3Provider.send(args[0], args);
  };

  const unrestrictedRPCMethods = async (method: string, params: any[]) => {
    if (!unrestrictedMethods.find((el) => el === method)) return false;
    const resp = await web3Provider.send(method, params);
    if (method === 'eth_getTransactionReceipt') {
      console.log('Checking tx receipt', method, params, resp);
    }
    return resp;
  };

  const checkIsBlocking = (method: string) =>
    blockingRestrictedMethods.find((el) => el === method);

  const restrictedRPCMethods = async (method: string, params: any[]) => {
    const { account } = getController().wallet; //TODO: when UI is added account object can be inside personal_EcRecover case since it will be only used there
    switch (method) {
      case 'eth_sendTransaction':
        return await sendTransaction(params[0]);
      case 'eth_sign':
        return await ethSign(params);
      case 'eth_signTypedData':
        return await signTypedData(params as any);
      case 'eth_signTypedData_v3':
        return await signTypedDataV3(params as any);
      case 'eth_signTypedData_v4':
        return await signTypedDataV4(params as any);
      case 'personal_sign':
        return await personalSign(params);
      case 'personal_ecRecover':
        return await web3Provider._getAddress(
          account.eth.tx.verifyPersonalMessage(params[0], params[1])
        );
      case 'eth_getEncryptionPublicKey':
        return await getEncryptionPubKey(params[0]);
      case 'eth_decrypt':
        return await decryptMessage(params);
      default:
        return await web3Provider.send(method, params);
    }
  };

  return {
    send,
    sendTransaction,
    signTypedData,
    signTypedDataV3,
    signTypedDataV4,
    unrestrictedRPCMethods,
    checkIsBlocking,
    restrictedRPCMethods,
  };
};<|MERGE_RESOLUTION|>--- conflicted
+++ resolved
@@ -20,7 +20,6 @@
     setProviderNetwork(store.getState().vault.activeNetwork);
 
     const tx = params;
-<<<<<<< HEAD
 
     const decodedTx = decodeTransactionData(tx) as IDecodedTx;
 
@@ -36,8 +35,6 @@
 
     console.log('decodeTx in provider', decodedTx);
 
-=======
->>>>>>> 351d1df9
     const resp = await popupPromise({
       host,
       data: { tx, decodedTx, external: true },
