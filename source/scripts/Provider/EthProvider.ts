--- conflicted
+++ resolved
@@ -8,31 +8,17 @@
 import { popupPromise } from 'scripts/Background/controllers/message-handler/popup-promise';
 import { unrestrictedMethods } from 'scripts/Background/controllers/message-handler/types';
 import store from 'state/store';
-<<<<<<< HEAD
 import { IDecodedTx, ITransactionParams } from 'types/transactions';
 import { decodeTransactionData } from 'utils/ethUtil';
 
 export const EthProvider = (host: string) => {
   const sendTransaction = async (params: ITransactionParams) => {
-=======
-import { getController } from 'utils/browser';
-
-export const EthProvider = (host: string) => {
-  const sendTransaction = async (params: {
-    data: string;
-    from: string;
-    gas: string;
-    to: string;
-    value: number;
-  }) => {
->>>>>>> 7b02a28b
     setProviderNetwork(store.getState().vault.activeNetwork);
 
     // const from = window.controller.dapp.getAccount(host).address;
 
     const tx = params;
 
-<<<<<<< HEAD
     const decodedTx = decodeTransactionData(tx) as IDecodedTx;
 
     if (decodedTx.method === 'approve') {
@@ -50,11 +36,6 @@
     const resp = await popupPromise({
       host,
       data: { tx, decodedTx, external: true },
-=======
-    const resp = await popupPromise({
-      host,
-      data: { tx, external: true },
->>>>>>> 7b02a28b
       route: 'tx/send/ethTx',
       eventName: 'txSend',
     });
@@ -122,13 +103,6 @@
   };
 
   const restrictedRPCMethods = async (method: string, params: any[]) => {
-<<<<<<< HEAD
-    if (method === 'eth_sendTransaction') {
-      // console.log('Sending transaction', params);
-      return await sendTransaction(params[0]);
-    }
-    return await web3Provider.send(method, params);
-=======
     switch (method) {
       case 'eth_sendTransaction':
         return await sendTransaction(params[0]);
@@ -151,7 +125,6 @@
       default:
         return await web3Provider.send(method, params);
     }
->>>>>>> 7b02a28b
   };
 
   return {
