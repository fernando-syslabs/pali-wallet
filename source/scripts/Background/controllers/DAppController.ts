import _ from 'lodash';
import { Runtime } from 'webextension-polyfill-ts';

import { addDApp, removeDApp, updateDAppAccount } from 'state/dapp';
import { IDApp } from 'state/dapp/types';
import store from 'state/store';
import { setActiveNetwork } from 'state/vault';
import { IOmittedVault } from 'state/vault/types';
import { IDAppController } from 'types/controllers';
import { removeSensitiveDataFromVault, removeXprv } from 'utils/account';

import { onDisconnect, onMessage } from './message-handler';
import { DAppEvents } from './message-handler/types';

interface IDappsSession {
  [host: string]: {
    hasWindow: boolean;
    listens: string[];
    port: Runtime.Port;
  };
}

/**
 * Controls the dapp store
 *
 * DApps connections use the site host as id
 */
const DAppController = (): IDAppController => {
  const _dapps: IDappsSession = {};

  const isConnected = (host: string) => {
    const { dapps } = store.getState().dapp;

    return Boolean(dapps[host]);
  };

  const setup = (port: Runtime.Port) => {
    const { host } = new URL(port.sender.url);

    _dapps[host] = {
      hasWindow: false,
      listens: [],
      port,
    };

    port.onMessage.addListener(onMessage);
    port.onDisconnect.addListener(onDisconnect);
  };

  const connect = (dapp: IDApp) => {
    store.dispatch(addDApp(dapp));

    _dispatchEvent(dapp.host, 'connect', {
      connectedAccount: getAccount(dapp.host),
    });
<<<<<<< HEAD
=======
  };

  const requestPermissions = (host: string, accountId: number) => {
    const date = Date.now();

    store.dispatch(updateDAppAccount({ host, accountId, date }));

    const { accounts } = store.getState().vault;
    const account = accounts[accountId];

    if (!account) return null;
    const response: any = [{}];

    response[0].caveats = [
      { type: 'restrictReturnedAccounts', value: [account] },
    ];

    response[0].date = date;
    response[0].invoker = host;
    response[0].parentCapability = 'eth_accounts';

    _dispatchEvent(host, 'requestPermissions', response);
>>>>>>> bfda246e
  };

  const requestPermissions = (host: string, accountId: number) => {
    const date = Date.now();
    store.dispatch(updateDAppAccount({ host, accountId, date }));
    const { accounts } = store.getState().vault;
    const account = accounts[accountId];
    console.log('Checking account', account);
    if (!account) return null;
    const response: any = [{}];
    response[0].caveats = [
      { type: 'restrictReturnedAccounts', value: [account] },
    ];
    response[0].date = date;
    response[0].invoker = host;
    response[0].parentCapability = 'eth_accounts';
    console.log('Checking reponse', response);
    _dispatchEvent(host, 'requestPermissions', response);
  };
  const changeAccount = (host: string, accountId: number) => {
    const date = Date.now();
    store.dispatch(updateDAppAccount({ host, accountId, date }));

    _dispatchEvent(host, 'accountsChanged');
  };

  const disconnect = (host: string) => {
    // after disconnecting, the event would not be sent
    _dispatchEvent(host, 'disconnect');

    store.dispatch(removeDApp(host));
  };

  const changeNetwork = (chainId: number) => {
    const { isBitcoinBased, networks } = store.getState().vault;

    const network = isBitcoinBased
      ? networks.syscoin[chainId]
      : networks.ethereum[chainId];

    store.dispatch(setActiveNetwork(network));

    dispatchEvent(DAppEvents.chainChanged, chainId);
  };

  //* ----- Event listeners -----
  const addListener = (host: string, eventName: string) => {
    if (!DAppEvents[eventName]) return;
    if (_dapps[host].listens.includes(eventName)) return;

    _dapps[host].listens.push(eventName);
  };

  const removeListener = (host: string, eventName: string) => {
    if (!DAppEvents[eventName]) return;

    _.remove(_dapps[host].listens, (e) => e === eventName);
  };

  const removeListeners = (host: string) => {
    _dapps[host].listens = [];
  };

  const hasListener = (host: string, eventName: string) =>
    _dapps[host] && _dapps[host].listens.includes(eventName);

  const dispatchEvent = (event: DAppEvents, data: any) => {
    const dapps = Object.values(store.getState().dapp.dapps);
    for (const dapp of dapps) {
      _dispatchEvent(dapp.host, event, data);
    }
  };

  const _dispatchEvent = async (
    host: string,
    eventName: string,
    data?: any
  ) => {
    // dispatch the event locally
    const event = new CustomEvent(`${eventName}.${host}`, { detail: data });
    window.dispatchEvent(event);

    if (!hasListener(host, eventName)) return;
    if (!isConnected(host)) return;

    console.log({ host, eventName, data, event });

    // post the event to the DApp
    const id = `${host}.${eventName}`;

    console.log({ id });

    _dapps[host].port.postMessage({ id, data });
  };

  //* ----- Getters/Setters -----
  const get = (host: string) => store.getState().dapp.dapps[host];

  const getAll = () => store.getState().dapp.dapps;

  const getAccount = (host: string) => {
    const dapp = store.getState().dapp.dapps[host];
    const { accounts } = store.getState().vault;
    if (!dapp) return null;
    const account = accounts[dapp.accountId];

    if (!dapp || !account) return null;

    return removeXprv(account);
  };

  const getState = (): IOmittedVault =>
    removeSensitiveDataFromVault(store.getState().vault);

  const getNetwork = () => {
    const { activeNetwork, isBitcoinBased } = store.getState().vault;

    return {
      ...activeNetwork,
      isBitcoinBased,
    };
  };

  const hasWindow = (host: string) => _dapps[host].hasWindow;

  const setHasWindow = (host: string, has: boolean) => {
    _dapps[host].hasWindow = has;
  };

  return {
    get,
    getAll,
    getAccount,
    isConnected,
    setup,
    connect,
    changeAccount,
    disconnect,
    addListener,
    requestPermissions,
    removeListener,
    removeListeners,
    dispatchEvent,
    hasListener,
    hasWindow,
    getState,
    getNetwork,
    setHasWindow,
    changeNetwork,
  };
};

export default DAppController;<|MERGE_RESOLUTION|>--- conflicted
+++ resolved
@@ -53,8 +53,6 @@
     _dispatchEvent(dapp.host, 'connect', {
       connectedAccount: getAccount(dapp.host),
     });
-<<<<<<< HEAD
-=======
   };
 
   const requestPermissions = (host: string, accountId: number) => {
@@ -77,26 +75,8 @@
     response[0].parentCapability = 'eth_accounts';
 
     _dispatchEvent(host, 'requestPermissions', response);
->>>>>>> bfda246e
-  };
-
-  const requestPermissions = (host: string, accountId: number) => {
-    const date = Date.now();
-    store.dispatch(updateDAppAccount({ host, accountId, date }));
-    const { accounts } = store.getState().vault;
-    const account = accounts[accountId];
-    console.log('Checking account', account);
-    if (!account) return null;
-    const response: any = [{}];
-    response[0].caveats = [
-      { type: 'restrictReturnedAccounts', value: [account] },
-    ];
-    response[0].date = date;
-    response[0].invoker = host;
-    response[0].parentCapability = 'eth_accounts';
-    console.log('Checking reponse', response);
-    _dispatchEvent(host, 'requestPermissions', response);
-  };
+  };
+
   const changeAccount = (host: string, accountId: number) => {
     const date = Date.now();
     store.dispatch(updateDAppAccount({ host, accountId, date }));
