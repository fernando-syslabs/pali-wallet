import { ethers } from 'ethers';
import { ethErrors } from 'helpers/errors';
import floor from 'lodash/floor';
import omit from 'lodash/omit';

import {
  KeyringManager,
  IKeyringAccountState,
} from '@pollum-io/sysweb3-keyring';
import {
  getSysRpc,
  getEthRpc,
  web3Provider,
  setActiveNetwork as _sysweb3SetActiveNetwork,
} from '@pollum-io/sysweb3-network';
import { INetwork, getErc20Abi, getErc21Abi } from '@pollum-io/sysweb3-utils';

import store from 'state/store';
import {
  forgetWallet as forgetWalletState,
  setActiveAccount,
  setEncryptedMnemonic,
  setLastLogin,
  setTimer,
  createAccount as addAccountToStore,
  setActiveNetwork as setNetwork,
  setActiveAccountProperty,
  setIsPendingBalances,
  setNetworks,
  removeNetwork as removeNetworkFromStore,
  removeNetwork,
  setStoreError,
  setIsBitcoinBased,
  setChangingConnectedAccount,
  setIsNetworkChanging,
  setUpdatedTokenBalace,
<<<<<<< HEAD
  setUpdatedNativeTokenBalance,
  setIsPopupOpen as setIsExtensionOpen,
=======
>>>>>>> 88ba981c
} from 'state/vault';
import { IOmmitedAccount } from 'state/vault/types';
import { IMainController } from 'types/controllers';
import { ITokenEthProps } from 'types/tokens';
import { ICustomRpcParams } from 'types/transactions';
import cleanErrorStack from 'utils/cleanErrorStack';
import { isBitcoinBasedNetwork, networkChain } from 'utils/network';

import WalletController from './account';
import ControllerUtils from './ControllerUtils';
import { PaliEvents, PaliSyscoinEvents } from './message-handler/types';

const MainController = (): IMainController => {
  const keyringManager = KeyringManager();
  const walletController = WalletController(keyringManager);
  const utilsController = Object.freeze(ControllerUtils());

  const setAutolockTimer = (minutes: number) => {
    store.dispatch(setTimer(minutes));
  };

  const getNetworkData = async () => {
    const { activeNetwork } = store.getState().vault;
    if (web3Provider.connection.url !== activeNetwork.url)
      _sysweb3SetActiveNetwork(activeNetwork);
    const networkVersion = await web3Provider.send('net_version', []);
    const chainId = await web3Provider.send('eth_chainId', []);

    return { chainId: String(chainId), networkVersion: String(networkVersion) };
  };

  /** forget your wallet created with pali and associated with your seed phrase,
   *  but don't delete seed phrase so it is possible to create a new
   *  account using the same seed
   */
  const forgetWallet = (pwd: string) => {
    keyringManager.forgetMainWallet(pwd);

    store.dispatch(forgetWalletState());
    store.dispatch(setLastLogin());
  };

  const unlock = async (pwd: string): Promise<void> => {
    if (!keyringManager.checkPassword(pwd)) throw new Error('Invalid password');
    await new Promise<void>(async (resolve) => {
      const { activeAccount, accounts } = store.getState().vault;
      const account = (await keyringManager.login(pwd)) as IKeyringAccountState;
      resolve();
      const { assets: currentAssets } = accounts[activeAccount];
      const keyringAccount = omit(account, ['assets']);

      const mainAccount = { ...keyringAccount, assets: currentAssets };

      store.dispatch(setLastLogin());
      store.dispatch(setActiveAccount(mainAccount.id));
      window.controller.dapp
        .handleStateChange(PaliEvents.lockStateChanged, {
          method: PaliEvents.lockStateChanged,
          params: {
            accounts: [],
            isUnlocked: keyringManager.isUnlocked(),
          },
        })
        .catch((error) => console.error('Unlock', error));
    });
    return;
  };

  const createWallet = async (password: string): Promise<void> => {
    store.dispatch(setIsPendingBalances(true));

    keyringManager.setWalletPassword(password);

    const account =
      (await keyringManager.createKeyringVault()) as IKeyringAccountState;

    const newAccountWithAssets = {
      ...account,
      assets: {
        syscoin: account.assets,
        ethereum: [],
      },
    };

    store.dispatch(setEncryptedMnemonic(keyringManager.getEncryptedMnemonic()));
    store.dispatch(setIsPendingBalances(false));
    store.dispatch(setActiveAccount(newAccountWithAssets.id));
    store.dispatch(addAccountToStore(newAccountWithAssets));
    store.dispatch(setLastLogin());
  };

  const lock = () => {
    keyringManager.logout();

    store.dispatch(setLastLogin());
    window.controller.dapp
      .handleStateChange(PaliEvents.lockStateChanged, {
        method: PaliEvents.lockStateChanged,
        params: {
          accounts: [],
          isUnlocked: keyringManager.isUnlocked(),
        },
      })
      .catch((error) => console.error(error));
    return;
  };

  const createAccount = async (
    label?: string
  ): Promise<IKeyringAccountState> => {
    const newAccount = await walletController.addAccount(label);

    const newAccountWithAssets = {
      ...newAccount,
      assets: {
        syscoin: newAccount.assets,
        ethereum: [],
      },
    };

    store.dispatch(addAccountToStore(newAccountWithAssets));
    store.dispatch(setActiveAccount(newAccountWithAssets.id));

    return newAccountWithAssets;
  };

  const setAccount = (
    id: number,
    host?: string,
    connectedAccount?: IOmmitedAccount
  ): void => {
    const { accounts, activeAccount } = store.getState().vault;
    if (
      connectedAccount &&
      connectedAccount.address === accounts[activeAccount].address
    ) {
      if (connectedAccount.address !== accounts[id].address) {
        store.dispatch(
          setChangingConnectedAccount({
            host,
            isChangingConnectedAccount: true,
            newConnectedAccount: accounts[id],
          })
        );
        return;
      }
    }

    keyringManager.setActiveAccount(id);
    store.dispatch(setActiveAccount(id));
  };

  const setActiveNetwork = async (
    network: INetwork,
    chain: string
  ): Promise<{ chainId: string; networkVersion: number }> => {
    store.dispatch(setIsNetworkChanging(true));
    store.dispatch(setIsPendingBalances(true));

    const { activeNetwork, activeAccount, accounts } = store.getState().vault;

    const isBitcoinBased =
      chain === 'syscoin' && (await isBitcoinBasedNetwork(network));

    store.dispatch(setIsBitcoinBased(isBitcoinBased));

    return new Promise<{ chainId: string; networkVersion: number }>(
      async (resolve, reject) => {
        try {
          const networkAccount = await keyringManager.setSignerNetwork(
            network,
            chain
          );

          const { assets } = accounts[activeAccount];

          const generalAssets = isBitcoinBased
            ? {
                ethereum: accounts[activeAccount].assets?.ethereum,
                syscoin: networkAccount.assets,
              }
            : assets;

          const account = { ...networkAccount, assets: generalAssets };

          if (isBitcoinBased) {
            store.dispatch(
              setActiveAccountProperty({
                property: 'xpub',
                value: keyringManager.getAccountXpub(),
              })
            );

            store.dispatch(
              setActiveAccountProperty({
                property: 'xprv',
                value: keyringManager.getEncryptedXprv(),
              })
            );

            walletController.account.sys.setAddress();
          }

          walletController.account.sys.getLatestUpdate(true);

          const chainId = network.chainId.toString(16);
          const networkVersion = network.chainId;

          store.dispatch(setNetwork(network));
          store.dispatch(setIsPendingBalances(false));
          store.dispatch(setActiveAccount(account.id));
          await utilsController.setFiat();
          resolve({ chainId: chainId, networkVersion: networkVersion });
          window.controller.dapp.handleStateChange(PaliEvents.chainChanged, {
            method: PaliEvents.chainChanged,
            params: {
              chainId: `0x${network.chainId.toString(16)}`,
              networkVersion: network.chainId,
            },
          });
          return;
        } catch (error) {
          console.error(
            'Pali: fail on setActiveNetwork due to the following reason',
            error
          );
          reject();
          const statusCodeInError = ['401', '429', '500'];

          const errorMessageValidate = statusCodeInError.some((message) =>
            error.message.includes(message)
          );

          if (errorMessageValidate) {
            const networkAccount = await keyringManager.setSignerNetwork(
              activeNetwork,
              networkChain()
            );
            window.controller.dapp.handleStateChange(PaliEvents.chainChanged, {
              method: PaliEvents.chainChanged,
              params: {
                chainId: `0x${activeNetwork.chainId.toString(16)}`,
                networkVersion: activeNetwork.chainId,
              },
            });
            window.controller.dapp.handleBlockExplorerChange(
              PaliSyscoinEvents.blockExplorerChanged,
              {
                method: PaliSyscoinEvents.blockExplorerChanged,
                params: isBitcoinBased ? network.url : null,
              }
            );

            const { assets } = accounts[activeAccount];

            const generalAssets = isBitcoinBased
              ? {
                  ethereum: accounts[activeAccount].assets?.ethereum,
                  syscoin: networkAccount.assets,
                }
              : assets;

            const account = { ...networkAccount, assets: generalAssets };

            store.dispatch(setNetwork(activeNetwork));

            store.dispatch(setIsPendingBalances(false));

            store.dispatch(setActiveAccount(account.id));

            await utilsController.setFiat();
          }

          store.dispatch(setStoreError(true));
          // store.dispatch(setIsNetworkChanging(false));
        }
      }
    );
  };

  const setIsPopupOpen = (isOpen: boolean) => {
    store.dispatch(setIsExtensionOpen(isOpen));
  };

  const resolveError = () => store.dispatch(setStoreError(false));
  const resolveAccountConflict = () => {
    store.dispatch(
      setChangingConnectedAccount({
        newConnectedAccount: undefined,
        host: undefined,
        isChangingConnectedAccount: false,
      })
    );
  };

  const getRpc = async (data: ICustomRpcParams): Promise<INetwork> => {
    try {
      const { formattedNetwork } = data.isSyscoinRpc
        ? await getSysRpc(data)
        : await getEthRpc(data);

      return formattedNetwork;
    } catch (error) {
      if (!data.isSyscoinRpc) {
        throw cleanErrorStack(ethErrors.rpc.internal());
      }
      throw new Error(
        'Could not add your network, please try a different RPC endpoint'
      );
    }
  };

  const addCustomRpc = async (data: ICustomRpcParams): Promise<INetwork> => {
    const network = await getRpc(data);

    const chain = data.isSyscoinRpc ? 'syscoin' : 'ethereum';

    store.dispatch(setNetworks({ chain, network, isEdit: false }));

    return network;
  };

  const editCustomRpc = async (
    newRpc: ICustomRpcParams,
    oldRpc: ICustomRpcParams
  ): Promise<INetwork> => {
    const changedChainId = oldRpc.chainId !== newRpc.chainId;
    const network = await getRpc(newRpc);
    const newNetwork = { ...network, label: newRpc.label };

    const chain = newRpc.isSyscoinRpc ? 'syscoin' : 'ethereum';

    if (changedChainId) {
      store.dispatch(
        removeNetwork({
          chainId: oldRpc.chainId,
          prefix: chain,
        })
      );
    }
    store.dispatch(setNetworks({ chain, network: newNetwork, isEdit: true }));

    return newNetwork;
  };

  const removeKeyringNetwork = (
    chain: string,
    chainId: number,
    key?: string
  ) => {
    keyringManager.removeNetwork(chain, chainId);

    store.dispatch(removeNetworkFromStore({ prefix: chain, chainId, key }));
  };

  const getChangeAddress = (accountId: number) =>
    keyringManager.getChangeAddress(accountId);

  const getRecommendedFee = () => {
    const { isBitcoinBased, activeNetwork } = store.getState().vault;

    const { tx } = isBitcoinBased
      ? walletController.account.sys
      : walletController.account.eth;

    if (isBitcoinBased) return tx.getRecommendedFee(activeNetwork.url);

    return tx.getRecommendedGasPrice(true).gwei;
  };

  const updateErcTokenBalances = async (
    accountId: number,
    tokenAddress: string,
    tokenChain: number,
    isNft: boolean,
    decimals?: number
  ) => {
    const { activeNetwork, accounts, activeAccount, isNetworkChanging } =
      store.getState().vault;
    const findAccount = accounts[accountId];

    if (!Boolean(findAccount.address === accounts[activeAccount].address))
      return;

    const provider = new ethers.providers.JsonRpcProvider(activeNetwork.url);

    const _contract = new ethers.Contract(
      tokenAddress,
      isNft ? getErc21Abi() : getErc20Abi(),
      provider
    );

    const balanceMethodCall = await _contract.balanceOf(findAccount.address);

    const balance = !isNft
      ? `${balanceMethodCall / 10 ** Number(decimals)}`
      : Number(balanceMethodCall);

    const formattedBalance = !isNft
      ? floor(parseFloat(balance as string), 4)
      : balance;

    const newAccountsAssets = accounts[accountId].assets.ethereum.map(
      (vaultAssets: ITokenEthProps) => {
        if (
          Number(vaultAssets.chainId) === tokenChain &&
          vaultAssets.contractAddress === tokenAddress
        ) {
          return { ...vaultAssets, balance: formattedBalance };
        }

        return vaultAssets;
      }
    );

    if (!isNetworkChanging) {
      store.dispatch(
        setUpdatedTokenBalace({
          accountId: findAccount.id,
          newAccountsAssets,
        })
      );
    }
  };

  return {
    createWallet,
    forgetWallet,
    unlock,
    lock,
    createAccount,
    account: walletController.account,
    setAccount,
    setAutolockTimer,
    setActiveNetwork,
    addCustomRpc,
    getRpc,
    setIsPopupOpen,
    editCustomRpc,
    removeKeyringNetwork,
    resolveAccountConflict,
    resolveError,
    getChangeAddress,
    getRecommendedFee,
    getNetworkData,
    updateErcTokenBalances,
    ...keyringManager,
  };
};

export default MainController;<|MERGE_RESOLUTION|>--- conflicted
+++ resolved
@@ -34,11 +34,7 @@
   setChangingConnectedAccount,
   setIsNetworkChanging,
   setUpdatedTokenBalace,
-<<<<<<< HEAD
-  setUpdatedNativeTokenBalance,
   setIsPopupOpen as setIsExtensionOpen,
-=======
->>>>>>> 88ba981c
 } from 'state/vault';
 import { IOmmitedAccount } from 'state/vault/types';
 import { IMainController } from 'types/controllers';
