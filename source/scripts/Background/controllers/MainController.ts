import { KeyringManager } from '@pollum-io/sysweb3-keyring';
import { IKeyringAccountState, INetwork } from '@pollum-io/sysweb3-utils';
import store from 'state/store';
import {
  forgetWallet as forgetWalletState,
  setActiveAccount,
  setEncryptedMnemonic,
  setLastLogin,
  setTimer,
  createAccount as addAccountToStore,
  setActiveNetwork as setNetwork,
  setActiveAccountProperty,
  setIsPendingBalances,
  setNetworks,
  removeNetwork as removeNetworkFromStore,
} from 'state/vault';
import { CustomRpcParams } from 'types/transactions';

import WalletController from './account';
import { validateEthRpc, validateSysRpc } from './utils';

const MainController = () => {
  const keyringManager = KeyringManager();

  const setAutolockTimer = (minutes: number) => {
    store.dispatch(setTimer(minutes));
  };

  /** forget your wallet created with pali and associated with your seed phrase,
   *  but don't delete seed phrase so it is possible to create a new
   *  account using the same seed
   */
  const forgetWallet = (pwd: string) => {
    keyringManager.forgetMainWallet(pwd);

    store.dispatch(forgetWalletState());
    store.dispatch(setLastLogin());
  };

  const unlock = async (pwd: string): Promise<void> => {
    if (!keyringManager.checkPassword(pwd)) throw new Error('Invalid password');

    const account = (await keyringManager.login(pwd)) as IKeyringAccountState;

    store.dispatch(setLastLogin());
    store.dispatch(setActiveAccount(account));
  };

  const createWallet = async (): Promise<IKeyringAccountState> => {
    const account =
      (await keyringManager.createKeyringVault()) as IKeyringAccountState;

    store.dispatch(addAccountToStore(account));
    store.dispatch(setEncryptedMnemonic(keyringManager.getEncryptedMnemonic()));
    store.dispatch(setActiveAccount(account));
    store.dispatch(setLastLogin());

    return account;
  };

  const { account, addAccount } = WalletController();

  const lock = () => {
    keyringManager.logout();

    store.dispatch(setLastLogin());
  };

  const createAccount = async (
    label?: string
  ): Promise<IKeyringAccountState> => {
    const newAccount = await addAccount(label);

    store.dispatch(addAccountToStore(newAccount));
    store.dispatch(setActiveAccount(newAccount));

    return newAccount;
  };

  const setAccount = (id: number): void => {
    const { accounts } = store.getState().vault;

    keyringManager.setActiveAccount(id);
<<<<<<< HEAD

=======
>>>>>>> 7f092ce2
    store.dispatch(setActiveAccount(accounts[id]));

    account.sys.getLatestUpdate(false);
  };

  const setActiveNetwork = async (chain: string, chainId: number) => {
    store.dispatch(setIsPendingBalances(true));

    const { networks, activeAccount } = store.getState().vault;

    const network = networks[chain][chainId];

    store.dispatch(setNetwork(network));

    const account = (await keyringManager.setSignerNetwork(
      network,
      chain
    )) as IKeyringAccountState;

    store.dispatch(
      setActiveAccountProperty({
        property: 'xpub',
        value: keyringManager.getAccountXpub(),
      })
    );

    store.dispatch(
      setActiveAccountProperty({
        property: 'xprv',
        value: keyringManager.getEncryptedXprv(),
      })
    );

    if (account.id === 0)
      keyringManager.setAccountIndexForDerivedAccount(activeAccount.id);

    store.dispatch(setIsPendingBalances(false));
    store.dispatch(setActiveAccount(account));

    return account;
  };

  const addCustomRpc = async (data: CustomRpcParams): Promise<INetwork> => {
    const { chainId, rpcUrl, token_contract_address, isSyscoinRpc, label } =
      data;

    const chain = isSyscoinRpc ? 'syscoin' : 'ethereum';

    const { networks } = store.getState().vault;

    if (networks[chainId]) throw new Error('Network already exists');

    const { valid, data: _data } = isSyscoinRpc
      ? await validateSysRpc(rpcUrl)
      : await validateEthRpc(chainId, rpcUrl, token_contract_address);

    if (!valid) throw new Error(`Invalid ${chain} RPC`);

    const network = {
      ..._data,
      label,
    };

    store.dispatch(setNetworks({ chain, network }));

    return network;
  };

  const removeKeyringNetwork = (chain: string, chainId: number) => {
    keyringManager.removeNetwork(chain, chainId);

    store.dispatch(removeNetworkFromStore({ prefix: chain, chainId }));
  };

  return {
    createWallet,
    forgetWallet,
    unlock,
    lock,
    createAccount,
    account,
    setAccount,
    setAutolockTimer,
    setActiveNetwork,
    addCustomRpc,
    removeKeyringNetwork,
    ...keyringManager,
  };
};

export default MainController;<|MERGE_RESOLUTION|>--- conflicted
+++ resolved
@@ -81,10 +81,6 @@
     const { accounts } = store.getState().vault;
 
     keyringManager.setActiveAccount(id);
-<<<<<<< HEAD
-
-=======
->>>>>>> 7f092ce2
     store.dispatch(setActiveAccount(accounts[id]));
 
     account.sys.getLatestUpdate(false);
