import { ethErrors } from 'helpers/errors';

import {
  KeyringManager,
  IKeyringAccountState,
} from '@pollum-io/sysweb3-keyring';
import {
  getSysRpc,
  getEthRpc,
  web3Provider,
  setActiveNetwork as _sysweb3SetActiveNetwork,
} from '@pollum-io/sysweb3-network';
import { INetwork } from '@pollum-io/sysweb3-utils';

import store from 'state/store';
import {
  forgetWallet as forgetWalletState,
  setActiveAccount,
  setEncryptedMnemonic,
  setLastLogin,
  setTimer,
  createAccount as addAccountToStore,
  setActiveNetwork as setNetwork,
  setActiveAccountProperty,
  setIsPendingBalances,
  setNetworks,
  removeNetwork as removeNetworkFromStore,
  removeNetwork,
  setStoreError,
  setIsBitcoinBased,
  setChangingConnectedAccount,
  setIsNetworkChanging,
} from 'state/vault';
import { IOmmitedAccount } from 'state/vault/types';
import { IMainController } from 'types/controllers';
import { ICustomRpcParams } from 'types/transactions';
import cleanErrorStack from 'utils/cleanErrorStack';
import { isBitcoinBasedNetwork, networkChain } from 'utils/network';

import WalletController from './account';
<<<<<<< HEAD
import { PaliEvents, PaliSyscoinEvents } from './message-handler/types';
=======
import ControllerUtils from './ControllerUtils';
import { PaliEvents } from './message-handler/types';
>>>>>>> 663f32c0

const MainController = (): IMainController => {
  const keyringManager = KeyringManager();
  const walletController = WalletController(keyringManager);
  const utilsController = Object.freeze(ControllerUtils());

  const setAutolockTimer = (minutes: number) => {
    store.dispatch(setTimer(minutes));
  };

  const getNetworkData = async () => {
    const { activeNetwork } = store.getState().vault;
    if (web3Provider.connection.url !== activeNetwork.url)
      _sysweb3SetActiveNetwork(activeNetwork);
    const networkVersion = await web3Provider.send('net_version', []);
    const chainId = await web3Provider.send('eth_chainId', []);

    return { chainId: String(chainId), networkVersion: String(networkVersion) };
  };

  /** forget your wallet created with pali and associated with your seed phrase,
   *  but don't delete seed phrase so it is possible to create a new
   *  account using the same seed
   */
  const forgetWallet = (pwd: string) => {
    keyringManager.forgetMainWallet(pwd);

    store.dispatch(forgetWalletState());
    store.dispatch(setLastLogin());
  };

  const unlock = async (pwd: string): Promise<void> => {
    if (!keyringManager.checkPassword(pwd)) throw new Error('Invalid password');
    await new Promise<void>(async (resolve) => {
      const { activeAccount } = store.getState().vault;
      const account = (await keyringManager.login(pwd)) as IKeyringAccountState;
      resolve();
      const { assets: currentAssets } = activeAccount;
      //TODO: find better implementation;
      const { assets, ...keyringAccount } = account;

      const mainAccount = { ...keyringAccount, assets: currentAssets };

      store.dispatch(setLastLogin());
      store.dispatch(setActiveAccount(mainAccount));
      window.controller.dapp
        .handleStateChange(PaliEvents.lockStateChanged, {
          method: PaliEvents.lockStateChanged,
          params: {
            accounts: [],
            isUnlocked: keyringManager.isUnlocked(),
          },
        })
        // .then(() => console.log('Successfully update all Dapps Unlock'))
        .catch((error) => console.error('Unlock', error));
    });
    return;
  };

  const createWallet = async (password: string): Promise<void> => {
    store.dispatch(setIsPendingBalances(true));

    keyringManager.setWalletPassword(password);

    const account =
      (await keyringManager.createKeyringVault()) as IKeyringAccountState;

    const newAccountWithAssets = {
      ...account,
      assets: {
        syscoin: account.assets,
        ethereum: [],
      },
    };

    store.dispatch(addAccountToStore(newAccountWithAssets));
    store.dispatch(setEncryptedMnemonic(keyringManager.getEncryptedMnemonic()));
    store.dispatch(setIsPendingBalances(false));
    store.dispatch(setActiveAccount(newAccountWithAssets));
    store.dispatch(setLastLogin());
  };

  const lock = () => {
    keyringManager.logout();

    store.dispatch(setLastLogin());
    window.controller.dapp
      .handleStateChange(PaliEvents.lockStateChanged, {
        method: PaliEvents.lockStateChanged,
        params: {
          accounts: [],
          isUnlocked: keyringManager.isUnlocked(),
        },
      })
      // .then(() => console.log('Successfully update all Dapps'))
      .catch((error) => console.error(error));
    return;
  };

  const createAccount = async (
    label?: string
  ): Promise<IKeyringAccountState> => {
    const newAccount = await walletController.addAccount(label);

    const newAccountWithAssets = {
      ...newAccount,
      assets: {
        syscoin: newAccount.assets,
        ethereum: [],
      },
    };

    store.dispatch(addAccountToStore(newAccountWithAssets));
    store.dispatch(setActiveAccount(newAccountWithAssets));

    return newAccountWithAssets;
  };

  const setAccount = (
    id: number,
    host?: string,
    connectedAccount?: IOmmitedAccount
  ): void => {
    const { accounts, activeAccount } = store.getState().vault;
    if (
      connectedAccount &&
      connectedAccount.address === activeAccount.address
    ) {
      if (connectedAccount.address !== accounts[id].address) {
        store.dispatch(
          setChangingConnectedAccount({
            host,
            isChangingConnectedAccount: true,
            newConnectedAccount: accounts[id],
          })
        );
        return;
      }
    }

    keyringManager.setActiveAccount(id);
    store.dispatch(setActiveAccount(accounts[id]));
  };

  const setActiveNetwork = async (
    network: INetwork,
    chain: string
  ): Promise<{ chainId: string; networkVersion: number }> => {
    store.dispatch(setIsNetworkChanging(true));
    store.dispatch(setIsPendingBalances(true));

    const { activeNetwork, activeAccount } = store.getState().vault;

    const isBitcoinBased =
      chain === 'syscoin' && (await isBitcoinBasedNetwork(network));

    store.dispatch(setIsBitcoinBased(isBitcoinBased));

    return new Promise<{ chainId: string; networkVersion: number }>(
      async (resolve, reject) => {
        try {
          const networkAccount = await keyringManager.setSignerNetwork(
            network,
            chain
          );

          const { assets } = activeAccount;

          const generalAssets = isBitcoinBased
            ? {
                ethereum: activeAccount.assets?.ethereum,
                syscoin: networkAccount.assets,
              }
            : assets;

          const account = { ...networkAccount, assets: generalAssets };

          if (isBitcoinBased) {
            store.dispatch(
              setActiveAccountProperty({
                property: 'xpub',
                value: keyringManager.getAccountXpub(),
              })
            );

            store.dispatch(
              setActiveAccountProperty({
                property: 'xprv',
                value: keyringManager.getEncryptedXprv(),
              })
            );

            walletController.account.sys.setAddress();
          }

          walletController.account.sys.getLatestUpdate(true);

          const chainId = network.chainId.toString(16);
          const networkVersion = network.chainId;

          store.dispatch(setNetwork(network));
          store.dispatch(setIsPendingBalances(false));
          store.dispatch(setActiveAccount(account));
          await utilsController.setFiat();
          resolve({ chainId: chainId, networkVersion: networkVersion });
          window.controller.dapp.handleStateChange(PaliEvents.chainChanged, {
            method: PaliEvents.chainChanged,
            params: {
              chainId: `0x${network.chainId.toString(16)}`,
              networkVersion: network.chainId,
            },
          });
          return;
        } catch (error) {
          console.error(
            'Pali: fail on setActiveNetwork due to the following reason',
            error
          );
          reject();
          const statusCodeInError = ['401', '429', '500'];

          const errorMessageValidate = statusCodeInError.some((message) =>
            error.message.includes(message)
          );

          if (errorMessageValidate) {
            const networkAccount = await keyringManager.setSignerNetwork(
              activeNetwork,
              networkChain()
            );
            window.controller.dapp.handleStateChange(PaliEvents.chainChanged, {
              method: PaliEvents.chainChanged,
              params: {
                chainId: `0x${activeNetwork.chainId.toString(16)}`,
                networkVersion: activeNetwork.chainId,
              },
            });
            window.controller.dapp.handleBlockExplorerChange(
              PaliSyscoinEvents.blockExplorerChanged,
              {
                method: PaliSyscoinEvents.blockExplorerChanged,
                params: isBitcoinBased ? network.url : null,
              }
            );

            const { assets } = activeAccount;

            const generalAssets = isBitcoinBased
              ? {
                  ethereum: activeAccount.assets?.ethereum,
                  syscoin: networkAccount.assets,
                }
              : assets;

            const account = { ...networkAccount, assets: generalAssets };

            store.dispatch(setNetwork(activeNetwork));

            store.dispatch(setIsPendingBalances(false));

            store.dispatch(setActiveAccount(account));

            await utilsController.setFiat();
          }

          store.dispatch(setStoreError(true));
          // store.dispatch(setIsNetworkChanging(false));
        }
      }
    );
  };

  const resolveError = () => store.dispatch(setStoreError(false));
  const resolveAccountConflict = () => {
    store.dispatch(
      setChangingConnectedAccount({
        newConnectedAccount: undefined,
        host: undefined,
        isChangingConnectedAccount: false,
      })
    );
  };

  const getRpc = async (data: ICustomRpcParams): Promise<INetwork> => {
    //TODO: Fix sysweb3 so we can have this functionallity back again
    try {
      const { formattedNetwork } = data.isSyscoinRpc
        ? await getSysRpc(data)
        : await getEthRpc(data);

      return formattedNetwork;
    } catch (error) {
      throw cleanErrorStack(ethErrors.rpc.internal());
    }
  };

  const addCustomRpc = async (data: ICustomRpcParams): Promise<INetwork> => {
    const network = await getRpc(data);

    const chain = data.isSyscoinRpc ? 'syscoin' : 'ethereum';

    store.dispatch(setNetworks({ chain, network }));

    return network;
  };

  const editCustomRpc = async (
    newRpc: ICustomRpcParams,
    oldRpc: ICustomRpcParams
  ): Promise<INetwork> => {
    const changedChainId = oldRpc.chainId !== newRpc.chainId;
    const network = await getRpc(newRpc);

    const chain = newRpc.isSyscoinRpc ? 'syscoin' : 'ethereum';

    if (changedChainId) {
      store.dispatch(
        removeNetwork({
          chainId: oldRpc.chainId,
          prefix: chain,
        })
      );
    }
    store.dispatch(setNetworks({ chain, network }));

    return network;
  };

  const removeKeyringNetwork = (chain: string, chainId: number) => {
    keyringManager.removeNetwork(chain, chainId);

    store.dispatch(removeNetworkFromStore({ prefix: chain, chainId }));
  };

  const getChangeAddress = (accountId: number) =>
    keyringManager.getChangeAddress(accountId);

  const getRecommendedFee = () => {
    const { isBitcoinBased, activeNetwork } = store.getState().vault;

    const { tx } = isBitcoinBased
      ? walletController.account.sys
      : walletController.account.eth;

    if (isBitcoinBased) return tx.getRecommendedFee(activeNetwork.url);

    return tx.getRecommendedGasPrice(true).gwei;
  };

  return {
    createWallet,
    forgetWallet,
    unlock,
    lock,
    createAccount,
    account: walletController.account,
    setAccount,
    setAutolockTimer,
    setActiveNetwork,
    addCustomRpc,
    getRpc,
    editCustomRpc,
    removeKeyringNetwork,
    resolveAccountConflict,
    resolveError,
    getChangeAddress,
    getRecommendedFee,
    getNetworkData,
    ...keyringManager,
  };
};

export default MainController;<|MERGE_RESOLUTION|>--- conflicted
+++ resolved
@@ -38,12 +38,8 @@
 import { isBitcoinBasedNetwork, networkChain } from 'utils/network';
 
 import WalletController from './account';
-<<<<<<< HEAD
+import ControllerUtils from './ControllerUtils';
 import { PaliEvents, PaliSyscoinEvents } from './message-handler/types';
-=======
-import ControllerUtils from './ControllerUtils';
-import { PaliEvents } from './message-handler/types';
->>>>>>> 663f32c0
 
 const MainController = (): IMainController => {
   const keyringManager = KeyringManager();
