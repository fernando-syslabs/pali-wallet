import { ethers } from 'ethers';
import { ethErrors } from 'helpers/errors';
import clone from 'lodash/clone';
import compact from 'lodash/compact';
import floor from 'lodash/floor';
<<<<<<< HEAD
import isEmpty from 'lodash/isEmpty';
import isNil from 'lodash/isNil';
import omit from 'lodash/omit';
=======
>>>>>>> 3aeb2008

import {
  KeyringManager,
  IKeyringAccountState,
  KeyringAccountType,
} from '@pollum-io/sysweb3-keyring';
import {
  getSysRpc,
  getEthRpc,
  INetwork,
  INetworkType,
} from '@pollum-io/sysweb3-network';
<<<<<<< HEAD
import {
  INetwork,
  INetworkType,
  getErc20Abi,
  getErc21Abi,
} from '@pollum-io/sysweb3-utils';
=======
import { getErc20Abi, getErc21Abi } from '@pollum-io/sysweb3-utils';
>>>>>>> 3aeb2008

import store from 'state/store';
import {
  forgetWallet as forgetWalletState,
  setActiveAccount,
  setLastLogin,
  setTimer,
  createAccount as addAccountToStore,
<<<<<<< HEAD
  setActiveNetwork as setNetwork,
  setActiveAccountProperty,
=======
  setIsPendingBalances,
>>>>>>> 3aeb2008
  setNetworks,
  removeNetwork as removeNetworkFromStore,
  removeNetwork,
  setStoreError,
  setIsBitcoinBased,
  setChangingConnectedAccount,
  setIsNetworkChanging,
  setUpdatedAllErcTokensBalance,
  setIsTimerEnabled as setIsTimerActive,
  setAccounts,
<<<<<<< HEAD
  setIsLoadingAssets,
  initialState,
  setIsLoadingTxs,
  setIsLoadingBalances,
  setAccountBalances,
=======
  setNetworkChange,
  setHasEthProperty as setEthProperty,
>>>>>>> 3aeb2008
} from 'state/vault';
import { IOmmitedAccount, IPaliAccount } from 'state/vault/types';
import { IMainController } from 'types/controllers';
import { ITokenEthProps } from 'types/tokens';
import { ICustomRpcParams } from 'types/transactions';
import cleanErrorStack from 'utils/cleanErrorStack';

<<<<<<< HEAD
import WalletController from './account';
import AssetsManager from './assets';
import BalancesManager from './balances';
import ControllerUtils from './ControllerUtils';
import { PaliEvents, PaliSyscoinEvents } from './message-handler/types';
import TransactionsManager from './transactions';
import { IEvmTransactionResponse, ISysTransaction } from './transactions/types';

const MainController = (): IMainController => {
  const keyringManager = KeyringManager();
  const walletController = WalletController(keyringManager);
  const utilsController = Object.freeze(ControllerUtils());
  const assetsManager = AssetsManager();
  const transactionsManager = TransactionsManager();
  const balancesMananger = BalancesManager();

  //------------------------- NEW TRANSACTIONS METHODS -------------------------//

  //---- SYS METHODS ----//
  const getInitialSysTransactionsForAccount = async (xpub: string) => {
    store.dispatch(setIsLoadingTxs(true));

    const initialTxsForAccount =
      await transactionsManager.sys.getInitialUserTransactionsByXpub(
        xpub,
        initialState.activeNetwork.url
      );

    store.dispatch(setIsLoadingTxs(false));

    return initialTxsForAccount;
  };
  //---- END SYS METHODS ----//

  //---- METHODS FOR UPDATE BOTH TRANSACTIONS ----//
  const updateUserTransactionsState = () => {
    const { accounts, activeAccount, activeNetwork, isBitcoinBased } =
      store.getState().vault;

    const currentAccount = accounts[activeAccount];

    transactionsManager.utils
      .updateTransactionsFromCurrentAccount(
        currentAccount,
        isBitcoinBased,
        activeNetwork.url
      )
      .then((updatedTxs) => {
        if (isNil(updatedTxs) || isEmpty(updatedTxs)) return;

        store.dispatch(setIsLoadingTxs(true));

        store.dispatch(
          setActiveAccountProperty({
            property: 'transactions',
            value: updatedTxs,
          })
        );

        store.dispatch(setIsLoadingTxs(false));
      });
  };

  const sendAndSaveTransaction = (
    tx: IEvmTransactionResponse | ISysTransaction
  ) => {
    const { accounts, activeAccount, isBitcoinBased } = store.getState().vault;

    const { transactions: userTransactions } = accounts[activeAccount];

    const txWithTimestamp = {
      ...tx,
      [`${isBitcoinBased ? 'blockTime' : 'timestamp'}`]: Math.floor(
        Date.now() / 1000
      ),
    } as IEvmTransactionResponse & ISysTransaction;

    const clonedArrayToAdd = clone(
      isBitcoinBased
        ? (compact(userTransactions) as ISysTransaction[])
        : (compact(
            Object.values(userTransactions)
          ) as IEvmTransactionResponse[])
    );

    clonedArrayToAdd.unshift(txWithTimestamp);

    store.dispatch(setIsLoadingTxs(true));

    store.dispatch(
      setActiveAccountProperty({
        property: 'transactions',
        value: clonedArrayToAdd,
      })
    );

    store.dispatch(setIsLoadingTxs(false));
  };
  //---- END METHODS FOR UPDATE BOTH TRANSACTIONS ----//

  //------------------------- END TRANSACTIONS METHODS -------------------------//

  //------------------------- NEW ASSETS METHODS -------------------------//

  //---- SYS METHODS ----//
  const getInitialSysTokenForAccount = async (xpub: string) => {
    store.dispatch(setIsLoadingAssets(true));

    const initialSysAssetsForAccount =
      await assetsManager.sys.getSysAssetsByXpub(
        xpub,
        initialState.activeNetwork.url
      );

    store.dispatch(setIsLoadingAssets(false));

    return initialSysAssetsForAccount;
  };
  //---- END SYS METHODS ----//

  //---- EVM METHODS ----//
  const updateErcTokenBalances = async (
    tokenAddress: string,
    tokenChain: number,
    isNft: boolean,
    decimals?: number
  ) => {
    const { activeNetwork, accounts, activeAccount, isNetworkChanging } =
      store.getState().vault;

    const findAccount = accounts[activeAccount];

    const provider = new ethers.providers.JsonRpcProvider(activeNetwork.url);

    const _contract = new ethers.Contract(
      tokenAddress,
      isNft ? getErc21Abi() : getErc20Abi(),
      provider
    );

    const balanceMethodCall = await _contract.balanceOf(findAccount.address);

    const balance = !isNft
      ? `${balanceMethodCall / 10 ** Number(decimals)}`
      : Number(balanceMethodCall);

    const formattedBalance = !isNft
      ? floor(parseFloat(balance as string), 4)
      : balance;

    const newAccountsAssets = accounts[activeAccount].assets.ethereum.map(
      (vaultAssets: ITokenEthProps) => {
        if (
          Number(vaultAssets.chainId) === tokenChain &&
          vaultAssets.contractAddress === tokenAddress
        ) {
          return { ...vaultAssets, balance: formattedBalance };
        }

        return vaultAssets;
      }
    );

    if (!isNetworkChanging) {
      store.dispatch(
        setUpdatedAllErcTokensBalance({
          updatedTokens: newAccountsAssets,
        })
      );
    }
  };
  //---- END EVM METHODS ----//

  //---- METHODS FOR UPDATE BOTH ASSETS ----//
  const updateAssetsFromCurrentAccount = () => {
    const { isBitcoinBased, accounts, activeAccount, activeNetwork, networks } =
      store.getState().vault;

    const currentAccount = accounts[activeAccount];

    store.dispatch(setIsLoadingAssets(true));

    assetsManager.utils
      .updateAssetsFromCurrentAccount(
        currentAccount,
        isBitcoinBased,
        activeNetwork.url,
        networks
      )
      .then((updatedAssets) => {
        store.dispatch(
          setActiveAccountProperty({
            property: 'assets',
            value: updatedAssets as any, //setActiveAccountProperty only accept any as type
          })
        );
      })
      .finally(() => store.dispatch(setIsLoadingAssets(false)));
  };
  //---- END METHODS FOR UPDATE BOTH ASSETS ----//

  //------------------------- END ASSETS METHODS -------------------------//

  //------------------------- NEW BALANCES METHODS -------------------------//

  const updateUserNativeBalance = () => {
    const {
      isBitcoinBased,
      activeNetwork: { url: networkUrl },
      accounts,
      activeAccount,
    } = store.getState().vault;

    const currentAccount = accounts[activeAccount];

    balancesMananger.utils
      .getBalanceUpdatedForAccount(currentAccount, isBitcoinBased, networkUrl)
      .then((updatedBalance) => {
        const actualUserBalance = isBitcoinBased
          ? currentAccount.balances.syscoin
          : currentAccount.balances.ethereum;

        const validateIfCanDispatch = Boolean(
          actualUserBalance !== parseFloat(updatedBalance)
        );

        if (validateIfCanDispatch) {
          store.dispatch(setIsLoadingBalances(true));

          store.dispatch(
            setAccountBalances({
              ...currentAccount.balances,
              [isBitcoinBased ? INetworkType.Syscoin : INetworkType.Ethereum]:
                updatedBalance,
            })
          );

          store.dispatch(setIsLoadingBalances(false));
        }
      });
  };

  //------------------------- END BALANCES METHODS -------------------------//
=======
import EthAccountController from './account/evm';
import SysAccountController from './account/syscoin';
import ControllerUtils from './ControllerUtils';
import { PaliEvents, PaliSyscoinEvents } from './message-handler/types';
const MainController = (walletState): IMainController => {
  const keyringManager = new KeyringManager(walletState);
  const utilsController = Object.freeze(ControllerUtils());
  let currentPromise: {
    cancel: () => void;
    promise: Promise<{ chainId: string; networkVersion: number }>;
  } | null = null;

  const createCancellablePromise = <T>(
    executor: (
      resolve: (value: T) => void,
      reject: (reason?: any) => void
    ) => void
  ): { cancel: () => void; promise: Promise<T> } => {
    // eslint-disable-next-line @typescript-eslint/no-empty-function
    let cancel = () => {};
    const promise: Promise<T> = new Promise((resolve, reject) => {
      cancel = () => {
        reject('Network change cancelled');
      };
      executor(resolve, reject);
    });

    return { promise, cancel };
  };
>>>>>>> 3aeb2008

  const setAutolockTimer = (minutes: number) => {
    store.dispatch(setTimer(minutes));
  };
  const setHasEthProperty = (exist: boolean) => {
    store.dispatch(setEthProperty(exist));
  };

  const getKeyringManager = (): KeyringManager => keyringManager;
  const walletController = {
    account: {
      sys: SysAccountController(getKeyringManager),
      eth: EthAccountController(),
    },
  };

  /** forget your wallet created with pali and associated with your seed phrase,
   *  but don't delete seed phrase so it is possible to create a new
   *  account using the same seed
   */
  const forgetWallet = (pwd: string) => {
    keyringManager.forgetMainWallet(pwd);

    store.dispatch(forgetWalletState());
    store.dispatch(setLastLogin());
  };

  const unlock = async (pwd: string): Promise<boolean> => {
    const unlocked = await keyringManager.unlock(pwd);
    if (!unlocked) throw new Error('Invalid password');
    store.dispatch(setLastLogin());
    //TODO: validate contentScripts flow
    window.controller.dapp
      .handleStateChange(PaliEvents.lockStateChanged, {
        method: PaliEvents.lockStateChanged,
        params: {
          accounts: [],
          isUnlocked: keyringManager.isUnlocked(),
        },
      })
      .catch((error) => console.error('Unlock', error));
    // await new Promise<void>(async (resolve) => {
    //   const { activeAccount, accounts, activeAccountType } =
    //     store.getState().vault;
    //   const account = (await keyringManager.unlock(
    //     pwd
    //   )) as IKeyringAccountState;

    //   const { assets: currentAssets } =
    //     accounts[KeyringAccountType[activeAccountType]][activeAccount];

    //   const keyringAccount = omit(account, ['assets']);

    //   const mainAccount = { ...keyringAccount, assets: currentAssets };

    //   store.dispatch(setActiveAccount(mainAccount.id));
    //   resolve();

    //   store.dispatch(setLastLogin());
    //   window.controller.dapp
    //     .handleStateChange(PaliEvents.lockStateChanged, {
    //       method: PaliEvents.lockStateChanged,
    //       params: {
    //         accounts: [],
    //         isUnlocked: keyringManager.isUnlocked(),
    //       },
    //     })
    //     .catch((error) => console.error('Unlock', error));
    // });
    return unlocked;
  };

  const createWallet = async (password: string): Promise<void> => {
    keyringManager.setWalletPassword(password);

    const account =
      (await keyringManager.createKeyringVault()) as IKeyringAccountState;

<<<<<<< HEAD
    const initialSysAssetsForAccount = await getInitialSysTokenForAccount(
      account.xpub
    );
    //todo: test promise.all to enhance performance
    const initialTxsForAccount = await getInitialSysTransactionsForAccount(
      account.xpub
    );

    const newAccountWithAssets = {
      ...account,
      assets: {
        syscoin: initialSysAssetsForAccount,
        ethereum: [],
      },
      transactions: initialTxsForAccount,
    };

    store.dispatch(setEncryptedMnemonic(keyringManager.getEncryptedMnemonic()));
    store.dispatch(setActiveAccount(newAccountWithAssets.id));
    store.dispatch(addAccountToStore(newAccountWithAssets));
=======
    const newAccountWithAssets: IPaliAccount = {
      ...account,
      assets: {
        syscoin: [],
        ethereum: [],
      },
      transactions: [],
    };

    store.dispatch(setIsPendingBalances(false));
    store.dispatch(
      setActiveAccount({
        id: newAccountWithAssets.id,
        type: KeyringAccountType.HDAccount,
      })
    );
    store.dispatch(
      addAccountToStore({
        account: newAccountWithAssets,
        accountType: KeyringAccountType.HDAccount,
      })
    );
>>>>>>> 3aeb2008
    store.dispatch(setLastLogin());
  };

  const lock = () => {
    keyringManager.logout();

    store.dispatch(setLastLogin());
    window.controller.dapp
      .handleStateChange(PaliEvents.lockStateChanged, {
        method: PaliEvents.lockStateChanged,
        params: {
          accounts: [],
          isUnlocked: keyringManager.isUnlocked(),
        },
      })
      .catch((error) => console.error(error));
    return;
  };

  const setIsAutolockEnabled = (isEnabled: boolean) => {
    store.dispatch(setIsTimerActive(isEnabled));
  };

  const createAccount = async (label?: string): Promise<IPaliAccount> => {
    const newAccount = await keyringManager.addNewAccount(label);

<<<<<<< HEAD
    const initialSysAssetsForAccount = await getInitialSysTokenForAccount(
      newAccount.xpub
    );

    const initialTxsForAccount = await getInitialSysTransactionsForAccount(
      newAccount.xpub
    );

    const newAccountWithAssets = {
      ...newAccount,
      assets: {
        syscoin: initialSysAssetsForAccount,
        ethereum: [],
      },
      transactions: initialTxsForAccount,
=======
    const newAccountWithAssets: IPaliAccount = {
      ...newAccount,
      assets: {
        syscoin: [],
        ethereum: [],
      },
      transactions: [],
>>>>>>> 3aeb2008
    };

    store.dispatch(
      addAccountToStore({
        account: newAccountWithAssets,
        accountType: KeyringAccountType.HDAccount,
      })
    );
    store.dispatch(
      setActiveAccount({
        id: newAccountWithAssets.id,
        type: KeyringAccountType.HDAccount,
      })
    );

    return newAccountWithAssets;
  };

  const setAccount = (
    id: number,
    type: KeyringAccountType,
    host?: string,
    connectedAccount?: IOmmitedAccount
  ): void => {
    const { accounts, activeAccount } = store.getState().vault;
    if (
      connectedAccount &&
      connectedAccount.address ===
        accounts[activeAccount.type][activeAccount.id].address
    ) {
      if (connectedAccount.address !== accounts[type][id].address) {
        store.dispatch(
          setChangingConnectedAccount({
            host,
            isChangingConnectedAccount: true,
            newConnectedAccount: accounts[type][id],
            connectedAccountType: type,
          })
        );
        return;
      }
    }

    //TODO: investigate if here would be a ideal place to add balance update
    keyringManager.setActiveAccount(id, type);
    store.dispatch(setActiveAccount({ id, type }));
  };

  const setActiveNetwork = async (
    network: INetwork,
    chain: string
  ): Promise<{ chainId: string; networkVersion: number }> => {
    if (currentPromise) {
      currentPromise.cancel();
    }

    const promiseWrapper = createCancellablePromise<{
      chainId: string;
      networkVersion: number;
    }>((resolve, reject) => {
      setActiveNetworkLogic(network, chain, resolve, reject);
    });

    currentPromise = promiseWrapper;
    return promiseWrapper.promise;
  };

  const setActiveNetworkLogic = async (
    network: INetwork,
    chain: string,
    resolve: (value: { chainId: string; networkVersion: number }) => void,
    reject: (reason?: any) => void
  ) => {
    store.dispatch(setIsNetworkChanging(true));

<<<<<<< HEAD
    const {
      activeNetwork,
      accounts,
      activeAccount: activeAccountId,
    } = store.getState().vault;
=======
    const { activeNetwork } = store.getState().vault;
>>>>>>> 3aeb2008

    const isBitcoinBased = chain === INetworkType.Syscoin;

    store.dispatch(setIsBitcoinBased(isBitcoinBased));

<<<<<<< HEAD
    return new Promise<{ chainId: string; networkVersion: number }>(
      async (resolve, reject) => {
        try {
          const account = await keyringManager.setSignerNetwork(network, chain);

          if (isBitcoinBased) {
            store.dispatch(
              setActiveAccountProperty({
                property: 'xpub',
                value: keyringManager.getAccountXpub(),
              })
            );

            store.dispatch(
              setActiveAccountProperty({
                property: 'xprv',
                value: keyringManager.getEncryptedXprv(),
              })
            );

            walletController.account.sys.setAddress();
          }

          getLatestUpdateForCurrentAccount();

          const chainId = network.chainId.toString(16);
          const networkVersion = network.chainId;

          store.dispatch(
            setAccounts({
              ...accounts,
              [account.id]: {
                ...account,
                assets: { ...accounts[activeAccountId].assets },
              },
            })
          );
          store.dispatch(setNetwork(network));
          store.dispatch(setIsNetworkChanging(false));
          store.dispatch(setActiveAccount(account.id));
          await utilsController.setFiat();
          resolve({ chainId: chainId, networkVersion: networkVersion });
          window.controller.dapp.handleStateChange(PaliEvents.chainChanged, {
            method: PaliEvents.chainChanged,
            params: {
              chainId: `0x${network.chainId.toString(16)}`,
              networkVersion: network.chainId,
            },
          });
          return;
        } catch (error) {
          console.error(
            'Pali: fail on setActiveNetwork due to the following reason',
            error
          );
          reject();
          const statusCodeInError = ['401', '429', '500'];

          const errorMessageValidate = statusCodeInError.some((message) =>
            error.message.includes(message)
          );

          if (errorMessageValidate) {
            const account = await keyringManager.setSignerNetwork(
              activeNetwork,
              networkChain()
            );

            getLatestUpdateForCurrentAccount();

            window.controller.dapp.handleStateChange(PaliEvents.chainChanged, {
              method: PaliEvents.chainChanged,
              params: {
                chainId: `0x${activeNetwork.chainId.toString(16)}`,
                networkVersion: activeNetwork.chainId,
              },
            });
            window.controller.dapp.handleBlockExplorerChange(
              PaliSyscoinEvents.blockExplorerChanged,
              {
                method: PaliSyscoinEvents.blockExplorerChanged,
                params: isBitcoinBased ? network.url : null,
              }
            );

            store.dispatch(setNetwork(activeNetwork));

            store.dispatch(setActiveAccount(account.id));

            await utilsController.setFiat();
          }

          store.dispatch(setStoreError(true));
          // store.dispatch(setIsNetworkChanging(false));
=======
    const { sucess, wallet, activeChain } =
      await keyringManager.setSignerNetwork(network, chain);
    if (sucess) {
      store.dispatch(
        setNetworkChange({
          activeChain,
          wallet,
        })
      );
      const chainId = network.chainId.toString(16);
      const networkVersion = network.chainId;
      store.dispatch(setIsPendingBalances(false));
      await utilsController.setFiat();

      resolve({ chainId: chainId, networkVersion: networkVersion });
      window.controller.dapp.handleStateChange(PaliEvents.chainChanged, {
        method: PaliEvents.chainChanged,
        params: {
          chainId: `0x${network.chainId.toString(16)}`,
          networkVersion: network.chainId,
        },
      });
      store.dispatch(setIsNetworkChanging(false)); // TODO: remove this , just provisory
      return;
    } else {
      console.error(
        'Pali: fail on setActiveNetwork - keyringManager.setSignerNetwork'
      );
      reject(
        'Pali: fail on setActiveNetwork - keyringManager.setSignerNetwork'
      );
      window.controller.dapp.handleStateChange(PaliEvents.chainChanged, {
        method: PaliEvents.chainChanged,
        params: {
          chainId: `0x${activeNetwork.chainId.toString(16)}`,
          networkVersion: activeNetwork.chainId,
        },
      });
      window.controller.dapp.handleBlockExplorerChange(
        PaliSyscoinEvents.blockExplorerChanged,
        {
          method: PaliSyscoinEvents.blockExplorerChanged,
          params: isBitcoinBased ? network.url : null,
>>>>>>> 3aeb2008
        }
      );

      store.dispatch(setStoreError(true));
      store.dispatch(setIsNetworkChanging(false));
      store.dispatch(setIsPendingBalances(false));
    }
  };

  const removeWindowEthProperty = () => {
    window.controller.dapp.handleStateChange(PaliEvents.removeProperty, {
      method: PaliEvents.removeProperty,
      params: {
        type: PaliEvents.removeProperty,
      },
    });
  };

  const addWindowEthProperty = () => {
    window.controller.dapp.handleStateChange(PaliEvents.addProperty, {
      method: PaliEvents.addProperty,
      params: {
        type: PaliEvents.addProperty,
      },
    });
  };

  const resolveError = () => store.dispatch(setStoreError(false));
  const resolveAccountConflict = () => {
    store.dispatch(
      setChangingConnectedAccount({
        newConnectedAccount: undefined,
        host: undefined,
        isChangingConnectedAccount: false,
        connectedAccountType: undefined,
      })
    );
  };

  const getSeed = (pwd: string) => keyringManager.getSeed(pwd);

  const getRpc = async (data: ICustomRpcParams): Promise<INetwork> => {
    try {
      //todo: need to adjust to get this from keyringmanager syscoin
      const { formattedNetwork } = data.isSyscoinRpc
        ? (await getSysRpc(data)).rpc
        : await getEthRpc(data);

      return formattedNetwork;
    } catch (error) {
      if (!data.isSyscoinRpc) {
        throw cleanErrorStack(ethErrors.rpc.internal());
      }
      throw new Error(
        'Could not add your network, please try a different RPC endpoint'
      );
    }
  };

  const addCustomRpc = async (data: ICustomRpcParams): Promise<INetwork> => {
    const network = await getRpc(data);

    const chain = data.isSyscoinRpc ? 'syscoin' : 'ethereum';

    store.dispatch(setNetworks({ chain, network, isEdit: false }));

    return network;
  };

  const editCustomRpc = async (
    newRpc: ICustomRpcParams,
    oldRpc: ICustomRpcParams
  ): Promise<INetwork> => {
    const changedChainId = oldRpc.chainId !== newRpc.chainId;
    const network = await getRpc(newRpc);
    const newNetwork = { ...network, label: newRpc.label };

    const chain = newRpc.isSyscoinRpc ? 'syscoin' : 'ethereum';

    if (changedChainId) {
      store.dispatch(
        removeNetwork({
          chainId: oldRpc.chainId,
          prefix: chain,
        })
      );
    }
    store.dispatch(setNetworks({ chain, network: newNetwork, isEdit: true }));

    return newNetwork;
  };

  const removeKeyringNetwork = (
    chain: INetworkType,
    chainId: number,
    key?: string
  ) => {
    //todo: we need to adjust that to use the right fn since keyring manager does not have this function anymore
    keyringManager.removeNetwork(chain, chainId);

    store.dispatch(removeNetworkFromStore({ prefix: chain, chainId, key }));
  };

  //todo: we need to adjust that to use the right fn since keyring manager does not have this function anymore
  const getChangeAddress = async (accountId: number) =>
    await keyringManager.getChangeAddress(accountId);

  const getRecommendedFee = () => {
    const { isBitcoinBased, activeNetwork } = store.getState().vault;
    if (isBitcoinBased)
      return keyringManager.syscoinTransaction.getRecommendedFee(
        activeNetwork.url
      );
    //TODO: Validate this method call through contentScript
    return keyringManager.ethereumTransaction.getRecommendedGasPrice(true);
  };

<<<<<<< HEAD
=======
  //TODO: Review this function it seems the accountId and accountType being passed are always activeAccount values from vault
  //It seems a bit unnecessary to pass them as params
  const updateErcTokenBalances = async (
    accountId: number,
    accountType: KeyringAccountType,
    tokenAddress: string,
    tokenChain: number,
    isNft: boolean,
    decimals?: number
  ) => {
    const { activeNetwork, accounts, activeAccount, isNetworkChanging } =
      store.getState().vault;
    const findAccount = accounts[activeAccount.type][activeAccount.id];

    if (
      !Boolean(
        findAccount.address ===
          accounts[activeAccount.type][activeAccount.id].address
      )
    )
      return;

    const provider = new ethers.providers.JsonRpcProvider(activeNetwork.url);

    const _contract = new ethers.Contract(
      tokenAddress,
      isNft ? getErc21Abi() : getErc20Abi(),
      provider
    );

    const balanceMethodCall = await _contract.balanceOf(findAccount.address);

    const balance = !isNft
      ? `${balanceMethodCall / 10 ** Number(decimals)}`
      : Number(balanceMethodCall);

    const formattedBalance = !isNft
      ? floor(parseFloat(balance as string), 4)
      : balance;

    const newAccountsAssets = accounts[accountType][
      accountId
    ].assets.ethereum.map((vaultAssets: ITokenEthProps) => {
      if (
        Number(vaultAssets.chainId) === tokenChain &&
        vaultAssets.contractAddress === tokenAddress
      ) {
        return { ...vaultAssets, balance: formattedBalance };
      }

      return vaultAssets;
    });

    if (!isNetworkChanging) {
      store.dispatch(
        setUpdatedTokenBalace({
          accountId: findAccount.id,
          accountType: activeAccount.type,
          newAccountsAssets,
        })
      );
    }
  };

>>>>>>> 3aeb2008
  const importAccountFromPrivateKey = async (
    privKey: string,
    label?: string
  ) => {
    const { accounts } = store.getState().vault;
    //todo: this function was renamed we should update it
    const importedAccount = await keyringManager.importAccount(privKey, label);
    const paliImp: IPaliAccount = {
      ...importedAccount,
      assets: {
        ethereum: [],
        syscoin: [],
      },
      transactions: [],
    } as IPaliAccount;
    store.dispatch(
      setAccounts({
        ...accounts,
        [KeyringAccountType.Imported]: {
          ...accounts[KeyringAccountType.Imported],
          [paliImp.id]: paliImp,
        },
      })
    );
    store.dispatch(
      setActiveAccount({ id: paliImp.id, type: KeyringAccountType.Imported })
    );

    return importedAccount;
  };

  //---- New method to update some infos from account like Assets, Txs etc ----//
  const getLatestUpdateForCurrentAccount = () => {
    const { isNetworkChanging, accounts, activeAccount } =
      store.getState().vault;

    const activeAccountValues = accounts[activeAccount];

    if (isNetworkChanging || isNil(activeAccountValues.address)) return;

    new Promise<void>((resolve) => {
      //First update native balance
      updateUserNativeBalance();
      //Later update Assets
      updateAssetsFromCurrentAccount();
      //Later update Txs
      updateUserTransactionsState();
      resolve();
    });

    return;
  };

  return {
    createWallet,
    forgetWallet,
    unlock, //todo we need to adjust unlock type
    lock,
    createAccount,
    account: walletController.account,
    assets: assetsManager,
    transactions: transactionsManager,
    sendAndSaveTransaction,
    setAccount,
    setAutolockTimer,
    setActiveNetwork,
    addCustomRpc,
    setIsAutolockEnabled,
    getRpc,
    getSeed,
    editCustomRpc,
    removeKeyringNetwork,
    resolveAccountConflict,
    resolveError,
    getChangeAddress,
    getRecommendedFee,
    updateErcTokenBalances,
    updateUserNativeBalance,
    updateUserTransactionsState,
    getLatestUpdateForCurrentAccount,
    importAccountFromPrivateKey,
    removeWindowEthProperty,
    addWindowEthProperty,
    setHasEthProperty,
    ...keyringManager,
  };
};

export default MainController;<|MERGE_RESOLUTION|>--- conflicted
+++ resolved
@@ -3,12 +3,8 @@
 import clone from 'lodash/clone';
 import compact from 'lodash/compact';
 import floor from 'lodash/floor';
-<<<<<<< HEAD
 import isEmpty from 'lodash/isEmpty';
 import isNil from 'lodash/isNil';
-import omit from 'lodash/omit';
-=======
->>>>>>> 3aeb2008
 
 import {
   KeyringManager,
@@ -21,16 +17,7 @@
   INetwork,
   INetworkType,
 } from '@pollum-io/sysweb3-network';
-<<<<<<< HEAD
-import {
-  INetwork,
-  INetworkType,
-  getErc20Abi,
-  getErc21Abi,
-} from '@pollum-io/sysweb3-utils';
-=======
 import { getErc20Abi, getErc21Abi } from '@pollum-io/sysweb3-utils';
->>>>>>> 3aeb2008
 
 import store from 'state/store';
 import {
@@ -39,12 +26,6 @@
   setLastLogin,
   setTimer,
   createAccount as addAccountToStore,
-<<<<<<< HEAD
-  setActiveNetwork as setNetwork,
-  setActiveAccountProperty,
-=======
-  setIsPendingBalances,
->>>>>>> 3aeb2008
   setNetworks,
   removeNetwork as removeNetworkFromStore,
   removeNetwork,
@@ -52,19 +33,17 @@
   setIsBitcoinBased,
   setChangingConnectedAccount,
   setIsNetworkChanging,
-  setUpdatedAllErcTokensBalance,
   setIsTimerEnabled as setIsTimerActive,
   setAccounts,
-<<<<<<< HEAD
+  setNetworkChange,
+  setHasEthProperty as setEthProperty,
+  setIsLoadingTxs,
+  initialState,
+  setActiveAccountProperty,
   setIsLoadingAssets,
-  initialState,
-  setIsLoadingTxs,
+  setUpdatedAllErcTokensBalance,
   setIsLoadingBalances,
   setAccountBalances,
-=======
-  setNetworkChange,
-  setHasEthProperty as setEthProperty,
->>>>>>> 3aeb2008
 } from 'state/vault';
 import { IOmmitedAccount, IPaliAccount } from 'state/vault/types';
 import { IMainController } from 'types/controllers';
@@ -72,258 +51,21 @@
 import { ICustomRpcParams } from 'types/transactions';
 import cleanErrorStack from 'utils/cleanErrorStack';
 
-<<<<<<< HEAD
-import WalletController from './account';
+import EthAccountController from './account/evm';
+import SysAccountController from './account/syscoin';
 import AssetsManager from './assets';
 import BalancesManager from './balances';
 import ControllerUtils from './ControllerUtils';
 import { PaliEvents, PaliSyscoinEvents } from './message-handler/types';
 import TransactionsManager from './transactions';
 import { IEvmTransactionResponse, ISysTransaction } from './transactions/types';
-
-const MainController = (): IMainController => {
-  const keyringManager = KeyringManager();
-  const walletController = WalletController(keyringManager);
+const MainController = (walletState): IMainController => {
+  const keyringManager = new KeyringManager(walletState);
   const utilsController = Object.freeze(ControllerUtils());
   const assetsManager = AssetsManager();
   const transactionsManager = TransactionsManager();
   const balancesMananger = BalancesManager();
 
-  //------------------------- NEW TRANSACTIONS METHODS -------------------------//
-
-  //---- SYS METHODS ----//
-  const getInitialSysTransactionsForAccount = async (xpub: string) => {
-    store.dispatch(setIsLoadingTxs(true));
-
-    const initialTxsForAccount =
-      await transactionsManager.sys.getInitialUserTransactionsByXpub(
-        xpub,
-        initialState.activeNetwork.url
-      );
-
-    store.dispatch(setIsLoadingTxs(false));
-
-    return initialTxsForAccount;
-  };
-  //---- END SYS METHODS ----//
-
-  //---- METHODS FOR UPDATE BOTH TRANSACTIONS ----//
-  const updateUserTransactionsState = () => {
-    const { accounts, activeAccount, activeNetwork, isBitcoinBased } =
-      store.getState().vault;
-
-    const currentAccount = accounts[activeAccount];
-
-    transactionsManager.utils
-      .updateTransactionsFromCurrentAccount(
-        currentAccount,
-        isBitcoinBased,
-        activeNetwork.url
-      )
-      .then((updatedTxs) => {
-        if (isNil(updatedTxs) || isEmpty(updatedTxs)) return;
-
-        store.dispatch(setIsLoadingTxs(true));
-
-        store.dispatch(
-          setActiveAccountProperty({
-            property: 'transactions',
-            value: updatedTxs,
-          })
-        );
-
-        store.dispatch(setIsLoadingTxs(false));
-      });
-  };
-
-  const sendAndSaveTransaction = (
-    tx: IEvmTransactionResponse | ISysTransaction
-  ) => {
-    const { accounts, activeAccount, isBitcoinBased } = store.getState().vault;
-
-    const { transactions: userTransactions } = accounts[activeAccount];
-
-    const txWithTimestamp = {
-      ...tx,
-      [`${isBitcoinBased ? 'blockTime' : 'timestamp'}`]: Math.floor(
-        Date.now() / 1000
-      ),
-    } as IEvmTransactionResponse & ISysTransaction;
-
-    const clonedArrayToAdd = clone(
-      isBitcoinBased
-        ? (compact(userTransactions) as ISysTransaction[])
-        : (compact(
-            Object.values(userTransactions)
-          ) as IEvmTransactionResponse[])
-    );
-
-    clonedArrayToAdd.unshift(txWithTimestamp);
-
-    store.dispatch(setIsLoadingTxs(true));
-
-    store.dispatch(
-      setActiveAccountProperty({
-        property: 'transactions',
-        value: clonedArrayToAdd,
-      })
-    );
-
-    store.dispatch(setIsLoadingTxs(false));
-  };
-  //---- END METHODS FOR UPDATE BOTH TRANSACTIONS ----//
-
-  //------------------------- END TRANSACTIONS METHODS -------------------------//
-
-  //------------------------- NEW ASSETS METHODS -------------------------//
-
-  //---- SYS METHODS ----//
-  const getInitialSysTokenForAccount = async (xpub: string) => {
-    store.dispatch(setIsLoadingAssets(true));
-
-    const initialSysAssetsForAccount =
-      await assetsManager.sys.getSysAssetsByXpub(
-        xpub,
-        initialState.activeNetwork.url
-      );
-
-    store.dispatch(setIsLoadingAssets(false));
-
-    return initialSysAssetsForAccount;
-  };
-  //---- END SYS METHODS ----//
-
-  //---- EVM METHODS ----//
-  const updateErcTokenBalances = async (
-    tokenAddress: string,
-    tokenChain: number,
-    isNft: boolean,
-    decimals?: number
-  ) => {
-    const { activeNetwork, accounts, activeAccount, isNetworkChanging } =
-      store.getState().vault;
-
-    const findAccount = accounts[activeAccount];
-
-    const provider = new ethers.providers.JsonRpcProvider(activeNetwork.url);
-
-    const _contract = new ethers.Contract(
-      tokenAddress,
-      isNft ? getErc21Abi() : getErc20Abi(),
-      provider
-    );
-
-    const balanceMethodCall = await _contract.balanceOf(findAccount.address);
-
-    const balance = !isNft
-      ? `${balanceMethodCall / 10 ** Number(decimals)}`
-      : Number(balanceMethodCall);
-
-    const formattedBalance = !isNft
-      ? floor(parseFloat(balance as string), 4)
-      : balance;
-
-    const newAccountsAssets = accounts[activeAccount].assets.ethereum.map(
-      (vaultAssets: ITokenEthProps) => {
-        if (
-          Number(vaultAssets.chainId) === tokenChain &&
-          vaultAssets.contractAddress === tokenAddress
-        ) {
-          return { ...vaultAssets, balance: formattedBalance };
-        }
-
-        return vaultAssets;
-      }
-    );
-
-    if (!isNetworkChanging) {
-      store.dispatch(
-        setUpdatedAllErcTokensBalance({
-          updatedTokens: newAccountsAssets,
-        })
-      );
-    }
-  };
-  //---- END EVM METHODS ----//
-
-  //---- METHODS FOR UPDATE BOTH ASSETS ----//
-  const updateAssetsFromCurrentAccount = () => {
-    const { isBitcoinBased, accounts, activeAccount, activeNetwork, networks } =
-      store.getState().vault;
-
-    const currentAccount = accounts[activeAccount];
-
-    store.dispatch(setIsLoadingAssets(true));
-
-    assetsManager.utils
-      .updateAssetsFromCurrentAccount(
-        currentAccount,
-        isBitcoinBased,
-        activeNetwork.url,
-        networks
-      )
-      .then((updatedAssets) => {
-        store.dispatch(
-          setActiveAccountProperty({
-            property: 'assets',
-            value: updatedAssets as any, //setActiveAccountProperty only accept any as type
-          })
-        );
-      })
-      .finally(() => store.dispatch(setIsLoadingAssets(false)));
-  };
-  //---- END METHODS FOR UPDATE BOTH ASSETS ----//
-
-  //------------------------- END ASSETS METHODS -------------------------//
-
-  //------------------------- NEW BALANCES METHODS -------------------------//
-
-  const updateUserNativeBalance = () => {
-    const {
-      isBitcoinBased,
-      activeNetwork: { url: networkUrl },
-      accounts,
-      activeAccount,
-    } = store.getState().vault;
-
-    const currentAccount = accounts[activeAccount];
-
-    balancesMananger.utils
-      .getBalanceUpdatedForAccount(currentAccount, isBitcoinBased, networkUrl)
-      .then((updatedBalance) => {
-        const actualUserBalance = isBitcoinBased
-          ? currentAccount.balances.syscoin
-          : currentAccount.balances.ethereum;
-
-        const validateIfCanDispatch = Boolean(
-          actualUserBalance !== parseFloat(updatedBalance)
-        );
-
-        if (validateIfCanDispatch) {
-          store.dispatch(setIsLoadingBalances(true));
-
-          store.dispatch(
-            setAccountBalances({
-              ...currentAccount.balances,
-              [isBitcoinBased ? INetworkType.Syscoin : INetworkType.Ethereum]:
-                updatedBalance,
-            })
-          );
-
-          store.dispatch(setIsLoadingBalances(false));
-        }
-      });
-  };
-
-  //------------------------- END BALANCES METHODS -------------------------//
-=======
-import EthAccountController from './account/evm';
-import SysAccountController from './account/syscoin';
-import ControllerUtils from './ControllerUtils';
-import { PaliEvents, PaliSyscoinEvents } from './message-handler/types';
-const MainController = (walletState): IMainController => {
-  const keyringManager = new KeyringManager(walletState);
-  const utilsController = Object.freeze(ControllerUtils());
   let currentPromise: {
     cancel: () => void;
     promise: Promise<{ chainId: string; networkVersion: number }>;
@@ -346,7 +88,6 @@
 
     return { promise, cancel };
   };
->>>>>>> 3aeb2008
 
   const setAutolockTimer = (minutes: number) => {
     store.dispatch(setTimer(minutes));
@@ -388,44 +129,17 @@
         },
       })
       .catch((error) => console.error('Unlock', error));
-    // await new Promise<void>(async (resolve) => {
-    //   const { activeAccount, accounts, activeAccountType } =
-    //     store.getState().vault;
-    //   const account = (await keyringManager.unlock(
-    //     pwd
-    //   )) as IKeyringAccountState;
-
-    //   const { assets: currentAssets } =
-    //     accounts[KeyringAccountType[activeAccountType]][activeAccount];
-
-    //   const keyringAccount = omit(account, ['assets']);
-
-    //   const mainAccount = { ...keyringAccount, assets: currentAssets };
-
-    //   store.dispatch(setActiveAccount(mainAccount.id));
-    //   resolve();
-
-    //   store.dispatch(setLastLogin());
-    //   window.controller.dapp
-    //     .handleStateChange(PaliEvents.lockStateChanged, {
-    //       method: PaliEvents.lockStateChanged,
-    //       params: {
-    //         accounts: [],
-    //         isUnlocked: keyringManager.isUnlocked(),
-    //       },
-    //     })
-    //     .catch((error) => console.error('Unlock', error));
-    // });
     return unlocked;
   };
 
   const createWallet = async (password: string): Promise<void> => {
+    store.dispatch(setIsLoadingBalances(true));
+
     keyringManager.setWalletPassword(password);
 
     const account =
       (await keyringManager.createKeyringVault()) as IKeyringAccountState;
 
-<<<<<<< HEAD
     const initialSysAssetsForAccount = await getInitialSysTokenForAccount(
       account.xpub
     );
@@ -434,7 +148,7 @@
       account.xpub
     );
 
-    const newAccountWithAssets = {
+    const newAccountWithAssets: IPaliAccount = {
       ...account,
       assets: {
         syscoin: initialSysAssetsForAccount,
@@ -443,20 +157,7 @@
       transactions: initialTxsForAccount,
     };
 
-    store.dispatch(setEncryptedMnemonic(keyringManager.getEncryptedMnemonic()));
-    store.dispatch(setActiveAccount(newAccountWithAssets.id));
-    store.dispatch(addAccountToStore(newAccountWithAssets));
-=======
-    const newAccountWithAssets: IPaliAccount = {
-      ...account,
-      assets: {
-        syscoin: [],
-        ethereum: [],
-      },
-      transactions: [],
-    };
-
-    store.dispatch(setIsPendingBalances(false));
+    store.dispatch(setIsLoadingBalances(false));
     store.dispatch(
       setActiveAccount({
         id: newAccountWithAssets.id,
@@ -469,7 +170,6 @@
         accountType: KeyringAccountType.HDAccount,
       })
     );
->>>>>>> 3aeb2008
     store.dispatch(setLastLogin());
   };
 
@@ -496,31 +196,22 @@
   const createAccount = async (label?: string): Promise<IPaliAccount> => {
     const newAccount = await keyringManager.addNewAccount(label);
 
-<<<<<<< HEAD
     const initialSysAssetsForAccount = await getInitialSysTokenForAccount(
       newAccount.xpub
     );
+    console.log('initialSysAssetsForAccount', initialSysAssetsForAccount);
 
     const initialTxsForAccount = await getInitialSysTransactionsForAccount(
       newAccount.xpub
     );
 
-    const newAccountWithAssets = {
+    const newAccountWithAssets: IPaliAccount = {
       ...newAccount,
       assets: {
         syscoin: initialSysAssetsForAccount,
         ethereum: [],
       },
       transactions: initialTxsForAccount,
-=======
-    const newAccountWithAssets: IPaliAccount = {
-      ...newAccount,
-      assets: {
-        syscoin: [],
-        ethereum: [],
-      },
-      transactions: [],
->>>>>>> 3aeb2008
     };
 
     store.dispatch(
@@ -595,117 +286,14 @@
     reject: (reason?: any) => void
   ) => {
     store.dispatch(setIsNetworkChanging(true));
-
-<<<<<<< HEAD
-    const {
-      activeNetwork,
-      accounts,
-      activeAccount: activeAccountId,
-    } = store.getState().vault;
-=======
+    store.dispatch(setIsLoadingBalances(true));
+
     const { activeNetwork } = store.getState().vault;
->>>>>>> 3aeb2008
 
     const isBitcoinBased = chain === INetworkType.Syscoin;
 
     store.dispatch(setIsBitcoinBased(isBitcoinBased));
 
-<<<<<<< HEAD
-    return new Promise<{ chainId: string; networkVersion: number }>(
-      async (resolve, reject) => {
-        try {
-          const account = await keyringManager.setSignerNetwork(network, chain);
-
-          if (isBitcoinBased) {
-            store.dispatch(
-              setActiveAccountProperty({
-                property: 'xpub',
-                value: keyringManager.getAccountXpub(),
-              })
-            );
-
-            store.dispatch(
-              setActiveAccountProperty({
-                property: 'xprv',
-                value: keyringManager.getEncryptedXprv(),
-              })
-            );
-
-            walletController.account.sys.setAddress();
-          }
-
-          getLatestUpdateForCurrentAccount();
-
-          const chainId = network.chainId.toString(16);
-          const networkVersion = network.chainId;
-
-          store.dispatch(
-            setAccounts({
-              ...accounts,
-              [account.id]: {
-                ...account,
-                assets: { ...accounts[activeAccountId].assets },
-              },
-            })
-          );
-          store.dispatch(setNetwork(network));
-          store.dispatch(setIsNetworkChanging(false));
-          store.dispatch(setActiveAccount(account.id));
-          await utilsController.setFiat();
-          resolve({ chainId: chainId, networkVersion: networkVersion });
-          window.controller.dapp.handleStateChange(PaliEvents.chainChanged, {
-            method: PaliEvents.chainChanged,
-            params: {
-              chainId: `0x${network.chainId.toString(16)}`,
-              networkVersion: network.chainId,
-            },
-          });
-          return;
-        } catch (error) {
-          console.error(
-            'Pali: fail on setActiveNetwork due to the following reason',
-            error
-          );
-          reject();
-          const statusCodeInError = ['401', '429', '500'];
-
-          const errorMessageValidate = statusCodeInError.some((message) =>
-            error.message.includes(message)
-          );
-
-          if (errorMessageValidate) {
-            const account = await keyringManager.setSignerNetwork(
-              activeNetwork,
-              networkChain()
-            );
-
-            getLatestUpdateForCurrentAccount();
-
-            window.controller.dapp.handleStateChange(PaliEvents.chainChanged, {
-              method: PaliEvents.chainChanged,
-              params: {
-                chainId: `0x${activeNetwork.chainId.toString(16)}`,
-                networkVersion: activeNetwork.chainId,
-              },
-            });
-            window.controller.dapp.handleBlockExplorerChange(
-              PaliSyscoinEvents.blockExplorerChanged,
-              {
-                method: PaliSyscoinEvents.blockExplorerChanged,
-                params: isBitcoinBased ? network.url : null,
-              }
-            );
-
-            store.dispatch(setNetwork(activeNetwork));
-
-            store.dispatch(setActiveAccount(account.id));
-
-            await utilsController.setFiat();
-          }
-
-          store.dispatch(setStoreError(true));
-          // store.dispatch(setIsNetworkChanging(false));
-=======
     const { sucess, wallet, activeChain } =
       await keyringManager.setSignerNetwork(network, chain);
     if (sucess) {
@@ -717,7 +305,7 @@
       );
       const chainId = network.chainId.toString(16);
       const networkVersion = network.chainId;
-      store.dispatch(setIsPendingBalances(false));
+      store.dispatch(setIsLoadingBalances(false));
       await utilsController.setFiat();
 
       resolve({ chainId: chainId, networkVersion: networkVersion });
@@ -749,13 +337,12 @@
         {
           method: PaliSyscoinEvents.blockExplorerChanged,
           params: isBitcoinBased ? network.url : null,
->>>>>>> 3aeb2008
         }
       );
 
       store.dispatch(setStoreError(true));
       store.dispatch(setIsNetworkChanging(false));
-      store.dispatch(setIsPendingBalances(false));
+      store.dispatch(setIsLoadingBalances(false));
     }
   };
 
@@ -867,73 +454,6 @@
     return keyringManager.ethereumTransaction.getRecommendedGasPrice(true);
   };
 
-<<<<<<< HEAD
-=======
-  //TODO: Review this function it seems the accountId and accountType being passed are always activeAccount values from vault
-  //It seems a bit unnecessary to pass them as params
-  const updateErcTokenBalances = async (
-    accountId: number,
-    accountType: KeyringAccountType,
-    tokenAddress: string,
-    tokenChain: number,
-    isNft: boolean,
-    decimals?: number
-  ) => {
-    const { activeNetwork, accounts, activeAccount, isNetworkChanging } =
-      store.getState().vault;
-    const findAccount = accounts[activeAccount.type][activeAccount.id];
-
-    if (
-      !Boolean(
-        findAccount.address ===
-          accounts[activeAccount.type][activeAccount.id].address
-      )
-    )
-      return;
-
-    const provider = new ethers.providers.JsonRpcProvider(activeNetwork.url);
-
-    const _contract = new ethers.Contract(
-      tokenAddress,
-      isNft ? getErc21Abi() : getErc20Abi(),
-      provider
-    );
-
-    const balanceMethodCall = await _contract.balanceOf(findAccount.address);
-
-    const balance = !isNft
-      ? `${balanceMethodCall / 10 ** Number(decimals)}`
-      : Number(balanceMethodCall);
-
-    const formattedBalance = !isNft
-      ? floor(parseFloat(balance as string), 4)
-      : balance;
-
-    const newAccountsAssets = accounts[accountType][
-      accountId
-    ].assets.ethereum.map((vaultAssets: ITokenEthProps) => {
-      if (
-        Number(vaultAssets.chainId) === tokenChain &&
-        vaultAssets.contractAddress === tokenAddress
-      ) {
-        return { ...vaultAssets, balance: formattedBalance };
-      }
-
-      return vaultAssets;
-    });
-
-    if (!isNetworkChanging) {
-      store.dispatch(
-        setUpdatedTokenBalace({
-          accountId: findAccount.id,
-          accountType: activeAccount.type,
-          newAccountsAssets,
-        })
-      );
-    }
-  };
-
->>>>>>> 3aeb2008
   const importAccountFromPrivateKey = async (
     privKey: string,
     label?: string
@@ -965,12 +485,237 @@
     return importedAccount;
   };
 
+  //---- SYS METHODS ----//
+  const getInitialSysTransactionsForAccount = async (xpub: string) => {
+    store.dispatch(setIsLoadingTxs(true));
+
+    const initialTxsForAccount =
+      await transactionsManager.sys.getInitialUserTransactionsByXpub(
+        xpub,
+        initialState.activeNetwork.url
+      );
+
+    store.dispatch(setIsLoadingTxs(false));
+
+    return initialTxsForAccount;
+  };
+  //---- END SYS METHODS ----//
+
+  //---- METHODS FOR UPDATE BOTH TRANSACTIONS ----//
+  const updateUserTransactionsState = () => {
+    const { accounts, activeAccount, activeNetwork, isBitcoinBased } =
+      store.getState().vault;
+
+    const currentAccount = accounts[activeAccount.type][activeAccount.id];
+
+    transactionsManager.utils
+      .updateTransactionsFromCurrentAccount(
+        currentAccount,
+        isBitcoinBased,
+        activeNetwork.url
+      )
+      .then((updatedTxs) => {
+        if (isNil(updatedTxs) || isEmpty(updatedTxs)) return;
+
+        store.dispatch(setIsLoadingTxs(true));
+
+        store.dispatch(
+          setActiveAccountProperty({
+            property: 'transactions',
+            value: updatedTxs,
+          })
+        );
+
+        store.dispatch(setIsLoadingTxs(false));
+      });
+  };
+
+  const sendAndSaveTransaction = (
+    tx: IEvmTransactionResponse | ISysTransaction
+  ) => {
+    const { accounts, activeAccount, isBitcoinBased } = store.getState().vault;
+
+    const { transactions: userTransactions } =
+      accounts[activeAccount.type][activeAccount.id];
+
+    const txWithTimestamp = {
+      ...tx,
+      [`${isBitcoinBased ? 'blockTime' : 'timestamp'}`]: Math.floor(
+        Date.now() / 1000
+      ),
+    } as IEvmTransactionResponse & ISysTransaction;
+
+    const clonedArrayToAdd = clone(
+      isBitcoinBased
+        ? (compact(userTransactions) as ISysTransaction[])
+        : (compact(
+            Object.values(userTransactions)
+          ) as IEvmTransactionResponse[])
+    );
+
+    clonedArrayToAdd.unshift(txWithTimestamp);
+
+    store.dispatch(setIsLoadingTxs(true));
+
+    store.dispatch(
+      setActiveAccountProperty({
+        property: 'transactions',
+        value: clonedArrayToAdd,
+      })
+    );
+
+    store.dispatch(setIsLoadingTxs(false));
+  };
+  //---- END METHODS FOR UPDATE BOTH TRANSACTIONS ----//
+
+  //------------------------- END TRANSACTIONS METHODS -------------------------//
+
+  //------------------------- NEW ASSETS METHODS -------------------------//
+
+  //---- SYS METHODS ----//
+  const getInitialSysTokenForAccount = async (xpub: string) => {
+    store.dispatch(setIsLoadingAssets(true));
+    console.log('Account xpub: ', xpub);
+    const initialSysAssetsForAccount =
+      await assetsManager.sys.getSysAssetsByXpub(
+        xpub,
+        initialState.activeNetwork.url
+      );
+
+    store.dispatch(setIsLoadingAssets(false));
+
+    return initialSysAssetsForAccount;
+  };
+  //---- END SYS METHODS ----//
+
+  //---- EVM METHODS ----//
+  const updateErcTokenBalances = async (
+    tokenAddress: string,
+    tokenChain: number,
+    isNft: boolean,
+    decimals?: number
+  ) => {
+    const { activeNetwork, accounts, activeAccount, isNetworkChanging } =
+      store.getState().vault;
+
+    const findAccount = accounts[activeAccount.type][activeAccount.id];
+
+    const provider = new ethers.providers.JsonRpcProvider(activeNetwork.url);
+
+    const _contract = new ethers.Contract(
+      tokenAddress,
+      isNft ? getErc21Abi() : getErc20Abi(),
+      provider
+    );
+
+    const balanceMethodCall = await _contract.balanceOf(findAccount.address);
+
+    const balance = !isNft
+      ? `${balanceMethodCall / 10 ** Number(decimals)}`
+      : Number(balanceMethodCall);
+
+    const formattedBalance = !isNft
+      ? floor(parseFloat(balance as string), 4)
+      : balance;
+
+    const newAccountsAssets = accounts[activeAccount.type][
+      activeAccount.id
+    ].assets.ethereum.map((vaultAssets: ITokenEthProps) => {
+      if (
+        Number(vaultAssets.chainId) === tokenChain &&
+        vaultAssets.contractAddress === tokenAddress
+      ) {
+        return { ...vaultAssets, balance: formattedBalance };
+      }
+
+      return vaultAssets;
+    });
+
+    if (!isNetworkChanging) {
+      store.dispatch(
+        setUpdatedAllErcTokensBalance({
+          updatedTokens: newAccountsAssets,
+        })
+      );
+    }
+  };
+  //---- END EVM METHODS ----//
+
+  //---- METHODS FOR UPDATE BOTH ASSETS ----//
+  const updateAssetsFromCurrentAccount = () => {
+    const { isBitcoinBased, accounts, activeAccount, activeNetwork, networks } =
+      store.getState().vault;
+
+    const currentAccount = accounts[activeAccount.type][activeAccount.id];
+
+    store.dispatch(setIsLoadingAssets(true));
+
+    assetsManager.utils
+      .updateAssetsFromCurrentAccount(
+        currentAccount,
+        isBitcoinBased,
+        activeNetwork.url,
+        networks
+      )
+      .then((updatedAssets) => {
+        store.dispatch(
+          setActiveAccountProperty({
+            property: 'assets',
+            value: updatedAssets as any, //setActiveAccountProperty only accept any as type
+          })
+        );
+      })
+      .finally(() => store.dispatch(setIsLoadingAssets(false)));
+  };
+  //---- END METHODS FOR UPDATE BOTH ASSETS ----//
+
+  //------------------------- END ASSETS METHODS -------------------------//
+
+  //------------------------- NEW BALANCES METHODS -------------------------//
+
+  const updateUserNativeBalance = () => {
+    const {
+      isBitcoinBased,
+      activeNetwork: { url: networkUrl },
+      accounts,
+      activeAccount,
+    } = store.getState().vault;
+
+    const currentAccount = accounts[activeAccount.type][activeAccount.id];
+
+    balancesMananger.utils
+      .getBalanceUpdatedForAccount(currentAccount, isBitcoinBased, networkUrl)
+      .then((updatedBalance) => {
+        const actualUserBalance = isBitcoinBased
+          ? currentAccount.balances.syscoin
+          : currentAccount.balances.ethereum;
+
+        const validateIfCanDispatch = Boolean(
+          actualUserBalance !== parseFloat(updatedBalance)
+        );
+
+        if (validateIfCanDispatch) {
+          store.dispatch(setIsLoadingBalances(true));
+
+          store.dispatch(
+            setAccountBalances({
+              ...currentAccount.balances,
+              [isBitcoinBased ? INetworkType.Syscoin : INetworkType.Ethereum]:
+                updatedBalance,
+            })
+          );
+
+          store.dispatch(setIsLoadingBalances(false));
+        }
+      });
+  };
+
   //---- New method to update some infos from account like Assets, Txs etc ----//
   const getLatestUpdateForCurrentAccount = () => {
     const { isNetworkChanging, accounts, activeAccount } =
       store.getState().vault;
 
-    const activeAccountValues = accounts[activeAccount];
+    const activeAccountValues = accounts[activeAccount.type][activeAccount.id];
 
     if (isNetworkChanging || isNil(activeAccountValues.address)) return;
 
@@ -994,9 +739,6 @@
     lock,
     createAccount,
     account: walletController.account,
-    assets: assetsManager,
-    transactions: transactionsManager,
-    sendAndSaveTransaction,
     setAccount,
     setAutolockTimer,
     setActiveNetwork,
@@ -1011,6 +753,9 @@
     getChangeAddress,
     getRecommendedFee,
     updateErcTokenBalances,
+    assets: assetsManager,
+    transactions: transactionsManager,
+    sendAndSaveTransaction,
     updateUserNativeBalance,
     updateUserTransactionsState,
     getLatestUpdateForCurrentAccount,
