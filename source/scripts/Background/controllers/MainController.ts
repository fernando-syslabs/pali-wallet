import { ethers } from 'ethers';
import { ethErrors } from 'helpers/errors';
import { isNil } from 'lodash';
import floor from 'lodash/floor';
import omit from 'lodash/omit';

import {
  KeyringManager,
  IKeyringAccountState,
} from '@pollum-io/sysweb3-keyring';
import {
  getSysRpc,
  getEthRpc,
  web3Provider,
  setActiveNetwork as _sysweb3SetActiveNetwork,
} from '@pollum-io/sysweb3-network';
import { INetwork, getErc20Abi, getErc21Abi } from '@pollum-io/sysweb3-utils';

import store from 'state/store';
import {
  forgetWallet as forgetWalletState,
  setActiveAccount,
  setEncryptedMnemonic,
  setLastLogin,
  setTimer,
  createAccount as addAccountToStore,
  setActiveNetwork as setNetwork,
  setActiveAccountProperty,
  setIsPendingBalances,
  setNetworks,
  removeNetwork as removeNetworkFromStore,
  removeNetwork,
  setStoreError,
  setIsBitcoinBased,
  setChangingConnectedAccount,
  setIsNetworkChanging,
  setUpdatedAllErcTokensBalance,
  setIsTimerEnabled as setIsTimerActive,
  setAccounts,
  setIsLoadingAssets,
  initialState,
  setIsLoadingTxs,
} from 'state/vault';
import { IOmmitedAccount } from 'state/vault/types';
import { IMainController } from 'types/controllers';
import { ITokenEthProps } from 'types/tokens';
import { ICustomRpcParams } from 'types/transactions';
import cleanErrorStack from 'utils/cleanErrorStack';
import { isBitcoinBasedNetwork, networkChain } from 'utils/network';

import WalletController from './account';
import AssetsManager from './assets';
import ControllerUtils from './ControllerUtils';
import { PaliEvents, PaliSyscoinEvents } from './message-handler/types';
import TransactionsManager from './transactions';

const MainController = (): IMainController => {
  const keyringManager = KeyringManager();
  const walletController = WalletController(keyringManager);
  const utilsController = Object.freeze(ControllerUtils());
  const assetsManager = AssetsManager();
  const transactionsManager = TransactionsManager();

  //------------------------- NEW TRANSACTIONS METHODS -------------------------//

  //---- SYS METHODS ----//
  const getInitialSysTransactionsForAccount = async (xpub: string) => {
    store.dispatch(setIsLoadingTxs(true));

    const initialTxsForAccount =
      await transactionsManager.sys.getInitialUserTransactionsByXpub(
        xpub,
        initialState.activeNetwork.url
      );

    store.dispatch(setIsLoadingTxs(false));

    return initialTxsForAccount;
  };
  //---- END SYS METHODS ----//

  //---- METHODS FOR UPDATE BOTH TRANSACTIONS ----//
  const updateUserTransactionsState = async () => {
    const { isBitcoinBased, accounts, activeAccount, activeNetwork } =
      store.getState().vault;

    const currentAccount = accounts[activeAccount];

    const updatedTxs =
      await transactionsManager.utils.updateTransactionsFromCurrentAccount(
        currentAccount,
        isBitcoinBased,
        activeNetwork.url
      );

    //Only manage states if we have some Tx to update
    if (updatedTxs.length === 0) return;

    store.dispatch(setIsLoadingTxs(true));

    store.dispatch(
      setActiveAccountProperty({
        property: 'transactions',
        value: updatedTxs,
      })
    );

    store.dispatch(setIsLoadingTxs(false));
  };
  //---- END METHODS FOR UPDATE BOTH TRANSACTIONS ----//

  //------------------------- END TRANSACTIONS METHODS -------------------------//

  //------------------------- NEW ASSETS METHODS -------------------------//

  //---- SYS METHODS ----//
  const getInitialSysTokenForAccount = async (xpub: string) => {
    store.dispatch(setIsLoadingAssets(true));

    const initialSysAssetsForAccount =
      await assetsManager.sys.getSysAssetsByXpub(
        xpub,
        initialState.activeNetwork.url
      );

    store.dispatch(setIsLoadingAssets(false));

    return initialSysAssetsForAccount;
  };
  //---- END SYS METHODS ----//

  //---- EVM METHODS ----//
  const updateErcTokenBalances = async (
    tokenAddress: string,
    tokenChain: number,
    isNft: boolean,
    decimals?: number
  ) => {
    const { activeNetwork, accounts, activeAccount, isNetworkChanging } =
      store.getState().vault;

    const findAccount = accounts[activeAccount];

    const provider = new ethers.providers.JsonRpcProvider(activeNetwork.url);

    const _contract = new ethers.Contract(
      tokenAddress,
      isNft ? getErc21Abi() : getErc20Abi(),
      provider
    );

    const balanceMethodCall = await _contract.balanceOf(findAccount.address);

    const balance = !isNft
      ? `${balanceMethodCall / 10 ** Number(decimals)}`
      : Number(balanceMethodCall);

    const formattedBalance = !isNft
      ? floor(parseFloat(balance as string), 4)
      : balance;

    const newAccountsAssets = accounts[activeAccount].assets.ethereum.map(
      (vaultAssets: ITokenEthProps) => {
        if (
          Number(vaultAssets.chainId) === tokenChain &&
          vaultAssets.contractAddress === tokenAddress
        ) {
          return { ...vaultAssets, balance: formattedBalance };
        }

        return vaultAssets;
      }
    );

    if (!isNetworkChanging) {
      store.dispatch(
        setUpdatedAllErcTokensBalance({
          updatedTokens: newAccountsAssets,
        })
      );
    }
  };
  //---- END EVM METHODS ----//

  //---- METHODS FOR UPDATE BOTH ASSETS ----//
  const updateAssetsFromCurrentAccount = async () => {
    const { isBitcoinBased, accounts, activeAccount, activeNetwork, networks } =
      store.getState().vault;

    const currentAccount = accounts[activeAccount];

    store.dispatch(setIsLoadingAssets(true));

    const updatedAssets =
      await assetsManager.utils.updateAssetsFromCurrentAccount(
        currentAccount,
        isBitcoinBased,
        activeNetwork.url,
        networks
      );

    store.dispatch(
      setActiveAccountProperty({
        property: 'assets',
        value: updatedAssets as any, //setActiveAccountProperty only accept any as type
      })
    );

    store.dispatch(setIsLoadingAssets(false));
  };
  //---- END METHODS FOR UPDATE BOTH ASSETS ----//

  //------------------------- END ASSETS METHODS -------------------------//

  const setAutolockTimer = (minutes: number) => {
    store.dispatch(setTimer(minutes));
  };

  const getNetworkData = async () => {
    const { activeNetwork } = store.getState().vault;
    if (web3Provider.connection.url !== activeNetwork.url)
      _sysweb3SetActiveNetwork(activeNetwork);
    const networkVersion = await web3Provider.send('net_version', []);
    const chainId = await web3Provider.send('eth_chainId', []);

    return { chainId: String(chainId), networkVersion: String(networkVersion) };
  };

  /** forget your wallet created with pali and associated with your seed phrase,
   *  but don't delete seed phrase so it is possible to create a new
   *  account using the same seed
   */
  const forgetWallet = (pwd: string) => {
    keyringManager.forgetMainWallet(pwd);

    store.dispatch(forgetWalletState());
    store.dispatch(setLastLogin());
  };

  const unlock = async (pwd: string): Promise<void> => {
    if (!keyringManager.checkPassword(pwd)) throw new Error('Invalid password');
    await new Promise<void>(async (resolve) => {
      const { activeAccount, accounts } = store.getState().vault;
      const account = (await keyringManager.login(pwd)) as IKeyringAccountState;
      const { assets: currentAssets } = accounts[activeAccount];
      const keyringAccount = omit(account, ['assets']);

      const mainAccount = { ...keyringAccount, assets: currentAssets };

      store.dispatch(setActiveAccount(mainAccount.id));
      resolve();

      store.dispatch(setLastLogin());
      window.controller.dapp
        .handleStateChange(PaliEvents.lockStateChanged, {
          method: PaliEvents.lockStateChanged,
          params: {
            accounts: [],
            isUnlocked: keyringManager.isUnlocked(),
          },
        })
        .catch((error) => console.error('Unlock', error));
    });
    return;
  };

  const createWallet = async (password: string): Promise<void> => {
    store.dispatch(setIsPendingBalances(true));

    keyringManager.setWalletPassword(password);

    const account =
      (await keyringManager.createKeyringVault()) as IKeyringAccountState;

    const initialSysAssetsForAccount = await getInitialSysTokenForAccount(
      account.xpub
    );

    const initialTxsForAccount = await getInitialSysTransactionsForAccount(
      account.xpub
    );

    console.log('seed createa acc txs', initialTxsForAccount);

    const newAccountWithAssets = {
      ...account,
      assets: {
        syscoin: initialSysAssetsForAccount,
        ethereum: [],
      },
      transactions: initialTxsForAccount,
    };

    store.dispatch(setEncryptedMnemonic(keyringManager.getEncryptedMnemonic()));
    store.dispatch(setIsPendingBalances(false));
    store.dispatch(setActiveAccount(newAccountWithAssets.id));
    store.dispatch(addAccountToStore(newAccountWithAssets));
    store.dispatch(setLastLogin());
  };

  const lock = () => {
    keyringManager.logout();

    store.dispatch(setLastLogin());
    window.controller.dapp
      .handleStateChange(PaliEvents.lockStateChanged, {
        method: PaliEvents.lockStateChanged,
        params: {
          accounts: [],
          isUnlocked: keyringManager.isUnlocked(),
        },
      })
      .catch((error) => console.error(error));
    return;
  };

  const setIsAutolockEnabled = (isEnabled: boolean) => {
    store.dispatch(setIsTimerActive(isEnabled));
  };

  const createAccount = async (
    label?: string
  ): Promise<IKeyringAccountState> => {
    const newAccount = await walletController.addAccount(label);

    const initialSysAssetsForAccount = await getInitialSysTokenForAccount(
      newAccount.xpub
    );

    const initialTxsForAccount = await getInitialSysTransactionsForAccount(
      newAccount.xpub
    );

    console.log(' creating new txs', initialTxsForAccount);

    const newAccountWithAssets = {
      ...newAccount,
      assets: {
        syscoin: initialSysAssetsForAccount,
        ethereum: [],
      },
      transactions: initialTxsForAccount,
    };

    store.dispatch(addAccountToStore(newAccountWithAssets));
    store.dispatch(setActiveAccount(newAccountWithAssets.id));

    return newAccountWithAssets;
  };

  const setAccount = (
    id: number,
    host?: string,
    connectedAccount?: IOmmitedAccount
  ): void => {
    const { accounts, activeAccount } = store.getState().vault;
    if (
      connectedAccount &&
      connectedAccount.address === accounts[activeAccount].address
    ) {
      if (connectedAccount.address !== accounts[id].address) {
        store.dispatch(
          setChangingConnectedAccount({
            host,
            isChangingConnectedAccount: true,
            newConnectedAccount: accounts[id],
          })
        );
        return;
      }
    }

    keyringManager.setActiveAccount(id);
    store.dispatch(setActiveAccount(id));
  };

  const setActiveNetwork = async (
    network: INetwork,
    chain: string
  ): Promise<{ chainId: string; networkVersion: number }> => {
    store.dispatch(setIsNetworkChanging(true));
    store.dispatch(setIsPendingBalances(true));

    const { activeNetwork } = store.getState().vault;

    const isBitcoinBased =
      chain === 'syscoin' && (await isBitcoinBasedNetwork(network));

    store.dispatch(setIsBitcoinBased(isBitcoinBased));

    return new Promise<{ chainId: string; networkVersion: number }>(
      async (resolve, reject) => {
        try {
          const account = await keyringManager.setSignerNetwork(network, chain);

          await updateAssetsFromCurrentAccount();

          if (isBitcoinBased) {
            store.dispatch(
              setActiveAccountProperty({
                property: 'xpub',
                value: keyringManager.getAccountXpub(),
              })
            );

            store.dispatch(
              setActiveAccountProperty({
                property: 'xprv',
                value: keyringManager.getEncryptedXprv(),
              })
            );

            walletController.account.sys.setAddress();
          }

          walletController.account.sys.getLatestUpdate(true);

          const chainId = network.chainId.toString(16);
          const networkVersion = network.chainId;

          store.dispatch(setNetwork(network));
          store.dispatch(setIsPendingBalances(false));
          store.dispatch(setActiveAccount(account.id));
          await utilsController.setFiat();
          resolve({ chainId: chainId, networkVersion: networkVersion });
          window.controller.dapp.handleStateChange(PaliEvents.chainChanged, {
            method: PaliEvents.chainChanged,
            params: {
              chainId: `0x${network.chainId.toString(16)}`,
              networkVersion: network.chainId,
            },
          });
          return;
        } catch (error) {
          console.error(
            'Pali: fail on setActiveNetwork due to the following reason',
            error
          );
          reject();
          const statusCodeInError = ['401', '429', '500'];

          const errorMessageValidate = statusCodeInError.some((message) =>
            error.message.includes(message)
          );

          if (errorMessageValidate) {
            const account = await keyringManager.setSignerNetwork(
              activeNetwork,
              networkChain()
            );

            await updateAssetsFromCurrentAccount();

            window.controller.dapp.handleStateChange(PaliEvents.chainChanged, {
              method: PaliEvents.chainChanged,
              params: {
                chainId: `0x${activeNetwork.chainId.toString(16)}`,
                networkVersion: activeNetwork.chainId,
              },
            });
            window.controller.dapp.handleBlockExplorerChange(
              PaliSyscoinEvents.blockExplorerChanged,
              {
                method: PaliSyscoinEvents.blockExplorerChanged,
                params: isBitcoinBased ? network.url : null,
              }
            );

            store.dispatch(setNetwork(activeNetwork));

            store.dispatch(setIsPendingBalances(false));

            store.dispatch(setActiveAccount(account.id));

            await utilsController.setFiat();
          }

          store.dispatch(setStoreError(true));
          // store.dispatch(setIsNetworkChanging(false));
        }
      }
    );
  };

  const resolveError = () => store.dispatch(setStoreError(false));
  const resolveAccountConflict = () => {
    store.dispatch(
      setChangingConnectedAccount({
        newConnectedAccount: undefined,
        host: undefined,
        isChangingConnectedAccount: false,
      })
    );
  };

  const getRpc = async (data: ICustomRpcParams): Promise<INetwork> => {
    try {
      const { formattedNetwork } = data.isSyscoinRpc
        ? await getSysRpc(data)
        : await getEthRpc(data);

      return formattedNetwork;
    } catch (error) {
      if (!data.isSyscoinRpc) {
        throw cleanErrorStack(ethErrors.rpc.internal());
      }
      throw new Error(
        'Could not add your network, please try a different RPC endpoint'
      );
    }
  };

  const addCustomRpc = async (data: ICustomRpcParams): Promise<INetwork> => {
    const network = await getRpc(data);

    const chain = data.isSyscoinRpc ? 'syscoin' : 'ethereum';

    store.dispatch(setNetworks({ chain, network, isEdit: false }));

    return network;
  };

  const editCustomRpc = async (
    newRpc: ICustomRpcParams,
    oldRpc: ICustomRpcParams
  ): Promise<INetwork> => {
    const changedChainId = oldRpc.chainId !== newRpc.chainId;
    const network = await getRpc(newRpc);
    const newNetwork = { ...network, label: newRpc.label };

    const chain = newRpc.isSyscoinRpc ? 'syscoin' : 'ethereum';

    if (changedChainId) {
      store.dispatch(
        removeNetwork({
          chainId: oldRpc.chainId,
          prefix: chain,
        })
      );
    }
    store.dispatch(setNetworks({ chain, network: newNetwork, isEdit: true }));

    return newNetwork;
  };

  const removeKeyringNetwork = (
    chain: string,
    chainId: number,
    key?: string
  ) => {
    keyringManager.removeNetwork(chain, chainId);

    store.dispatch(removeNetworkFromStore({ prefix: chain, chainId, key }));
  };

  const getChangeAddress = (accountId: number) =>
    keyringManager.getChangeAddress(accountId);

  const getRecommendedFee = () => {
    const { isBitcoinBased, activeNetwork } = store.getState().vault;

    const { tx } = isBitcoinBased
      ? walletController.account.sys
      : walletController.account.eth;

    if (isBitcoinBased) return tx.getRecommendedFee(activeNetwork.url);

    return tx.getRecommendedGasPrice(true).gwei;
  };

<<<<<<< HEAD
  //---- New method to update some infos from account like Assets, Txs etc ----//
=======
  //------- New Assets methods -------//

  //Sys methods
  const getInitialSysTokenForAccount = async (xpub: string) => {
    store.dispatch(setIsLoadingAssets(true));

    const initialSysAssetsForAccount =
      await assetsManager.sys.getSysAssetsByXpub(
        xpub,
        initialState.activeNetwork.url
      );

    store.dispatch(setIsLoadingAssets(false));

    return initialSysAssetsForAccount;
  };

  //Evm methods
  const updateErcTokenBalances = async (
    tokenAddress: string,
    tokenChain: number,
    isNft: boolean,
    decimals?: number
  ) => {
    const { activeNetwork, accounts, activeAccount, isNetworkChanging } =
      store.getState().vault;

    const findAccount = accounts[activeAccount];

    const provider = new ethers.providers.JsonRpcProvider(activeNetwork.url);

    const _contract = new ethers.Contract(
      tokenAddress,
      isNft ? getErc21Abi() : getErc20Abi(),
      provider
    );

    const balanceMethodCall = await _contract.balanceOf(findAccount.address);

    const balance = !isNft
      ? `${balanceMethodCall / 10 ** Number(decimals)}`
      : Number(balanceMethodCall);

    const formattedBalance = !isNft
      ? floor(parseFloat(balance as string), 4)
      : balance;

    const newAccountsAssets = accounts[activeAccount].assets.ethereum.map(
      (vaultAssets: ITokenEthProps) => {
        if (
          Number(vaultAssets.chainId) === tokenChain &&
          vaultAssets.contractAddress === tokenAddress
        ) {
          return { ...vaultAssets, balance: formattedBalance };
        }

        return vaultAssets;
      }
    );

    if (!isNetworkChanging) {
      store.dispatch(
        setUpdatedAllErcTokensBalance({
          updatedTokens: newAccountsAssets,
        })
      );
    }
  };

  const importAccountFromPrivateKey = async (
    privKey: string,
    label?: string
  ) => {
    const { accounts } = store.getState().vault;

    const importedAccount =
      await keyringManager.handleImportAccountByPrivateKey(privKey, label);

    store.dispatch(
      setAccounts({
        ...accounts,
        [importedAccount.id]: importedAccount,
      })
    );
    store.dispatch(setActiveAccount(importedAccount.id));

    return importedAccount;
  };

  //Methods for update both
  const updateAssetsFromCurrentAccount = async () => {
    const { isBitcoinBased, accounts, activeAccount, activeNetwork, networks } =
      store.getState().vault;

    const currentAccount = accounts[activeAccount];

    store.dispatch(setIsLoadingAssets(true));

    const updatedAssets =
      await assetsManager.utils.updateAssetsFromCurrentAccount(
        currentAccount,
        isBitcoinBased,
        activeNetwork.url,
        networks
      );

    store.dispatch(
      setActiveAccountProperty({
        property: 'assets',
        value: updatedAssets as any, //setActiveAccountProperty only accept any as type
      })
    );

    store.dispatch(setIsLoadingAssets(false));
  };

>>>>>>> f8762fb5
  const getLatestUpdateForCurrentAccount = () => {
    const { isNetworkChanging, accounts, activeAccount } =
      store.getState().vault;

    const activeAccountValues = accounts[activeAccount];

    if (isNetworkChanging || isNil(activeAccountValues.address)) return;

    new Promise<void>(async (resolve) => {
      //First update Assets
      await updateAssetsFromCurrentAccount();
      //Later update Txs
      await updateUserTransactionsState();
      resolve();
    });

    return;
  };

  return {
    createWallet,
    forgetWallet,
    unlock,
    lock,
    createAccount,
    account: walletController.account,
    assets: assetsManager,
    transactions: transactionsManager,
    setAccount,
    setAutolockTimer,
    setActiveNetwork,
    addCustomRpc,
    setIsAutolockEnabled,
    getRpc,
    editCustomRpc,
    removeKeyringNetwork,
    resolveAccountConflict,
    resolveError,
    getChangeAddress,
    getRecommendedFee,
    getNetworkData,
    updateErcTokenBalances,
    getLatestUpdateForCurrentAccount,
    importAccountFromPrivateKey,
    ...keyringManager,
  };
};

export default MainController;<|MERGE_RESOLUTION|>--- conflicted
+++ resolved
@@ -568,78 +568,6 @@
     return tx.getRecommendedGasPrice(true).gwei;
   };
 
-<<<<<<< HEAD
-  //---- New method to update some infos from account like Assets, Txs etc ----//
-=======
-  //------- New Assets methods -------//
-
-  //Sys methods
-  const getInitialSysTokenForAccount = async (xpub: string) => {
-    store.dispatch(setIsLoadingAssets(true));
-
-    const initialSysAssetsForAccount =
-      await assetsManager.sys.getSysAssetsByXpub(
-        xpub,
-        initialState.activeNetwork.url
-      );
-
-    store.dispatch(setIsLoadingAssets(false));
-
-    return initialSysAssetsForAccount;
-  };
-
-  //Evm methods
-  const updateErcTokenBalances = async (
-    tokenAddress: string,
-    tokenChain: number,
-    isNft: boolean,
-    decimals?: number
-  ) => {
-    const { activeNetwork, accounts, activeAccount, isNetworkChanging } =
-      store.getState().vault;
-
-    const findAccount = accounts[activeAccount];
-
-    const provider = new ethers.providers.JsonRpcProvider(activeNetwork.url);
-
-    const _contract = new ethers.Contract(
-      tokenAddress,
-      isNft ? getErc21Abi() : getErc20Abi(),
-      provider
-    );
-
-    const balanceMethodCall = await _contract.balanceOf(findAccount.address);
-
-    const balance = !isNft
-      ? `${balanceMethodCall / 10 ** Number(decimals)}`
-      : Number(balanceMethodCall);
-
-    const formattedBalance = !isNft
-      ? floor(parseFloat(balance as string), 4)
-      : balance;
-
-    const newAccountsAssets = accounts[activeAccount].assets.ethereum.map(
-      (vaultAssets: ITokenEthProps) => {
-        if (
-          Number(vaultAssets.chainId) === tokenChain &&
-          vaultAssets.contractAddress === tokenAddress
-        ) {
-          return { ...vaultAssets, balance: formattedBalance };
-        }
-
-        return vaultAssets;
-      }
-    );
-
-    if (!isNetworkChanging) {
-      store.dispatch(
-        setUpdatedAllErcTokensBalance({
-          updatedTokens: newAccountsAssets,
-        })
-      );
-    }
-  };
-
   const importAccountFromPrivateKey = async (
     privKey: string,
     label?: string
@@ -660,34 +588,7 @@
     return importedAccount;
   };
 
-  //Methods for update both
-  const updateAssetsFromCurrentAccount = async () => {
-    const { isBitcoinBased, accounts, activeAccount, activeNetwork, networks } =
-      store.getState().vault;
-
-    const currentAccount = accounts[activeAccount];
-
-    store.dispatch(setIsLoadingAssets(true));
-
-    const updatedAssets =
-      await assetsManager.utils.updateAssetsFromCurrentAccount(
-        currentAccount,
-        isBitcoinBased,
-        activeNetwork.url,
-        networks
-      );
-
-    store.dispatch(
-      setActiveAccountProperty({
-        property: 'assets',
-        value: updatedAssets as any, //setActiveAccountProperty only accept any as type
-      })
-    );
-
-    store.dispatch(setIsLoadingAssets(false));
-  };
-
->>>>>>> f8762fb5
+  //---- New method to update some infos from account like Assets, Txs etc ----//
   const getLatestUpdateForCurrentAccount = () => {
     const { isNetworkChanging, accounts, activeAccount } =
       store.getState().vault;
