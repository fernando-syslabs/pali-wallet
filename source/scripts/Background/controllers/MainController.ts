--- conflicted
+++ resolved
@@ -2,11 +2,7 @@
   KeyringManager,
   IKeyringAccountState,
 } from '@pollum-io/sysweb3-keyring';
-<<<<<<< HEAD
-import { validateEthRpc, validateSysRpc } from '@pollum-io/sysweb3-network';
-=======
 import { getSysRpc, getEthRpc } from '@pollum-io/sysweb3-network';
->>>>>>> d88adc66
 import { INetwork } from '@pollum-io/sysweb3-utils';
 
 import store from 'state/store';
@@ -143,28 +139,12 @@
 
   const resolveError = () => store.dispatch(setStoreError(false));
 
-<<<<<<< HEAD
-  const validateAndBuildRpc = async ({
-    label,
-    url,
-    isSyscoinRpc,
-  }: ICustomRpcParams): Promise<INetwork> => {
-    const { valid } = isSyscoinRpc
-      ? await validateSysRpc(url)
-      : await validateEthRpc(url);
-
-    if (!valid)
-      throw new Error('Invalid chainID. Please, verify the current RPC URL.');
-
-    return { label } as INetwork;
-=======
   const getRpc = async (data: ICustomRpcParams): Promise<INetwork> => {
     const { formattedNetwork } = data.isSyscoinRpc
       ? await getSysRpc(data)
       : await getEthRpc(data);
 
     return formattedNetwork;
->>>>>>> d88adc66
   };
 
   const addCustomRpc = async (data: ICustomRpcParams): Promise<INetwork> => {
