--- conflicted
+++ resolved
@@ -118,13 +118,8 @@
     store.dispatch(setActiveAccount(newAccountWithAssets));
 
     window.controller.dapp.dispatchEvent(
-<<<<<<< HEAD
-      DAppEvents.accountChange,
-      removeXprv(newAccountWithAssets)
-=======
       DAppEvents.accountsChanged,
       removeXprv(newAccount)
->>>>>>> bfda246e
     );
 
     return newAccountWithAssets;
@@ -209,11 +204,7 @@
         });
       }
 
-<<<<<<< HEAD
-      return account;
-=======
       return { chainId, networkVersion };
->>>>>>> bfda246e
     } catch (error) {
       setActiveNetwork(activeNetwork, networkChain());
 
