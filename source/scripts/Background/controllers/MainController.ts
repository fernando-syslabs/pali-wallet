import { ethErrors } from 'helpers/errors';

import {
  KeyringManager,
  IKeyringAccountState,
} from '@pollum-io/sysweb3-keyring';
import {
  getSysRpc,
  // getEthRpc,
  web3Provider,
  setActiveNetwork as _sysweb3SetActiveNetwork,
} from '@pollum-io/sysweb3-network';
import { INetwork } from '@pollum-io/sysweb3-utils';

import store from 'state/store';
import {
  forgetWallet as forgetWalletState,
  setActiveAccount,
  setEncryptedMnemonic,
  setLastLogin,
  setTimer,
  createAccount as addAccountToStore,
  setActiveNetwork as setNetwork,
  setActiveAccountProperty,
  setIsPendingBalances,
  setNetworks,
  removeNetwork as removeNetworkFromStore,
  removeNetwork,
  setStoreError,
  setIsBitcoinBased,
  setChangingConnectedAccount,
  setIsNetworkChanging,
} from 'state/vault';
import { IOmmitedAccount } from 'state/vault/types';
import { IMainController } from 'types/controllers';
import { ICustomRpcParams } from 'types/transactions';
import cleanErrorStack from 'utils/cleanErrorStack';
import { isBitcoinBasedNetwork, networkChain } from 'utils/network';

import WalletController from './account';
import { PaliEvents } from './message-handler/types';

const MainController = (): IMainController => {
  const keyringManager = KeyringManager();
  const walletController = WalletController(keyringManager);

  const setAutolockTimer = (minutes: number) => {
    store.dispatch(setTimer(minutes));
  };

  const getNetworkData = async () => {
    const { activeNetwork } = store.getState().vault;
    if (web3Provider.connection.url !== activeNetwork.url)
      _sysweb3SetActiveNetwork(activeNetwork);
    const networkVersion = await web3Provider.send('net_version', []);
    const chainId = await web3Provider.send('eth_chainId', []);

    return { chainId: String(chainId), networkVersion: String(networkVersion) };
  };

  /** forget your wallet created with pali and associated with your seed phrase,
   *  but don't delete seed phrase so it is possible to create a new
   *  account using the same seed
   */
  const forgetWallet = (pwd: string) => {
    keyringManager.forgetMainWallet(pwd);

    store.dispatch(forgetWalletState());
    store.dispatch(setLastLogin());
  };

  const unlock = async (pwd: string): Promise<void> => {
    if (!keyringManager.checkPassword(pwd)) throw new Error('Invalid password');
    await new Promise<void>(async (resolve) => {
      const { activeAccount } = store.getState().vault;
      const account = (await keyringManager.login(pwd)) as IKeyringAccountState;
      resolve();
      const { assets: currentAssets } = activeAccount;
      //TODO: find better implementation;
      const { assets, ...keyringAccount } = account;

      const mainAccount = { ...keyringAccount, assets: currentAssets };

      store.dispatch(setLastLogin());
      store.dispatch(setActiveAccount(mainAccount));
      window.controller.dapp
        .handleStateChange(PaliEvents.lockStateChanged, {
          method: PaliEvents.lockStateChanged,
          params: {
            accounts: [],
            isUnlocked: keyringManager.isUnlocked(),
          },
        })
        .then(() => console.log('Successfully update all Dapps Unlock'))
        .catch((error) => console.error('Unlock', error));
    });
    return;
  };

  const createWallet = async (password: string): Promise<void> => {
    store.dispatch(setIsPendingBalances(true));

    keyringManager.setWalletPassword(password);

    const account =
      (await keyringManager.createKeyringVault()) as IKeyringAccountState;

    const newAccountWithAssets = {
      ...account,
      assets: {
        syscoin: account.assets,
        ethereum: [],
      },
    };

    store.dispatch(addAccountToStore(newAccountWithAssets));
    store.dispatch(setEncryptedMnemonic(keyringManager.getEncryptedMnemonic()));
    store.dispatch(setIsPendingBalances(false));
    store.dispatch(setActiveAccount(newAccountWithAssets));
    store.dispatch(setLastLogin());
  };

  const lock = () => {
    keyringManager.logout();

    store.dispatch(setLastLogin());
    window.controller.dapp
      .handleStateChange(PaliEvents.lockStateChanged, {
        method: PaliEvents.lockStateChanged,
        params: {
          accounts: [],
          isUnlocked: keyringManager.isUnlocked(),
        },
      })
      .then(() => console.log('Successfully update all Dapps'))
      .catch((error) => console.error(error));
    return;
  };

  const createAccount = async (
    label?: string
  ): Promise<IKeyringAccountState> => {
    const newAccount = await walletController.addAccount(label);

    const newAccountWithAssets = {
      ...newAccount,
      assets: {
        syscoin: newAccount.assets,
        ethereum: [],
      },
    };

    store.dispatch(addAccountToStore(newAccountWithAssets));
    store.dispatch(setActiveAccount(newAccountWithAssets));

    return newAccountWithAssets;
  };

  const setAccount = (
    id: number,
    host?: string,
    connectedAccount?: IOmmitedAccount
  ): void => {
    const { accounts, activeAccount } = store.getState().vault;
    if (
      connectedAccount &&
      connectedAccount.address === activeAccount.address
    ) {
      if (connectedAccount.address !== accounts[id].address) {
        store.dispatch(
          setChangingConnectedAccount({
            host,
            isChangingConnectedAccount: true,
            newConnectedAccount: accounts[id],
          })
        );
        return;
      }
    }

    keyringManager.setActiveAccount(id);
    store.dispatch(setActiveAccount(accounts[id]));
    // if (isBitcoinBased) {
    //   window.controller.dapp.dispatchEvent(
    //     DAppEvents.accountsChanged,
    //     removeXprv(accounts[id])
    //   );
    // } // TODO: check if this is relevant in any form to syscoin events
  };

  const setActiveNetwork = async (
    network: INetwork,
    chain: string
  ): Promise<{ chainId: string; networkVersion: number }> => {
    store.dispatch(setIsNetworkChanging(true));
    store.dispatch(setIsPendingBalances(true));

    const { activeNetwork, activeAccount } = store.getState().vault;

    const isBitcoinBased =
      chain === 'syscoin' && (await isBitcoinBasedNetwork(network));

    store.dispatch(setIsBitcoinBased(isBitcoinBased));

    return new Promise<{ chainId: string; networkVersion: number }>(
      async (resolve, reject) => {
        try {
          const networkAccount = await keyringManager.setSignerNetwork(
            network,
            chain
          );

          const { assets } = activeAccount;

          const generalAssets = isBitcoinBased
            ? {
                ethereum: activeAccount.assets?.ethereum,
                syscoin: networkAccount.assets,
              }
            : assets;

          const account = { ...networkAccount, assets: generalAssets };

          if (isBitcoinBased) {
            store.dispatch(
              setActiveAccountProperty({
                property: 'xpub',
                value: keyringManager.getAccountXpub(),
              })
            );

            store.dispatch(
              setActiveAccountProperty({
                property: 'xprv',
                value: keyringManager.getEncryptedXprv(),
              })
            );

            walletController.account.sys.setAddress();
          }

          walletController.account.sys.getLatestUpdate(true);

          const chainId = network.chainId.toString(16);
          const networkVersion = network.chainId;

          store.dispatch(setNetwork(network));
          store.dispatch(setIsPendingBalances(false));
          store.dispatch(setActiveAccount(account));
          resolve({ chainId: chainId, networkVersion: networkVersion });
          window.controller.dapp.handleStateChange(PaliEvents.chainChanged, {
            method: PaliEvents.chainChanged,
            params: {
              chainId: `0x${network.chainId.toString(16)}`,
              networkVersion: network.chainId,
            },
          });
          return;
        } catch (error) {
          console.error(
            'Pali: fail on setActiveNetwork due to the following reason',
            error
          );
          reject();
          const statusCodeInError = ['401', '429', '500'];

          const errorMessageValidate = statusCodeInError.some((message) =>
            error.message.includes(message)
          );

          if (errorMessageValidate) {
            const networkAccount = await keyringManager.setSignerNetwork(
              activeNetwork,
              networkChain()
            );
            window.controller.dapp.handleStateChange(PaliEvents.chainChanged, {
              method: PaliEvents.chainChanged,
              params: {
                chainId: `0x${activeNetwork.chainId.toString(16)}`,
                networkVersion: activeNetwork.chainId,
              },
            });

            const { assets } = activeAccount;

            const generalAssets = isBitcoinBased
              ? {
                  ethereum: activeAccount.assets?.ethereum,
                  syscoin: networkAccount.assets,
                }
              : assets;

            const account = { ...networkAccount, assets: generalAssets };

            store.dispatch(setNetwork(activeNetwork));

            store.dispatch(setIsPendingBalances(false));

            store.dispatch(setActiveAccount(account));
          }

          store.dispatch(setStoreError(true));
          store.dispatch(setIsNetworkChanging(false));
        }
      }
    );
  };

  const resolveError = () => store.dispatch(setStoreError(false));
  const resolveAccountConflict = () => {
    store.dispatch(
      setChangingConnectedAccount({
        newConnectedAccount: undefined,
        host: undefined,
        isChangingConnectedAccount: false,
      })
    );
  };

  const getRpc = async (data: ICustomRpcParams): Promise<INetwork> => {
    //TODO: Fix sysweb3 so we can have this functionallity back again
    try {
<<<<<<< HEAD
      const { formattedNetwork } = data.isSyscoinRpc
        ? await getSysRpc(data)
        : null;
      if (formattedNetwork) return formattedNetwork;
      throw 'Error';
=======
      const { formattedNetwork } = await getSysRpc(data);
      // const { formattedNetwork } = data.isSyscoinRpc
      // ? await getSysRpc(data)
      // : await getEthRpc(data);

      console.log('Response', formattedNetwork);
      return formattedNetwork;
>>>>>>> b00498b4
    } catch (error) {
      throw cleanErrorStack(ethErrors.rpc.internal());
    }
    // try {
    //   const { formattedNetwork } = data.isSyscoinRpc
    //     ? await getSysRpc(data)
    //     : await getEthRpc(data);
    //   console.log('Response', formattedNetwork);
    //   return formattedNetwork;
    // } catch (error) {
    //   throw cleanErrorStack(ethErrors.rpc.internal());
    // }
  };

  const addCustomRpc = async (data: ICustomRpcParams): Promise<INetwork> => {
    const network = await getRpc(data);

    const chain = data.isSyscoinRpc ? 'syscoin' : 'ethereum';

    store.dispatch(setNetworks({ chain, network }));

    return network;
  };

  const editCustomRpc = async (
    newRpc: ICustomRpcParams,
    oldRpc: ICustomRpcParams
  ): Promise<INetwork> => {
    const changedChainId = oldRpc.chainId !== newRpc.chainId;
    const network = await getRpc(newRpc);

    const chain = newRpc.isSyscoinRpc ? 'syscoin' : 'ethereum';

    if (changedChainId) {
      store.dispatch(
        removeNetwork({
          chainId: oldRpc.chainId,
          prefix: chain,
        })
      );
    }
    store.dispatch(setNetworks({ chain, network }));

    return network;
  };

  const removeKeyringNetwork = (chain: string, chainId: number) => {
    keyringManager.removeNetwork(chain, chainId);

    store.dispatch(removeNetworkFromStore({ prefix: chain, chainId }));
  };

  const getRecommendedFee = () => {
    const { isBitcoinBased, activeNetwork } = store.getState().vault;

    const { tx } = isBitcoinBased
      ? walletController.account.sys
      : walletController.account.eth;

    if (isBitcoinBased) return tx.getRecommendedFee(activeNetwork.url);

    return tx.getRecommendedGasPrice(true).gwei;
  };

  return {
    createWallet,
    forgetWallet,
    unlock,
    lock,
    createAccount,
    account: walletController.account,
    setAccount,
    setAutolockTimer,
    setActiveNetwork,
    addCustomRpc,
    getRpc,
    editCustomRpc,
    removeKeyringNetwork,
    resolveAccountConflict,
    resolveError,
    getRecommendedFee,
    getNetworkData,
    ...keyringManager,
  };
};

export default MainController;<|MERGE_RESOLUTION|>--- conflicted
+++ resolved
@@ -320,13 +320,6 @@
   const getRpc = async (data: ICustomRpcParams): Promise<INetwork> => {
     //TODO: Fix sysweb3 so we can have this functionallity back again
     try {
-<<<<<<< HEAD
-      const { formattedNetwork } = data.isSyscoinRpc
-        ? await getSysRpc(data)
-        : null;
-      if (formattedNetwork) return formattedNetwork;
-      throw 'Error';
-=======
       const { formattedNetwork } = await getSysRpc(data);
       // const { formattedNetwork } = data.isSyscoinRpc
       // ? await getSysRpc(data)
@@ -334,7 +327,6 @@
 
       console.log('Response', formattedNetwork);
       return formattedNetwork;
->>>>>>> b00498b4
     } catch (error) {
       throw cleanErrorStack(ethErrors.rpc.internal());
     }
