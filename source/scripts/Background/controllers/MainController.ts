import { ethers } from 'ethers';
import { ethErrors } from 'helpers/errors';
import floor from 'lodash/floor';
import omit from 'lodash/omit';

import {
  KeyringManager,
  IKeyringAccountState,
} from '@pollum-io/sysweb3-keyring';
import {
  getSysRpc,
  getEthRpc,
  web3Provider,
  setActiveNetwork as _sysweb3SetActiveNetwork,
} from '@pollum-io/sysweb3-network';
import { INetwork, getErc20Abi, getErc21Abi } from '@pollum-io/sysweb3-utils';

import store from 'state/store';
import {
  forgetWallet as forgetWalletState,
  setActiveAccount,
  setEncryptedMnemonic,
  setLastLogin,
  setTimer,
  createAccount as addAccountToStore,
  setActiveNetwork as setNetwork,
  setActiveAccountProperty,
  setIsPendingBalances,
  setNetworks,
  removeNetwork as removeNetworkFromStore,
  removeNetwork,
  setStoreError,
  setIsBitcoinBased,
  setChangingConnectedAccount,
  setIsNetworkChanging,
  setUpdatedTokenBalace,
<<<<<<< HEAD
  setUpdatedNativeTokenBalance,
  setIsTimerEnabled as setIsTimerActive,
=======
>>>>>>> 88ba981c
} from 'state/vault';
import { IOmmitedAccount } from 'state/vault/types';
import { IMainController } from 'types/controllers';
import { ITokenEthProps } from 'types/tokens';
import { ICustomRpcParams } from 'types/transactions';
import cleanErrorStack from 'utils/cleanErrorStack';
import { isBitcoinBasedNetwork, networkChain } from 'utils/network';

import WalletController from './account';
import ControllerUtils from './ControllerUtils';
import { PaliEvents, PaliSyscoinEvents } from './message-handler/types';
const MainController = (): IMainController => {
  const keyringManager = KeyringManager();
  const walletController = WalletController(keyringManager);
  const utilsController = Object.freeze(ControllerUtils());

  const setAutolockTimer = (minutes: number) => {
    store.dispatch(setTimer(minutes));
  };

  const getNetworkData = async () => {
    const { activeNetwork } = store.getState().vault;
    if (web3Provider.connection.url !== activeNetwork.url)
      _sysweb3SetActiveNetwork(activeNetwork);
    const networkVersion = await web3Provider.send('net_version', []);
    const chainId = await web3Provider.send('eth_chainId', []);

    return { chainId: String(chainId), networkVersion: String(networkVersion) };
  };

  /** forget your wallet created with pali and associated with your seed phrase,
   *  but don't delete seed phrase so it is possible to create a new
   *  account using the same seed
   */
  const forgetWallet = (pwd: string) => {
    keyringManager.forgetMainWallet(pwd);

    store.dispatch(forgetWalletState());
    store.dispatch(setLastLogin());
  };

  const unlock = async (pwd: string): Promise<void> => {
    if (!keyringManager.checkPassword(pwd)) throw new Error('Invalid password');
    await new Promise<void>(async (resolve) => {
      const { activeAccount, accounts } = store.getState().vault;
      const account = (await keyringManager.login(pwd)) as IKeyringAccountState;
      const { assets: currentAssets } = accounts[activeAccount];
      const keyringAccount = omit(account, ['assets']);

      const mainAccount = { ...keyringAccount, assets: currentAssets };

      store.dispatch(setActiveAccount(mainAccount.id));
      resolve();

      store.dispatch(setLastLogin());
      window.controller.dapp
        .handleStateChange(PaliEvents.lockStateChanged, {
          method: PaliEvents.lockStateChanged,
          params: {
            accounts: [],
            isUnlocked: keyringManager.isUnlocked(),
          },
        })
        .catch((error) => console.error('Unlock', error));
    });
    return;
  };

  const createWallet = async (password: string): Promise<void> => {
    store.dispatch(setIsPendingBalances(true));

    keyringManager.setWalletPassword(password);

    const account =
      (await keyringManager.createKeyringVault()) as IKeyringAccountState;

    const newAccountWithAssets = {
      ...account,
      assets: {
        syscoin: account.assets,
        ethereum: [],
      },
    };

    store.dispatch(setEncryptedMnemonic(keyringManager.getEncryptedMnemonic()));
    store.dispatch(setIsPendingBalances(false));
    store.dispatch(setActiveAccount(newAccountWithAssets.id));
    store.dispatch(addAccountToStore(newAccountWithAssets));
    store.dispatch(setLastLogin());
  };

  const lock = () => {
    keyringManager.logout();

    store.dispatch(setLastLogin());
    window.controller.dapp
      .handleStateChange(PaliEvents.lockStateChanged, {
        method: PaliEvents.lockStateChanged,
        params: {
          accounts: [],
          isUnlocked: keyringManager.isUnlocked(),
        },
      })
      .catch((error) => console.error(error));
    return;
  };

  const setIsAutolockEnabled = (isEnabled: boolean) => {
    store.dispatch(setIsTimerActive(isEnabled));
  };

  const createAccount = async (
    label?: string
  ): Promise<IKeyringAccountState> => {
    const newAccount = await walletController.addAccount(label);

    const newAccountWithAssets = {
      ...newAccount,
      assets: {
        syscoin: newAccount.assets,
        ethereum: [],
      },
    };

    store.dispatch(addAccountToStore(newAccountWithAssets));
    store.dispatch(setActiveAccount(newAccountWithAssets.id));

    return newAccountWithAssets;
  };

  const setAccount = (
    id: number,
    host?: string,
    connectedAccount?: IOmmitedAccount
  ): void => {
    const { accounts, activeAccount } = store.getState().vault;
    if (
      connectedAccount &&
      connectedAccount.address === accounts[activeAccount].address
    ) {
      if (connectedAccount.address !== accounts[id].address) {
        store.dispatch(
          setChangingConnectedAccount({
            host,
            isChangingConnectedAccount: true,
            newConnectedAccount: accounts[id],
          })
        );
        return;
      }
    }

    keyringManager.setActiveAccount(id);
    store.dispatch(setActiveAccount(id));
  };

  const setActiveNetwork = async (
    network: INetwork,
    chain: string
  ): Promise<{ chainId: string; networkVersion: number }> => {
    store.dispatch(setIsNetworkChanging(true));
    store.dispatch(setIsPendingBalances(true));

    const { activeNetwork, activeAccount, accounts } = store.getState().vault;

    const isBitcoinBased =
      chain === 'syscoin' && (await isBitcoinBasedNetwork(network));

    store.dispatch(setIsBitcoinBased(isBitcoinBased));

    return new Promise<{ chainId: string; networkVersion: number }>(
      async (resolve, reject) => {
        try {
          const networkAccount = await keyringManager.setSignerNetwork(
            network,
            chain
          );

          const { assets } = accounts[activeAccount];

          const generalAssets = isBitcoinBased
            ? {
                ethereum: accounts[activeAccount].assets?.ethereum,
                syscoin: networkAccount.assets,
              }
            : assets;

          const account = { ...networkAccount, assets: generalAssets };

          if (isBitcoinBased) {
            store.dispatch(
              setActiveAccountProperty({
                property: 'xpub',
                value: keyringManager.getAccountXpub(),
              })
            );

            store.dispatch(
              setActiveAccountProperty({
                property: 'xprv',
                value: keyringManager.getEncryptedXprv(),
              })
            );

            walletController.account.sys.setAddress();
          }

          walletController.account.sys.getLatestUpdate(true);

          const chainId = network.chainId.toString(16);
          const networkVersion = network.chainId;

          store.dispatch(setNetwork(network));
          store.dispatch(setIsPendingBalances(false));
          store.dispatch(setActiveAccount(account.id));
          await utilsController.setFiat();
          resolve({ chainId: chainId, networkVersion: networkVersion });
          window.controller.dapp.handleStateChange(PaliEvents.chainChanged, {
            method: PaliEvents.chainChanged,
            params: {
              chainId: `0x${network.chainId.toString(16)}`,
              networkVersion: network.chainId,
            },
          });
          return;
        } catch (error) {
          console.error(
            'Pali: fail on setActiveNetwork due to the following reason',
            error
          );
          reject();
          const statusCodeInError = ['401', '429', '500'];

          const errorMessageValidate = statusCodeInError.some((message) =>
            error.message.includes(message)
          );

          if (errorMessageValidate) {
            const networkAccount = await keyringManager.setSignerNetwork(
              activeNetwork,
              networkChain()
            );
            window.controller.dapp.handleStateChange(PaliEvents.chainChanged, {
              method: PaliEvents.chainChanged,
              params: {
                chainId: `0x${activeNetwork.chainId.toString(16)}`,
                networkVersion: activeNetwork.chainId,
              },
            });
            window.controller.dapp.handleBlockExplorerChange(
              PaliSyscoinEvents.blockExplorerChanged,
              {
                method: PaliSyscoinEvents.blockExplorerChanged,
                params: isBitcoinBased ? network.url : null,
              }
            );

            const { assets } = accounts[activeAccount];

            const generalAssets = isBitcoinBased
              ? {
                  ethereum: accounts[activeAccount].assets?.ethereum,
                  syscoin: networkAccount.assets,
                }
              : assets;

            const account = { ...networkAccount, assets: generalAssets };

            store.dispatch(setNetwork(activeNetwork));

            store.dispatch(setIsPendingBalances(false));

            store.dispatch(setActiveAccount(account.id));

            await utilsController.setFiat();
          }

          store.dispatch(setStoreError(true));
          // store.dispatch(setIsNetworkChanging(false));
        }
      }
    );
  };

  const resolveError = () => store.dispatch(setStoreError(false));
  const resolveAccountConflict = () => {
    store.dispatch(
      setChangingConnectedAccount({
        newConnectedAccount: undefined,
        host: undefined,
        isChangingConnectedAccount: false,
      })
    );
  };

  const getRpc = async (data: ICustomRpcParams): Promise<INetwork> => {
    try {
      const { formattedNetwork } = data.isSyscoinRpc
        ? await getSysRpc(data)
        : await getEthRpc(data);

      return formattedNetwork;
    } catch (error) {
      if (!data.isSyscoinRpc) {
        throw cleanErrorStack(ethErrors.rpc.internal());
      }
      throw new Error(
        'Could not add your network, please try a different RPC endpoint'
      );
    }
  };

  const addCustomRpc = async (data: ICustomRpcParams): Promise<INetwork> => {
    const network = await getRpc(data);

    const chain = data.isSyscoinRpc ? 'syscoin' : 'ethereum';

    store.dispatch(setNetworks({ chain, network, isEdit: false }));

    return network;
  };

  const editCustomRpc = async (
    newRpc: ICustomRpcParams,
    oldRpc: ICustomRpcParams
  ): Promise<INetwork> => {
    const changedChainId = oldRpc.chainId !== newRpc.chainId;
    const network = await getRpc(newRpc);
    const newNetwork = { ...network, label: newRpc.label };

    const chain = newRpc.isSyscoinRpc ? 'syscoin' : 'ethereum';

    if (changedChainId) {
      store.dispatch(
        removeNetwork({
          chainId: oldRpc.chainId,
          prefix: chain,
        })
      );
    }
    store.dispatch(setNetworks({ chain, network: newNetwork, isEdit: true }));

    return newNetwork;
  };

  const removeKeyringNetwork = (
    chain: string,
    chainId: number,
    key?: string
  ) => {
    keyringManager.removeNetwork(chain, chainId);

    store.dispatch(removeNetworkFromStore({ prefix: chain, chainId, key }));
  };

  const getChangeAddress = (accountId: number) =>
    keyringManager.getChangeAddress(accountId);

  const getRecommendedFee = () => {
    const { isBitcoinBased, activeNetwork } = store.getState().vault;

    const { tx } = isBitcoinBased
      ? walletController.account.sys
      : walletController.account.eth;

    if (isBitcoinBased) return tx.getRecommendedFee(activeNetwork.url);

    return tx.getRecommendedGasPrice(true).gwei;
  };

<<<<<<< HEAD
  const updateNativeTokenBalance = async (accountId: number) => {
    const { accounts, activeAccount, activeNetwork, isNetworkChanging } =
      store.getState().vault;

    const findAccount = accounts[accountId];

    if (!Boolean(findAccount.address === accounts[activeAccount].address))
      return;

    const provider = new ethers.providers.JsonRpcProvider(activeNetwork.url);

    const callBalance = await provider.getBalance(findAccount.address);

    const balance = ethers.utils.formatEther(callBalance);

    const formattedBalance = floor(parseFloat(balance), 4);
    if (!isNetworkChanging)
      store.dispatch(
        setUpdatedNativeTokenBalance({
          accountId: findAccount.id,
          balance: formattedBalance,
        })
      );
  };

=======
>>>>>>> 88ba981c
  const updateErcTokenBalances = async (
    accountId: number,
    tokenAddress: string,
    tokenChain: number,
    isNft: boolean,
    decimals?: number
  ) => {
    const { activeNetwork, accounts, activeAccount, isNetworkChanging } =
      store.getState().vault;
    const findAccount = accounts[accountId];

    if (!Boolean(findAccount.address === accounts[activeAccount].address))
      return;

    const provider = new ethers.providers.JsonRpcProvider(activeNetwork.url);

    const _contract = new ethers.Contract(
      tokenAddress,
      isNft ? getErc21Abi() : getErc20Abi(),
      provider
    );

    const balanceMethodCall = await _contract.balanceOf(findAccount.address);

    const balance = !isNft
      ? `${balanceMethodCall / 10 ** Number(decimals)}`
      : Number(balanceMethodCall);

    const formattedBalance = !isNft
      ? floor(parseFloat(balance as string), 4)
      : balance;

    const newAccountsAssets = accounts[accountId].assets.ethereum.map(
      (vaultAssets: ITokenEthProps) => {
        if (
          Number(vaultAssets.chainId) === tokenChain &&
          vaultAssets.contractAddress === tokenAddress
        ) {
          return { ...vaultAssets, balance: formattedBalance };
        }

        return vaultAssets;
      }
    );

    if (!isNetworkChanging) {
      store.dispatch(
        setUpdatedTokenBalace({
          accountId: findAccount.id,
          newAccountsAssets,
        })
      );
    }
  };

  return {
    createWallet,
    forgetWallet,
    unlock,
    lock,
    createAccount,
    account: walletController.account,
    setAccount,
    setAutolockTimer,
    setActiveNetwork,
    addCustomRpc,
    setIsAutolockEnabled,
    getRpc,
    editCustomRpc,
    removeKeyringNetwork,
    resolveAccountConflict,
    resolveError,
    getChangeAddress,
    getRecommendedFee,
    getNetworkData,
    updateErcTokenBalances,
    ...keyringManager,
  };
};

export default MainController;<|MERGE_RESOLUTION|>--- conflicted
+++ resolved
@@ -34,11 +34,7 @@
   setChangingConnectedAccount,
   setIsNetworkChanging,
   setUpdatedTokenBalace,
-<<<<<<< HEAD
-  setUpdatedNativeTokenBalance,
   setIsTimerEnabled as setIsTimerActive,
-=======
->>>>>>> 88ba981c
 } from 'state/vault';
 import { IOmmitedAccount } from 'state/vault/types';
 import { IMainController } from 'types/controllers';
@@ -409,34 +405,6 @@
     return tx.getRecommendedGasPrice(true).gwei;
   };
 
-<<<<<<< HEAD
-  const updateNativeTokenBalance = async (accountId: number) => {
-    const { accounts, activeAccount, activeNetwork, isNetworkChanging } =
-      store.getState().vault;
-
-    const findAccount = accounts[accountId];
-
-    if (!Boolean(findAccount.address === accounts[activeAccount].address))
-      return;
-
-    const provider = new ethers.providers.JsonRpcProvider(activeNetwork.url);
-
-    const callBalance = await provider.getBalance(findAccount.address);
-
-    const balance = ethers.utils.formatEther(callBalance);
-
-    const formattedBalance = floor(parseFloat(balance), 4);
-    if (!isNetworkChanging)
-      store.dispatch(
-        setUpdatedNativeTokenBalance({
-          accountId: findAccount.id,
-          balance: formattedBalance,
-        })
-      );
-  };
-
-=======
->>>>>>> 88ba981c
   const updateErcTokenBalances = async (
     accountId: number,
     tokenAddress: string,
