--- conflicted
+++ resolved
@@ -34,7 +34,6 @@
   setChangingConnectedAccount,
   setIsNetworkChanging,
   setUpdatedTokenBalace,
-  setUpdatedNativeTokenBalance,
 } from 'state/vault';
 import { IOmmitedAccount } from 'state/vault/types';
 import { IMainController } from 'types/controllers';
@@ -139,7 +138,6 @@
           isUnlocked: keyringManager.isUnlocked(),
         },
       })
-      // .then(() => console.log('Successfully update all Dapps'))
       .catch((error) => console.error(error));
     return;
   };
@@ -403,29 +401,6 @@
     return tx.getRecommendedGasPrice(true).gwei;
   };
 
-  const updateNativeTokenBalance = async (accountId: number) => {
-    const { accounts, activeAccount, activeNetwork, isNetworkChanging } =
-      store.getState().vault;
-
-    const findAccount = accounts[accountId];
-
-    if (!Boolean(findAccount.address === accounts[activeAccount].address))
-      return;
-
-    const formattedBalance = await getNativeTokenBalance(
-      findAccount.address,
-      activeNetwork.url
-    );
-
-    if (!isNetworkChanging)
-      store.dispatch(
-        setUpdatedNativeTokenBalance({
-          accountId: findAccount.id,
-          balance: formattedBalance,
-        })
-      );
-  };
-
   const updateErcTokenBalances = async (
     accountId: number,
     tokenAddress: string,
@@ -470,7 +445,7 @@
         return vaultAssets;
       }
     );
-<<<<<<< HEAD
+
     if (!isNetworkChanging) {
       store.dispatch(
         setUpdatedTokenBalace({
@@ -479,15 +454,6 @@
         })
       );
     }
-=======
-
-    store.dispatch(
-      setUpdatedTokenBalace({
-        accountId: findAccount.id,
-        newAccountsAssets,
-      })
-    );
->>>>>>> a1bc3600
   };
 
   return {
@@ -510,7 +476,6 @@
     getRecommendedFee,
     getNetworkData,
     updateErcTokenBalances,
-    updateNativeTokenBalance,
     ...keyringManager,
   };
 };
