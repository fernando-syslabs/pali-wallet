import { ethers } from 'ethers';
import { ethErrors } from 'helpers/errors';
import clone from 'lodash/clone';
import compact from 'lodash/compact';
import floor from 'lodash/floor';
import isEmpty from 'lodash/isEmpty';
import isNil from 'lodash/isNil';

import {
  KeyringManager,
  IKeyringAccountState,
  KeyringAccountType,
} from '@pollum-io/sysweb3-keyring';
import {
  getSysRpc,
  getEthRpc,
  INetwork,
  INetworkType,
} from '@pollum-io/sysweb3-network';
import { getErc20Abi, getErc21Abi } from '@pollum-io/sysweb3-utils';

import store from 'state/store';
import {
  forgetWallet as forgetWalletState,
  setActiveAccount,
  setLastLogin,
  setTimer,
  createAccount as addAccountToStore,
  setNetworks,
  removeNetwork as removeNetworkFromStore,
  removeNetwork,
  setStoreError,
  setIsBitcoinBased,
  setChangingConnectedAccount,
  setIsNetworkChanging,
  setIsTimerEnabled as setIsTimerActive,
  setAccounts,
  setNetworkChange,
  setHasEthProperty as setEthProperty,
  setIsLoadingTxs,
  initialState,
  setActiveAccountProperty,
  setIsLoadingAssets,
  setUpdatedAllErcTokensBalance,
  setIsLoadingBalances,
  setAccountBalances,
} from 'state/vault';
import { IOmmitedAccount, IPaliAccount } from 'state/vault/types';
import { IMainController } from 'types/controllers';
import { ITokenEthProps } from 'types/tokens';
import { ICustomRpcParams } from 'types/transactions';
import cleanErrorStack from 'utils/cleanErrorStack';

import EthAccountController from './account/evm';
import SysAccountController from './account/syscoin';
import AssetsManager from './assets';
import BalancesManager from './balances';
import ControllerUtils from './ControllerUtils';
import { PaliEvents, PaliSyscoinEvents } from './message-handler/types';
import TransactionsManager from './transactions';
import { IEvmTransactionResponse, ISysTransaction } from './transactions/types';
const MainController = (walletState): IMainController => {
  const keyringManager = new KeyringManager(walletState);
  const utilsController = Object.freeze(ControllerUtils());
  const assetsManager = AssetsManager();
  const transactionsManager = TransactionsManager();
  const balancesMananger = BalancesManager();

  let currentPromise: {
    cancel: () => void;
    promise: Promise<{ chainId: string; networkVersion: number }>;
  } | null = null;

  const createCancellablePromise = <T>(
    executor: (
      resolve: (value: T) => void,
      reject: (reason?: any) => void
    ) => void
  ): { cancel: () => void; promise: Promise<T> } => {
    // eslint-disable-next-line @typescript-eslint/no-empty-function
    let cancel = () => {};
    const promise: Promise<T> = new Promise((resolve, reject) => {
      cancel = () => {
        reject('Network change cancelled');
      };
      executor(resolve, reject);
    });

    return { promise, cancel };
  };

  const setAutolockTimer = (minutes: number) => {
    store.dispatch(setTimer(minutes));
  };
  const setHasEthProperty = (exist: boolean) => {
    store.dispatch(setEthProperty(exist));
  };

  const getKeyringManager = (): KeyringManager => keyringManager;
  const walletController = {
    account: {
      sys: SysAccountController(getKeyringManager),
      eth: EthAccountController(),
    },
  };

  /** forget your wallet created with pali and associated with your seed phrase,
   *  but don't delete seed phrase so it is possible to create a new
   *  account using the same seed
   */
  const forgetWallet = (pwd: string) => {
    keyringManager.forgetMainWallet(pwd);

    store.dispatch(forgetWalletState());
    store.dispatch(setLastLogin());
  };

  const unlock = async (pwd: string): Promise<boolean> => {
    const unlocked = await keyringManager.unlock(pwd);
    if (!unlocked) throw new Error('Invalid password');
    store.dispatch(setLastLogin());
    //TODO: validate contentScripts flow
    window.controller.dapp
      .handleStateChange(PaliEvents.lockStateChanged, {
        method: PaliEvents.lockStateChanged,
        params: {
          accounts: [],
          isUnlocked: keyringManager.isUnlocked(),
        },
      })
      .catch((error) => console.error('Unlock', error));
    return unlocked;
  };

  const createWallet = async (password: string): Promise<void> => {
    store.dispatch(setIsLoadingBalances(true));

    keyringManager.setWalletPassword(password);

    const account =
      (await keyringManager.createKeyringVault()) as IKeyringAccountState;

    const initialSysAssetsForAccount = await getInitialSysTokenForAccount(
      account.xpub
    );
    //todo: test promise.all to enhance performance
    const initialTxsForAccount = await getInitialSysTransactionsForAccount(
      account.xpub
    );

    const newAccountWithAssets: IPaliAccount = {
      ...account,
      assets: {
        syscoin: initialSysAssetsForAccount,
        ethereum: [],
      },
      transactions: initialTxsForAccount,
    };

    store.dispatch(setIsLoadingBalances(false));
    store.dispatch(
      setActiveAccount({
        id: newAccountWithAssets.id,
        type: KeyringAccountType.HDAccount,
      })
    );
    store.dispatch(
      addAccountToStore({
        account: newAccountWithAssets,
        accountType: KeyringAccountType.HDAccount,
      })
    );
    store.dispatch(setLastLogin());
  };

  const lock = () => {
    keyringManager.logout();

    store.dispatch(setLastLogin());
    window.controller.dapp
      .handleStateChange(PaliEvents.lockStateChanged, {
        method: PaliEvents.lockStateChanged,
        params: {
          accounts: [],
          isUnlocked: keyringManager.isUnlocked(),
        },
      })
      .catch((error) => console.error(error));
    return;
  };

  const setIsAutolockEnabled = (isEnabled: boolean) => {
    store.dispatch(setIsTimerActive(isEnabled));
  };

  const createAccount = async (label?: string): Promise<IPaliAccount> => {
    const newAccount = await keyringManager.addNewAccount(label);

    const initialSysAssetsForAccount = await getInitialSysTokenForAccount(
      newAccount.xpub
    );

    const initialTxsForAccount = await getInitialSysTransactionsForAccount(
      newAccount.xpub
    );

    const newAccountWithAssets: IPaliAccount = {
      ...newAccount,
      assets: {
        syscoin: initialSysAssetsForAccount,
        ethereum: [],
      },
      transactions: initialTxsForAccount,
    };

    store.dispatch(
      addAccountToStore({
        account: newAccountWithAssets,
        accountType: KeyringAccountType.HDAccount,
      })
    );
    store.dispatch(
      setActiveAccount({
        id: newAccountWithAssets.id,
        type: KeyringAccountType.HDAccount,
      })
    );

    return newAccountWithAssets;
  };

  const setAccount = (
    id: number,
    type: KeyringAccountType,
    host?: string,
    connectedAccount?: IOmmitedAccount
  ): void => {
    const { accounts, activeAccount } = store.getState().vault;
    if (
      connectedAccount &&
      connectedAccount.address ===
        accounts[activeAccount.type][activeAccount.id].address
    ) {
      if (connectedAccount.address !== accounts[type][id].address) {
        store.dispatch(
          setChangingConnectedAccount({
            host,
            isChangingConnectedAccount: true,
            newConnectedAccount: accounts[type][id],
            connectedAccountType: type,
          })
        );
        return;
      }
    }

    //TODO: investigate if here would be a ideal place to add balance update
    keyringManager.setActiveAccount(id, type);
    store.dispatch(setActiveAccount({ id, type }));
  };

  const setActiveNetwork = async (
    network: INetwork,
    chain: string
  ): Promise<{ chainId: string; networkVersion: number }> => {
    if (currentPromise) {
      currentPromise.cancel();
    }

    const promiseWrapper = createCancellablePromise<{
      chainId: string;
      networkVersion: number;
    }>((resolve, reject) => {
      setActiveNetworkLogic(network, chain, resolve, reject);
    });

    currentPromise = promiseWrapper;
    return promiseWrapper.promise;
  };

  const setActiveNetworkLogic = async (
    network: INetwork,
    chain: string,
    resolve: (value: { chainId: string; networkVersion: number }) => void,
    reject: (reason?: any) => void
  ) => {
    store.dispatch(setIsNetworkChanging(true));
    store.dispatch(setIsLoadingBalances(true));

    const { activeNetwork } = store.getState().vault;

    const isBitcoinBased = chain === INetworkType.Syscoin;

    store.dispatch(setIsBitcoinBased(isBitcoinBased));

    const { sucess, wallet, activeChain } =
      await keyringManager.setSignerNetwork(network, chain);
    if (sucess) {
      store.dispatch(
        setNetworkChange({
          activeChain,
          wallet,
        })
      );
      const chainId = network.chainId.toString(16);
      const networkVersion = network.chainId;
      store.dispatch(setIsLoadingBalances(false));
      await utilsController.setFiat();

      resolve({ chainId: chainId, networkVersion: networkVersion });
      window.controller.dapp.handleStateChange(PaliEvents.chainChanged, {
        method: PaliEvents.chainChanged,
        params: {
          chainId: `0x${network.chainId.toString(16)}`,
          networkVersion: network.chainId,
        },
      });
      store.dispatch(setIsNetworkChanging(false)); // TODO: remove this , just provisory
      return;
    } else {
      console.error(
        'Pali: fail on setActiveNetwork - keyringManager.setSignerNetwork'
      );
      reject(
        'Pali: fail on setActiveNetwork - keyringManager.setSignerNetwork'
      );
      window.controller.dapp.handleStateChange(PaliEvents.chainChanged, {
        method: PaliEvents.chainChanged,
        params: {
          chainId: `0x${activeNetwork.chainId.toString(16)}`,
          networkVersion: activeNetwork.chainId,
        },
      });
      window.controller.dapp.handleBlockExplorerChange(
        PaliSyscoinEvents.blockExplorerChanged,
        {
          method: PaliSyscoinEvents.blockExplorerChanged,
          params: isBitcoinBased ? network.url : null,
        }
      );

      store.dispatch(setStoreError(true));
      store.dispatch(setIsNetworkChanging(false));
      store.dispatch(setIsLoadingBalances(false));
    }
  };

  const removeWindowEthProperty = () => {
    window.controller.dapp.handleStateChange(PaliEvents.removeProperty, {
      method: PaliEvents.removeProperty,
      params: {
        type: PaliEvents.removeProperty,
      },
    });
  };

  const addWindowEthProperty = () => {
    window.controller.dapp.handleStateChange(PaliEvents.addProperty, {
      method: PaliEvents.addProperty,
      params: {
        type: PaliEvents.addProperty,
      },
    });
  };

  const resolveError = () => store.dispatch(setStoreError(false));
  const resolveAccountConflict = () => {
    store.dispatch(
      setChangingConnectedAccount({
        newConnectedAccount: undefined,
        host: undefined,
        isChangingConnectedAccount: false,
        connectedAccountType: undefined,
      })
    );
  };

  const getSeed = (pwd: string) => keyringManager.getSeed(pwd);

  const getRpc = async (data: ICustomRpcParams): Promise<INetwork> => {
    try {
      //todo: need to adjust to get this from keyringmanager syscoin
      const { formattedNetwork } = data.isSyscoinRpc
        ? (await getSysRpc(data)).rpc
        : await getEthRpc(data);

      return formattedNetwork;
    } catch (error) {
      if (!data.isSyscoinRpc) {
        throw cleanErrorStack(ethErrors.rpc.internal());
      }
      throw new Error(
        'Could not add your network, please try a different RPC endpoint'
      );
    }
  };

  const addCustomRpc = async (data: ICustomRpcParams): Promise<INetwork> => {
    const network = await getRpc(data);

    const chain = data.isSyscoinRpc ? 'syscoin' : 'ethereum';

    store.dispatch(setNetworks({ chain, network, isEdit: false }));

    return network;
  };

  const editCustomRpc = async (
    newRpc: ICustomRpcParams,
    oldRpc: ICustomRpcParams
  ): Promise<INetwork> => {
    const changedChainId = oldRpc.chainId !== newRpc.chainId;
    const network = await getRpc(newRpc);
    const newNetwork = { ...network, label: newRpc.label };

    const chain = newRpc.isSyscoinRpc ? 'syscoin' : 'ethereum';

    if (changedChainId) {
      store.dispatch(
        removeNetwork({
          chainId: oldRpc.chainId,
          prefix: chain,
        })
      );
    }
    store.dispatch(setNetworks({ chain, network: newNetwork, isEdit: true }));

    return newNetwork;
  };

  const removeKeyringNetwork = (
    chain: INetworkType,
    chainId: number,
    key?: string
  ) => {
    //todo: we need to adjust that to use the right fn since keyring manager does not have this function anymore
    keyringManager.removeNetwork(chain, chainId);

    store.dispatch(removeNetworkFromStore({ prefix: chain, chainId, key }));
  };

  //todo: we need to adjust that to use the right fn since keyring manager does not have this function anymore
  const getChangeAddress = async (accountId: number) =>
    await keyringManager.getChangeAddress(accountId);

  const getRecommendedFee = () => {
    const { isBitcoinBased, activeNetwork } = store.getState().vault;
    if (isBitcoinBased)
      return keyringManager.syscoinTransaction.getRecommendedFee(
        activeNetwork.url
      );
    //TODO: Validate this method call through contentScript
    return keyringManager.ethereumTransaction.getRecommendedGasPrice(true);
  };

  const importAccountFromPrivateKey = async (
    privKey: string,
    label?: string
  ) => {
    const { accounts } = store.getState().vault;
    //todo: this function was renamed we should update it
    const importedAccount = await keyringManager.importAccount(privKey, label);
    const paliImp: IPaliAccount = {
      ...importedAccount,
      assets: {
        ethereum: [],
        syscoin: [],
      },
      transactions: [],
    } as IPaliAccount;
    store.dispatch(
      setAccounts({
        ...accounts,
        [KeyringAccountType.Imported]: {
          ...accounts[KeyringAccountType.Imported],
          [paliImp.id]: paliImp,
        },
      })
    );
    store.dispatch(
      setActiveAccount({ id: paliImp.id, type: KeyringAccountType.Imported })
    );

    return importedAccount;
  };

  //---- SYS METHODS ----//
  const getInitialSysTransactionsForAccount = async (xpub: string) => {
    store.dispatch(setIsLoadingTxs(true));

    const initialTxsForAccount =
      await transactionsManager.sys.getInitialUserTransactionsByXpub(
        xpub,
        initialState.activeNetwork.url
      );

    store.dispatch(setIsLoadingTxs(false));

    return initialTxsForAccount;
  };
  //---- END SYS METHODS ----//

  //---- METHODS FOR UPDATE BOTH TRANSACTIONS ----//
  const updateUserTransactionsState = () => {
    const { accounts, activeAccount, activeNetwork, isBitcoinBased } =
      store.getState().vault;

    const currentAccount = accounts[activeAccount.type][activeAccount.id];

    store.dispatch(setIsLoadingTxs(true));
    transactionsManager.utils
      .updateTransactionsFromCurrentAccount(
        currentAccount,
        isBitcoinBased,
        activeNetwork.url
      )
      .then((updatedTxs) => {
<<<<<<< HEAD
        if (isNil(updatedTxs) || isEmpty(updatedTxs)) return;
=======
        if (isNil(updatedTxs) || isEmpty(updatedTxs)) {
          return;
        }
>>>>>>> f6568a62

        store.dispatch(
          setActiveAccountProperty({
            property: 'transactions',
            value: updatedTxs,
          })
        );
<<<<<<< HEAD
=======
      })
      .finally(() => {
        store.dispatch(setIsLoadingTxs(false));
>>>>>>> f6568a62
      });
  };

  const sendAndSaveTransaction = (
    tx: IEvmTransactionResponse | ISysTransaction
  ) => {
    const { accounts, activeAccount, isBitcoinBased } = store.getState().vault;

    const { transactions: userTransactions } =
      accounts[activeAccount.type][activeAccount.id];

    const txWithTimestamp = {
      ...tx,
      [`${isBitcoinBased ? 'blockTime' : 'timestamp'}`]: Math.floor(
        Date.now() / 1000
      ),
    } as IEvmTransactionResponse & ISysTransaction;

    const clonedArrayToAdd = clone(
      isBitcoinBased
        ? (compact(userTransactions) as ISysTransaction[])
        : (compact(
            Object.values(userTransactions)
          ) as IEvmTransactionResponse[])
    );

    clonedArrayToAdd.unshift(txWithTimestamp);

    store.dispatch(
      setActiveAccountProperty({
        property: 'transactions',
        value: clonedArrayToAdd,
      })
    );
  };
  //---- END METHODS FOR UPDATE BOTH TRANSACTIONS ----//

  //------------------------- END TRANSACTIONS METHODS -------------------------//

  //------------------------- NEW ASSETS METHODS -------------------------//

  //---- SYS METHODS ----//
  const getInitialSysTokenForAccount = async (xpub: string) => {
    store.dispatch(setIsLoadingAssets(true));

    const initialSysAssetsForAccount =
      await assetsManager.sys.getSysAssetsByXpub(
        xpub,
        initialState.activeNetwork.url
      );

    store.dispatch(setIsLoadingAssets(false));

    return initialSysAssetsForAccount;
  };
  //---- END SYS METHODS ----//

  //---- EVM METHODS ----//
  const updateErcTokenBalances = async (
    tokenAddress: string,
    tokenChain: number,
    isNft: boolean,
    decimals?: number
  ) => {
    const { activeNetwork, accounts, activeAccount, isNetworkChanging } =
      store.getState().vault;

    const findAccount = accounts[activeAccount.type][activeAccount.id];

    const provider = new ethers.providers.JsonRpcProvider(activeNetwork.url);

    const _contract = new ethers.Contract(
      tokenAddress,
      isNft ? getErc21Abi() : getErc20Abi(),
      provider
    );

    const balanceMethodCall = await _contract.balanceOf(findAccount.address);

    const balance = !isNft
      ? `${balanceMethodCall / 10 ** Number(decimals)}`
      : Number(balanceMethodCall);

    const formattedBalance = !isNft
      ? floor(parseFloat(balance as string), 4)
      : balance;

    const newAccountsAssets = accounts[activeAccount.type][
      activeAccount.id
    ].assets.ethereum.map((vaultAssets: ITokenEthProps) => {
      if (
        Number(vaultAssets.chainId) === tokenChain &&
        vaultAssets.contractAddress === tokenAddress
      ) {
        return { ...vaultAssets, balance: formattedBalance };
      }

      return vaultAssets;
    });

    if (!isNetworkChanging) {
      store.dispatch(
        setUpdatedAllErcTokensBalance({
          updatedTokens: newAccountsAssets,
        })
      );
    }
  };
  //---- END EVM METHODS ----//

  //---- METHODS FOR UPDATE BOTH ASSETS ----//
  const updateAssetsFromCurrentAccount = () => {
    const { isBitcoinBased, accounts, activeAccount, activeNetwork, networks } =
      store.getState().vault;

    const currentAccount = accounts[activeAccount.type][activeAccount.id];

    assetsManager.utils
      .updateAssetsFromCurrentAccount(
        currentAccount,
        isBitcoinBased,
        activeNetwork.url,
        networks
      )
      .then((updatedAssets) => {
        if (isNil(updatedAssets) || isEmpty(updatedAssets)) return;

        store.dispatch(
          setActiveAccountProperty({
            property: 'assets',
            value: updatedAssets as any, //setActiveAccountProperty only accept any as type
          })
        );
      });
  };
  //---- END METHODS FOR UPDATE BOTH ASSETS ----//

  //------------------------- END ASSETS METHODS -------------------------//

  //------------------------- NEW BALANCES METHODS -------------------------//

  const updateUserNativeBalance = () => {
    const {
      isBitcoinBased,
      activeNetwork: { url: networkUrl },
      accounts,
      activeAccount,
    } = store.getState().vault;

    const currentAccount = accounts[activeAccount.type][activeAccount.id];

    balancesMananger.utils
      .getBalanceUpdatedForAccount(currentAccount, isBitcoinBased, networkUrl)
      .then((updatedBalance) => {
        const actualUserBalance = isBitcoinBased
          ? currentAccount.balances.syscoin
          : currentAccount.balances.ethereum;

        const validateIfCanDispatch = Boolean(
          Number(actualUserBalance) !== parseFloat(updatedBalance)
        );

        if (validateIfCanDispatch) {
          store.dispatch(
            setAccountBalances({
              ...currentAccount.balances,
              [isBitcoinBased ? INetworkType.Syscoin : INetworkType.Ethereum]:
                updatedBalance,
            })
          );
        }
      });
  };

  //---- New method to update some infos from account like Assets, Txs etc ----//
  const getLatestUpdateForCurrentAccount = () => {
    const { isNetworkChanging, accounts, activeAccount } =
      store.getState().vault;

    const activeAccountValues = accounts[activeAccount.type][activeAccount.id];

    if (isNetworkChanging || isNil(activeAccountValues.address)) return;

    new Promise<void>((resolve) => {
      //First update native balance
      updateUserNativeBalance();
      //Later update Assets
      updateAssetsFromCurrentAccount();
      //Later update Txs
      updateUserTransactionsState();
      resolve();
    });

    return;
  };

  return {
    createWallet,
    forgetWallet,
    unlock, //todo we need to adjust unlock type
    lock,
    createAccount,
    account: walletController.account,
    setAccount,
    setAutolockTimer,
    setActiveNetwork,
    addCustomRpc,
    setIsAutolockEnabled,
    getRpc,
    getSeed,
    editCustomRpc,
    removeKeyringNetwork,
    resolveAccountConflict,
    resolveError,
    getChangeAddress,
    getRecommendedFee,
    updateErcTokenBalances,
    assets: assetsManager,
    transactions: transactionsManager,
    sendAndSaveTransaction,
    updateUserNativeBalance,
    updateUserTransactionsState,
    getLatestUpdateForCurrentAccount,
    importAccountFromPrivateKey,
    removeWindowEthProperty,
    addWindowEthProperty,
    setHasEthProperty,
    ...keyringManager,
  };
};

export default MainController;<|MERGE_RESOLUTION|>--- conflicted
+++ resolved
@@ -507,7 +507,6 @@
 
     const currentAccount = accounts[activeAccount.type][activeAccount.id];
 
-    store.dispatch(setIsLoadingTxs(true));
     transactionsManager.utils
       .updateTransactionsFromCurrentAccount(
         currentAccount,
@@ -515,26 +514,17 @@
         activeNetwork.url
       )
       .then((updatedTxs) => {
-<<<<<<< HEAD
-        if (isNil(updatedTxs) || isEmpty(updatedTxs)) return;
-=======
         if (isNil(updatedTxs) || isEmpty(updatedTxs)) {
           return;
         }
->>>>>>> f6568a62
-
+        store.dispatch(setIsLoadingTxs(true));
         store.dispatch(
           setActiveAccountProperty({
             property: 'transactions',
             value: updatedTxs,
           })
         );
-<<<<<<< HEAD
-=======
-      })
-      .finally(() => {
         store.dispatch(setIsLoadingTxs(false));
->>>>>>> f6568a62
       });
   };
 
@@ -662,12 +652,14 @@
       .then((updatedAssets) => {
         if (isNil(updatedAssets) || isEmpty(updatedAssets)) return;
 
+        store.dispatch(setIsLoadingAssets(true));
         store.dispatch(
           setActiveAccountProperty({
             property: 'assets',
             value: updatedAssets as any, //setActiveAccountProperty only accept any as type
           })
         );
+        store.dispatch(setIsLoadingAssets(false));
       });
   };
   //---- END METHODS FOR UPDATE BOTH ASSETS ----//
@@ -698,6 +690,7 @@
         );
 
         if (validateIfCanDispatch) {
+          store.dispatch(setIsLoadingBalances(true));
           store.dispatch(
             setAccountBalances({
               ...currentAccount.balances,
@@ -705,6 +698,7 @@
                 updatedBalance,
             })
           );
+          store.dispatch(setIsLoadingBalances(false));
         }
       });
   };
