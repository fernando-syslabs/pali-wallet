--- conflicted
+++ resolved
@@ -44,11 +44,7 @@
 
     browser.windows.onRemoved.addListener((id) => {
       if (id === popup.id) {
-<<<<<<< HEAD
-        if (route === 'tx/send/ethTx') {
-=======
         if (route === 'tx/send/ethTx' || route === 'tx/ethSign') {
->>>>>>> 7b02a28b
           resolve({ code: 4001, message: 'Pali: User rejected transaction' });
         }
         dapp.setHasWindow(host, false);
