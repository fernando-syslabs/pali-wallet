--- conflicted
+++ resolved
@@ -18,7 +18,7 @@
   const { dapp, wallet } = window.controller;
 
   const [prefix, methodName] = data.method.split('_');
-  console.log('Checking prefix and methodName', prefix, methodName);
+
   if (prefix === 'wallet' && methodName === 'isConnected')
     return dapp.isConnected(host);
 
@@ -26,17 +26,9 @@
     const provider = EthProvider(host);
     const resp = await provider.unrestrictedRPCMethods(
       data.method,
-<<<<<<< HEAD
-      data.params,
-      data.network
-    );
-    if (resp !== false && resp !== undefined && resp !== null) {
-      console.log('Method is not restrictive');
-=======
       data.params
     );
     if (resp !== false && resp !== undefined && resp !== null) {
->>>>>>> bfda246e
       return resp; //Sending back to Dapp non restrictive method response
     }
   }
@@ -44,20 +36,13 @@
 
   const isRequestAllowed = dapp.isConnected(host) && account;
   if (prefix === 'eth' && methodName === 'requestAccounts') {
-<<<<<<< HEAD
-    console.log('Requisting to get eth accounts and connect wallet');
-=======
->>>>>>> bfda246e
     return await enable(host, undefined, undefined);
     // if (!acceptedRequest)
     //   throw new Error('Restricted method. Connect before requesting');
     // console.log('AcceptedRequest data', acceptedRequest);
     // return acceptedRequest.connectedAccount.address;
   }
-<<<<<<< HEAD
-=======
 
->>>>>>> bfda246e
   if (!isRequestAllowed)
     throw new Error('Restricted method. Connect before requesting');
   const estimateFee = () => wallet.getRecommendedFee(dapp.getNetwork().url);
@@ -65,11 +50,6 @@
   if (prefix === 'eth' && methodName === 'accounts')
     return [dapp.getAccount(host).address];
 
-<<<<<<< HEAD
-  console.log('Check data:', host);
-  console.log('data:', data);
-=======
->>>>>>> bfda246e
   //* Wallet methods
   if (prefix === 'wallet') {
     console.log('methodName', methodName);
@@ -113,10 +93,7 @@
         response[0].date = dapp.get(host).date;
         response[0].invoker = host;
         response[0].parentCapability = 'eth_accounts';
-<<<<<<< HEAD
-=======
 
->>>>>>> bfda246e
         return response;
       default:
         throw new Error('Unknown method');
@@ -127,19 +104,6 @@
   if (prefix !== 'sys') {
     const provider = EthProvider(host);
     const resp = await provider.restrictedRPCMethods(data.method, data.params);
-<<<<<<< HEAD
-    if (!resp) throw new Error('Failure on RPC request');
-    return resp;
-  } else {
-    const provider = SysProvider(host);
-    const method = provider[methodName];
-    if (!method) throw new Error('Unknown method');
-
-    if (data.params) return await method(...data.params);
-    console.log('Almost returning');
-    return await method();
-  }
-=======
 
     if (!resp) throw new Error('Failure on RPC request');
 
@@ -154,35 +118,22 @@
   if (data.params) return await method(...data.params);
 
   return await method();
->>>>>>> bfda246e
 };
 
 export const enable = async (host: string, chain: string, chainId: number) => {
-  console.log('trying to connect pali to dapp');
   const { dapp } = window.controller;
-  console.log('trying to connect pali to dapp', dapp.isConnected(host));
+
   if (dapp.isConnected(host)) return [dapp.getAccount(host).address];
 
-<<<<<<< HEAD
-=======
-  if (dapp.isConnected(host)) return [dapp.getAccount(host).address];
-
->>>>>>> bfda246e
   const acceptedRequest: any = await popupPromise({
     host,
     route: 'connect-wallet',
     eventName: 'connect',
     data: { chain, chainId },
   });
-<<<<<<< HEAD
-  if (!acceptedRequest)
-    throw new Error('Restricted method. Connect before requesting');
-  console.log('AcceptedRequest data', acceptedRequest);
-=======
 
   if (!acceptedRequest)
     throw new Error('Restricted method. Connect before requesting');
 
->>>>>>> bfda246e
   return [acceptedRequest.connectedAccount.address];
 };