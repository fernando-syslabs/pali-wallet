--- conflicted
+++ resolved
@@ -43,21 +43,17 @@
     return await enable(host, undefined, undefined);
   }
 
-<<<<<<< HEAD
   if (
     !isRequestAllowed &&
     methodName !== 'switchEthereumChain' &&
     methodName !== 'getProviderState'
   )
-    throw {
-      code: 4100,
-      message:
-        'The requested account and/or method has not been authorized by the user.',
-    };
-=======
-  if (!isRequestAllowed && methodName !== 'switchEthereumChain')
     throw cleanErrorStack(ethErrors.provider.userRejectedRequest());
->>>>>>> af983190
+    //throw {
+      //code: 4100,
+      //message:
+        //'The requested account and/or method has not been authorized by the user.',
+    //};
   const estimateFee = () => wallet.getRecommendedFee(dapp.getNetwork().url);
 
   if (prefix === 'eth' && methodName === 'accounts') {
@@ -154,13 +150,13 @@
             data: { chainId: chainId },
           });
         }
-<<<<<<< HEAD
-        return {
-          code: -32603,
-          message: `Unrecognized chain ID 0x${chainId.toString(
-            16
-          )}. Try adding the chain using wallet_addEthereumChain first.`,
-        };
+        return cleanErrorStack(ethErrors.rpc.internal());
+        //return {
+          //code: -32603,
+          //message: `Unrecognized chain ID 0x${chainId.toString(
+            //16
+          //)}. Try adding the chain using wallet_addEthereumChain first.`,
+        //};
       case 'getProviderState':
         const providerState = {
           accounts: dapp.getAccount(host)
@@ -171,9 +167,6 @@
           networkVersion: activeNetwork.chainId,
         };
         return providerState;
-=======
-        return cleanErrorStack(ethErrors.rpc.internal());
->>>>>>> af983190
 
       default:
         throw cleanErrorStack(ethErrors.rpc.methodNotFound());
