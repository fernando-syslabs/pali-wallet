--- conflicted
+++ resolved
@@ -1,4 +1,4 @@
-// import { EthProvider } from 'scripts/Provider/EthProvider';
+import { EthProvider } from 'scripts/Provider/EthProvider';
 import { SysProvider } from 'scripts/Provider/SysProvider';
 import store from 'state/store';
 // import { isActiveNetwork } from 'utils/network';
@@ -73,17 +73,14 @@
 
   //* Providers methods
   if (prefix !== 'sys') {
-<<<<<<< HEAD
     const provider = EthProvider(host);
+
     return await provider.send(data.method, data.args);
-=======
-    // const provider = EthProvider(host);
-    // return await provider.send(data.method, data.args);
->>>>>>> 2ef86e9e
   }
 
   const provider = SysProvider(host);
   const method = provider[methodName];
+
   if (!method) throw new Error('Unknown method');
 
   if (data.args) return await method(...data.args);
@@ -93,6 +90,7 @@
 
 export const enable = async (host: string, chain: string, chainId: number) => {
   const { dapp } = window.controller;
+
   if (dapp.isConnected(host)) return { success: true };
 
   return popupPromise({
