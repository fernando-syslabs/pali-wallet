/* eslint-disable no-shadow */
export type Message = {
  data: any;
  id: string;
  type: string;
};

export enum DAppEvents {
  /**
   * The active account received an update
   */
  accountUpdate = 'accountUpdate',
  /**
   * A new account was selected
   */
  accountsChanged = 'accountsChanged',
  chainChanged = 'chainChanged',
  connect = 'connect',
  disconnect = 'disconnect',
}

// TODO review dapp methods
export enum DAppMethods {
  getChainId,
  getAccounts,
  getBlockNumber,
  estimateGas,
  sendTransaction,
  signMessage,
  isConnected,
  getNetwork,
  getAddress,
  getBalance,
  setAccount,
}

export const SUPPORTED_CHAINS = ['syscoin', 'ethereum'];

export const restrictedMethods = Object.freeze([
  'eth_sendRawTransaction',
  'eth_sendTransaction',
  'eth_sign',
  'eth_signTypedData',
  'eth_signTypedData_v1',
  'eth_signTypedData_v3',
  'eth_signTypedData_v4',
  'personal_ecRecover',
  'personal_sign',
<<<<<<< HEAD
=======
  'eth_uninstallFilter',
  'eth_gasPrice',
  'eth_getBalance',
  'eth_decrypt',
  'eth_estimateGas',
  'eth_feeHistory',
  'eth_getEncryptionPublicKey',
  'eth_mining',
  'wallet_watchAsset',
>>>>>>> 7b02a28b
]);

export const unrestrictedMethods = Object.freeze([
  'eth_blockNumber',
  'eth_call',
  'eth_chainId',
  'eth_coinbase',
  'eth_getBlockByHash',
  'eth_getBlockByNumber',
  'eth_getBlockTransactionCountByHash',
  'eth_getBlockTransactionCountByNumber',
  'eth_getCode',
  'eth_getFilterChanges',
  'eth_getFilterLogs',
  'eth_getLogs',
  'eth_getProof',
  'eth_getStorageAt',
  'eth_getTransactionByBlockHashAndIndex',
  'eth_getTransactionByBlockNumberAndIndex',
  'eth_getTransactionByHash',
  'eth_getTransactionCount',
  'eth_getTransactionReceipt',
  'eth_getUncleByBlockHashAndIndex',
  'eth_getUncleByBlockNumberAndIndex',
  'eth_getUncleCountByBlockHash',
  'eth_getUncleCountByBlockNumber',
  'eth_getWork',
  'eth_hashrate',
  'eth_newBlockFilter',
  'eth_newFilter',
  'eth_newPendingTransactionFilter',
  'eth_protocolVersion',
  'eth_submitHashrate',
  'eth_submitWork',
  'eth_syncing',
  'metamask_getProviderState',
  'metamask_watchAsset',
  'net_listening',
  'net_peerCount',
  'net_version',
<<<<<<< HEAD
  'wallet_watchAsset',
=======
>>>>>>> 7b02a28b
  'web3_clientVersion',
  'web3_sha3',
]);<|MERGE_RESOLUTION|>--- conflicted
+++ resolved
@@ -46,8 +46,6 @@
   'eth_signTypedData_v4',
   'personal_ecRecover',
   'personal_sign',
-<<<<<<< HEAD
-=======
   'eth_uninstallFilter',
   'eth_gasPrice',
   'eth_getBalance',
@@ -57,7 +55,6 @@
   'eth_getEncryptionPublicKey',
   'eth_mining',
   'wallet_watchAsset',
->>>>>>> 7b02a28b
 ]);
 
 export const unrestrictedMethods = Object.freeze([
@@ -98,10 +95,6 @@
   'net_listening',
   'net_peerCount',
   'net_version',
-<<<<<<< HEAD
-  'wallet_watchAsset',
-=======
->>>>>>> 7b02a28b
   'web3_clientVersion',
   'web3_sha3',
 ]);