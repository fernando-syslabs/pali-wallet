--- conflicted
+++ resolved
@@ -1,8 +1,5 @@
 import axios from 'axios';
-<<<<<<< HEAD
-import { isEmpty } from 'lodash';
-=======
->>>>>>> 3aeb2008
+import isEmpty from 'lodash/isEmpty';
 
 import { KeyringManager } from '@pollum-io/sysweb3-keyring';
 
@@ -10,155 +7,25 @@
 import store from 'state/store';
 import { setActiveAccountProperty } from 'state/vault';
 import { ITokenSysProps } from 'types/tokens';
-<<<<<<< HEAD
+
+const config = {
+  headers: {
+    'X-User-Agent':
+      'Mozilla/5.0 (Windows NT 10.0; Win64; x64) AppleWebKit/537.36 (KHTML, like Gecko) Chrome/58.0.3029.110 Safari/537.3',
+  },
+  withCredentials: true,
+};
+
 export interface ISysAccountController {
   saveTokenInfo: (token: ITokenSysProps) => Promise<void>;
   setAddress: () => Promise<string>;
   trezor: ISysTrezorController;
-  tx: ISyscoinTransactions;
-=======
-
-const config = {
-  headers: {
-    'User-Agent':
-      'Mozilla/5.0 (Windows NT 10.0; Win64; x64) AppleWebKit/537.36 (KHTML, like Gecko) Chrome/58.0.3029.110 Safari/537.3',
-  },
-};
-
-export interface ISysAccountController {
-  // getLatestUpdate: (silent?: boolean) => Promise<void>;
-  saveTokenInfo: (token: ITokenSysProps) => Promise<void>;
-  setAddress: () => Promise<string>;
-  trezor: ISysTrezorController;
   // tx: ISyscoinTransactions;
-  // watchMemPool: () => void;
->>>>>>> 3aeb2008
 }
 
 const SysAccountController = (
   getKeyring: () => KeyringManager
 ): ISysAccountController => {
-  //todo: we need to check if we will need to get from main controller or initialize it again with opts
-  // const keyringManager = new KeyringManager();
-
-<<<<<<< HEAD
-=======
-  // id for `watchMemPool` setInterval
-  // let intervalId: NodeJS.Timer;
-
-  // const getLatestUpdate = async (silent?: boolean) => {
-  //   const { activeAccountId, isBitcoinBased, accounts, activeNetwork } =
-  //     store.getState().vault;
-  //   const accountId = activeAccountId;
-  //   if (!accounts[accountId].address) return;
-
-  //   if (!silent) store.dispatch(setIsPendingBalances(true));
-
-  //   store.dispatch(setIsLoadingTxs(true));
-  //   const { walleAccountstLatestUpdate } =
-  //     await keyringManager.getLatestUpdateForAccount();
-  //   store.dispatch(setIsPendingBalances(false));
-
-  //   const hash = isBitcoinBased ? 'txid' : 'hash';
-
-  //   store.dispatch(setIsLoadingTxs(false));
-
-  //   const formattedWalletAccountsLatestUpdates = Object.assign(
-  //     {},
-  //     await Promise.all(
-  //       Object.values(walleAccountstLatestUpdate).map(
-  //         async (account: any, index) => {
-  //           const { transactions: updatedTxs } = account;
-
-  //           const allTxs = [
-  //             ...accounts[index].transactions,
-  //             ...updatedTxs,
-  //           ].filter(
-  //             (value, i, self) =>
-  //               i ===
-  //               self.findIndex((tx) => tx && value && tx[hash] === value[hash])
-  //           ); // to get array with unique txs.
-
-  //           if (isBitcoinBased)
-  //             return {
-  //               ...account,
-  //               label: accounts[index].label,
-  //               transactions: [...allTxs],
-  //               assets: {
-  //                 ethereum: accounts[index].assets.ethereum,
-  //                 syscoin: account.assets,
-  //               },
-  //             };
-  //           else {
-  //             //UPDATE ETH ERC TOKEN BALANCES
-  //             const getUpdatedErcTokens = await getBalanceUpdatedToErcTokens(
-  //               accounts[index].id
-  //             );
-
-  //             return {
-  //               ...account,
-  //               label: accounts[index].label,
-  //               assets: {
-  //                 syscoin: accounts[index].assets.syscoin,
-  //                 ethereum: getUpdatedErcTokens,
-  //               },
-  //               transactions: [...allTxs],
-  //             };
-  //           }
-  //         }
-  //       )
-  //     )
-  //   );
-
-  //   store.dispatch(setAccounts({ ...formattedWalletAccountsLatestUpdates }));
-
-  //   resolve();
-
-  //   const isUpdating = store.getState().vault.isNetworkChanging;
-  //   window.controller.dapp.handleBlockExplorerChange(
-  //     PaliSyscoinEvents.blockExplorerChanged,
-  //     {
-  //       method: PaliSyscoinEvents.blockExplorerChanged,
-  //       params: isBitcoinBased ? activeNetwork.url : null,
-  //     }
-  //   );
-  //   if (!isUpdating)
-  //     window.controller.dapp.handleStateChange(PaliEvents.chainChanged, {
-  //       method: PaliEvents.chainChanged,
-  //       params: {
-  //         chainId: `0x${activeNetwork.chainId.toString(16)}`,
-  //         networkVersion: activeNetwork.chainId,
-  //       },
-  //     });
-  //   else store.dispatch(setIsNetworkChanging(false));
-  // };
-
-  /** check if there is no pending transaction in mempool
-   *  and get the latest update for account
-   */
-  // const watchMemPool = () => {
-  //   if (intervalId) clearInterval(intervalId);
-  //   //TODO: this should be enhanced and its only being set after user refresh the wallet
-  //   // 30 seconds - 3000 milliseconds
-  //   const interval = 30 * 1000;
-
-  //   intervalId = setInterval(() => {
-  //     const { activeAccountId, accounts } = store.getState().vault;
-
-  //     if (
-  //       !accounts[activeAccountId].address ||
-  //       !accounts[activeAccountId].transactions
-  //     ) {
-  //       clearInterval(intervalId);
-
-  //       return;
-  //     }
-
-  //     getLatestUpdate(true);
-  //   }, interval);
-  // };
-
->>>>>>> 3aeb2008
   const setAddress = async (): Promise<string> => {
     const keyringManager = getKeyring();
     const address = await keyringManager.updateReceivingAddress();
@@ -177,13 +44,9 @@
     try {
       const { activeAccount, accounts } = store.getState().vault;
 
-<<<<<<< HEAD
-      const tokenExists = accounts[activeAccount].assets.syscoin.find(
-=======
       const tokenExists = accounts[activeAccount.type][
         activeAccount.id
       ].assets.syscoin.find(
->>>>>>> 3aeb2008
         (asset: ITokenSysProps) => asset.assetGuid === token.assetGuid
       );
 
@@ -195,24 +58,14 @@
       const ipfsUrl = description.startsWith('https://ipfs.io/ipfs/')
         ? description
         : '';
-
-<<<<<<< HEAD
       const assetInfos = {
-=======
-      const { data } = await axios.get(ipfsUrl, config);
-
-      const image = data && data.image ? data.image : '';
-
-      const asset = {
->>>>>>> 3aeb2008
         ...token,
         description,
         image: '',
         balance: Number(token.balance) / 10 ** Number(token.decimals),
       };
-
       if (!isEmpty(ipfsUrl)) {
-        const { data } = await axios.get(ipfsUrl);
+        const { data } = await axios.get(ipfsUrl, config);
 
         assetInfos.image = data && data.image ? data.image : '';
       }
@@ -220,17 +73,13 @@
       store.dispatch(
         setActiveAccountProperty({
           property: 'assets',
-<<<<<<< HEAD
           value: {
-            ...accounts[activeAccount].assets,
-            syscoin: [...accounts[activeAccount].assets.syscoin, assetInfos],
+            ...accounts[activeAccount.type][activeAccount.id].assets,
+            syscoin: [
+              ...accounts[activeAccount.type][activeAccount.id].assets.syscoin,
+              assetInfos,
+            ],
           },
-=======
-          value: [
-            ...accounts[activeAccount.type][activeAccount.id].assets.syscoin,
-            asset,
-          ],
->>>>>>> 3aeb2008
         })
       );
     } catch (error) {
@@ -243,17 +92,11 @@
   // const tx = keyringManager.syscoinTransaction;
 
   return {
-<<<<<<< HEAD
-=======
     // watchMemPool,
->>>>>>> 3aeb2008
     trezor,
     // tx,
     setAddress,
-<<<<<<< HEAD
-=======
     // getLatestUpdate,
->>>>>>> 3aeb2008
     saveTokenInfo,
   };
 };
