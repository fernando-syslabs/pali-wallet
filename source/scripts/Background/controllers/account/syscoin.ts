import axios from 'axios';
import { resolve } from 'path';

import {
  KeyringManager,
  ISyscoinTransactions,
  SyscoinTransactions,
} from '@pollum-io/sysweb3-keyring';

import { PaliEvents, PaliSyscoinEvents } from '../message-handler/types';
import SysTrezorController, { ISysTrezorController } from '../trezor/syscoin';
import store from 'state/store';
import {
  setAccounts,
  setActiveAccountProperty,
  setIsLoadingTxs,
  setIsNetworkChanging,
  setIsPendingBalances,
} from 'state/vault';
import { ITokenSysProps } from 'types/tokens';
import { getBalanceUpdatedToErcTokens } from 'utils/tokens';

export interface ISysAccountController {
  getLatestUpdate: (silent?: boolean) => Promise<void>;
  saveTokenInfo: (token: ITokenSysProps) => Promise<void>;
  setAddress: () => Promise<string>;
  trezor: ISysTrezorController;
  tx: ISyscoinTransactions;
  watchMemPool: () => void;
}

const SysAccountController = (): ISysAccountController => {
  const keyringManager = KeyringManager();

  // id for `watchMemPool` setInterval
  let intervalId: NodeJS.Timer;

  const getLatestUpdate = async (silent?: boolean) => {
    const { activeAccount, isBitcoinBased, accounts, activeNetwork } =
      store.getState().vault;
<<<<<<< HEAD
    const { id: accountId } = activeAccount;
    if (
      !accounts[accountId].address ||
      !Boolean(accounts[accountId].address === activeAccount.address)
    )
      return;
=======
    const accountId = activeAccount;
    if (!accounts[accountId].address) return;
>>>>>>> a1bc3600

    if (!silent) store.dispatch(setIsPendingBalances(true));

    store.dispatch(setIsLoadingTxs(true));
    const { walleAccountstLatestUpdate } =
      await keyringManager.getLatestUpdateForAccount();
    store.dispatch(setIsPendingBalances(false));

    const hash = isBitcoinBased ? 'txid' : 'hash';

    store.dispatch(setIsLoadingTxs(false));

<<<<<<< HEAD
    store.dispatch(
      setActiveAccountProperty({
        property: 'address',
        value: address,
      })
    );

    store.dispatch(
      setActiveAccountProperty({
        property: 'balances',
        value: balances,
      })
    );

    store.dispatch(
      setActiveAccountProperty({
        property: 'xpub',
        value: xpub,
      })
    );

    if (isBitcoinBased) {
      store.dispatch(
        setActiveAccountProperty({
          property: 'assets',
          value: { ...accounts[accountId].assets, syscoin: assets },
        })
      );
    } else {
      //UPDATE ETH ERC TOKEN BALANCES
      const getUpdatedErcTokens = await getBalanceUpdatedToErcTokens(
        accounts[accountId].id
      );

      const newAssets: any = {
        syscoin: accounts[accountId].assets.syscoin,
        ethereum: getUpdatedErcTokens,
      };

      store.dispatch(
        setActiveAccountProperty({
          property: 'assets',
          value: newAssets,
        })
      );
    }

    const formattedWalletAccountsLatestUpdates = Object.assign(
      {},
      await Promise.all(
        Object.values(walleAccountstLatestUpdate).map(
          async (account: any, index) => {
            const { transactions: updatedTxs } = account;

            const allTxs = [
              ...accounts[index].transactions,
              ...updatedTxs,
            ].filter(
              (value, i, self) =>
                i ===
                self.findIndex((tx) => tx && value && tx[hash] === value[hash])
            ); // to get array with unique txs.
            if (index === accountId) {
              if (isBitcoinBased)
                return {
                  ...account,
                  label: accounts[index].label,
                  transactions: [...filteredTxs],
                  assets: {
                    ethereum: accounts[index].assets.ethereum,
                    syscoin: account.assets,
                  },
                };
              else {
                //UPDATE ETH ERC TOKEN BALANCES
                const getUpdatedErcTokens = await getBalanceUpdatedToErcTokens(
                  accounts[index].id
                );

                return {
                  ...account,
                  label: accounts[index].label,
                  assets: {
                    syscoin: accounts[index].assets.syscoin,
                    ethereum: getUpdatedErcTokens,
                  },
                  transactions: [...filteredTxs],
                };
              }
            }
            if (isBitcoinBased)
              return {
                ...account,
                label: accounts[index].label,
                transactions: [...filteredTxs],
                assets: {
                  ethereum: accounts[index].assets.ethereum,
                  syscoin: account.assets,
                },
              };
            else {
              //UPDATE ETH ERC TOKEN BALANCES
              const getUpdatedErcTokens = await getBalanceUpdatedToErcTokens(
                accounts[index].id
              );

              return {
                ...account,
                label: accounts[index].label,
                assets: {
                  syscoin: accounts[index].assets.syscoin,
                  ethereum: getUpdatedErcTokens,
                },
                transactions: [...allTxs],
              };
            }
          }
        )
      )
=======
    const formattedWalletAccountsLatestUpdates = Object.assign(
      {},
      Object.values(walleAccountstLatestUpdate).map((account: any, index) => {
        const { transactions: updatedTxs } = account;

        const allTxs = [...accounts[index].transactions, ...updatedTxs].filter(
          (value, i, self) =>
            i ===
            self.findIndex((tx) => tx && value && tx[hash] === value[hash])
        ); // to get array with unique txs.

        if (isBitcoinBased)
          return {
            ...account,
            label: accounts[index].label,
            transactions: [...allTxs],
            assets: {
              ethereum: accounts[index].assets.ethereum,
              syscoin: account.assets,
            },
          };
        else
          return {
            ...account,
            label: accounts[index].label,
            assets: accounts[index].assets,
            transactions: [...allTxs],
          };
      })
    );
    store.dispatch(
      setAccounts({
        ...formattedWalletAccountsLatestUpdates,
      })
>>>>>>> a1bc3600
    );

    store.dispatch(setAccounts({ ...formattedWalletAccountsLatestUpdates }));

    resolve();

    const isUpdating = store.getState().vault.isNetworkChanging;
    window.controller.dapp.handleBlockExplorerChange(
      PaliSyscoinEvents.blockExplorerChanged,
      {
        method: PaliSyscoinEvents.blockExplorerChanged,
        params: isBitcoinBased ? activeNetwork.url : null,
      }
    );
    if (!isUpdating)
      window.controller.dapp.handleStateChange(PaliEvents.chainChanged, {
        method: PaliEvents.chainChanged,
        params: {
          chainId: `0x${activeNetwork.chainId.toString(16)}`,
          networkVersion: activeNetwork.chainId,
        },
      });
    else store.dispatch(setIsNetworkChanging(false));
  };

  /** check if there is no pending transaction in mempool
   *  and get the latest update for account
   */
  const watchMemPool = () => {
    if (intervalId) clearInterval(intervalId);
    //TODO: this should be enhanced and its only being set after user refresh the wallet
    // 30 seconds - 3000 milliseconds
    const interval = 30 * 1000;

    intervalId = setInterval(() => {
      const { activeAccount, accounts } = store.getState().vault;

      if (
        !accounts[activeAccount].address ||
        !accounts[activeAccount].transactions
      ) {
        clearInterval(intervalId);

        return;
      }

      getLatestUpdate(true);
    }, interval);
  };

  const setAddress = async (): Promise<string> => {
    const {
      accountLatestUpdate: { address },
    } = await keyringManager.getLatestUpdateForAccount();

    store.dispatch(
      setActiveAccountProperty({
        property: 'address',
        value: String(address),
      })
    );

    return address;
  };

  const saveTokenInfo = async (token: ITokenSysProps) => {
    try {
      const { activeAccount, accounts } = store.getState().vault;

      const tokenExists = accounts[activeAccount].assets.find(
        (asset: ITokenSysProps) => asset.assetGuid === token.assetGuid
      );

      if (tokenExists) throw new Error('Token already exists');

      const description =
        token.pubData && token.pubData.desc ? atob(token.pubData.desc) : '';

      const ipfsUrl = description.startsWith('https://ipfs.io/ipfs/')
        ? description
        : '';

      const { data } = await axios.get(ipfsUrl);

      const image = data && data.image ? data.image : '';

      const asset = {
        ...token,
        description,
        image,
        balance: Number(token.balance) / 10 ** Number(token.decimals),
      };

      store.dispatch(
        setActiveAccountProperty({
          property: 'assets',
          value: [...accounts[activeAccount].assets, asset],
        })
      );
    } catch (error) {
      throw new Error(`Could not save token info. Error: ${error}`);
    }
  };

  const trezor = SysTrezorController();
  const tx = SyscoinTransactions();

  return {
    watchMemPool,
    trezor,
    tx,
    setAddress,
    getLatestUpdate,
    saveTokenInfo,
  };
};

export default SysAccountController;<|MERGE_RESOLUTION|>--- conflicted
+++ resolved
@@ -38,17 +38,8 @@
   const getLatestUpdate = async (silent?: boolean) => {
     const { activeAccount, isBitcoinBased, accounts, activeNetwork } =
       store.getState().vault;
-<<<<<<< HEAD
-    const { id: accountId } = activeAccount;
-    if (
-      !accounts[accountId].address ||
-      !Boolean(accounts[accountId].address === activeAccount.address)
-    )
-      return;
-=======
     const accountId = activeAccount;
     if (!accounts[accountId].address) return;
->>>>>>> a1bc3600
 
     if (!silent) store.dispatch(setIsPendingBalances(true));
 
@@ -60,54 +51,6 @@
     const hash = isBitcoinBased ? 'txid' : 'hash';
 
     store.dispatch(setIsLoadingTxs(false));
-
-<<<<<<< HEAD
-    store.dispatch(
-      setActiveAccountProperty({
-        property: 'address',
-        value: address,
-      })
-    );
-
-    store.dispatch(
-      setActiveAccountProperty({
-        property: 'balances',
-        value: balances,
-      })
-    );
-
-    store.dispatch(
-      setActiveAccountProperty({
-        property: 'xpub',
-        value: xpub,
-      })
-    );
-
-    if (isBitcoinBased) {
-      store.dispatch(
-        setActiveAccountProperty({
-          property: 'assets',
-          value: { ...accounts[accountId].assets, syscoin: assets },
-        })
-      );
-    } else {
-      //UPDATE ETH ERC TOKEN BALANCES
-      const getUpdatedErcTokens = await getBalanceUpdatedToErcTokens(
-        accounts[accountId].id
-      );
-
-      const newAssets: any = {
-        syscoin: accounts[accountId].assets.syscoin,
-        ethereum: getUpdatedErcTokens,
-      };
-
-      store.dispatch(
-        setActiveAccountProperty({
-          property: 'assets',
-          value: newAssets,
-        })
-      );
-    }
 
     const formattedWalletAccountsLatestUpdates = Object.assign(
       {},
@@ -124,39 +67,12 @@
                 i ===
                 self.findIndex((tx) => tx && value && tx[hash] === value[hash])
             ); // to get array with unique txs.
-            if (index === accountId) {
-              if (isBitcoinBased)
-                return {
-                  ...account,
-                  label: accounts[index].label,
-                  transactions: [...filteredTxs],
-                  assets: {
-                    ethereum: accounts[index].assets.ethereum,
-                    syscoin: account.assets,
-                  },
-                };
-              else {
-                //UPDATE ETH ERC TOKEN BALANCES
-                const getUpdatedErcTokens = await getBalanceUpdatedToErcTokens(
-                  accounts[index].id
-                );
-
-                return {
-                  ...account,
-                  label: accounts[index].label,
-                  assets: {
-                    syscoin: accounts[index].assets.syscoin,
-                    ethereum: getUpdatedErcTokens,
-                  },
-                  transactions: [...filteredTxs],
-                };
-              }
-            }
+
             if (isBitcoinBased)
               return {
                 ...account,
                 label: accounts[index].label,
-                transactions: [...filteredTxs],
+                transactions: [...allTxs],
                 assets: {
                   ethereum: accounts[index].assets.ethereum,
                   syscoin: account.assets,
@@ -181,42 +97,12 @@
           }
         )
       )
-=======
-    const formattedWalletAccountsLatestUpdates = Object.assign(
-      {},
-      Object.values(walleAccountstLatestUpdate).map((account: any, index) => {
-        const { transactions: updatedTxs } = account;
-
-        const allTxs = [...accounts[index].transactions, ...updatedTxs].filter(
-          (value, i, self) =>
-            i ===
-            self.findIndex((tx) => tx && value && tx[hash] === value[hash])
-        ); // to get array with unique txs.
-
-        if (isBitcoinBased)
-          return {
-            ...account,
-            label: accounts[index].label,
-            transactions: [...allTxs],
-            assets: {
-              ethereum: accounts[index].assets.ethereum,
-              syscoin: account.assets,
-            },
-          };
-        else
-          return {
-            ...account,
-            label: accounts[index].label,
-            assets: accounts[index].assets,
-            transactions: [...allTxs],
-          };
-      })
-    );
+    );
+
     store.dispatch(
       setAccounts({
         ...formattedWalletAccountsLatestUpdates,
       })
->>>>>>> a1bc3600
     );
 
     store.dispatch(setAccounts({ ...formattedWalletAccountsLatestUpdates }));
