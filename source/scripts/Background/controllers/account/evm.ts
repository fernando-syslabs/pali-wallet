import { getSearch } from '@pollum-io/sysweb3-utils';

import PaliLogo from 'assets/icons/favicon-32.png';
import store from 'state/store';
import { setActiveAccountProperty } from 'state/vault';
import { ITokenEthProps } from 'types/tokens';

<<<<<<< HEAD
export interface IEthAccountController extends IWeb3Accounts {
  saveTokenInfo: (token: ITokenEthProps) => Promise<void>;
  tx: IEthereumTransactions;
=======
export interface IEthAccountController {
  saveTokenInfo: (token: ITokenEthProps) => Promise<void>;
>>>>>>> 3aeb2008
}

const EthAccountController = (): IEthAccountController => {
  const saveTokenInfo = async (token: ITokenEthProps) => {
    try {
      const { activeAccount, activeNetwork, accounts } = store.getState().vault;
      const { chainId } = activeNetwork;

      const tokenExists = accounts[activeAccount.type][
        activeAccount.id
      ].assets.ethereum?.find(
        (asset: ITokenEthProps) =>
          asset.contractAddress === token.contractAddress
      );

      if (tokenExists) throw new Error('Token already exists');

      let web3Token: ITokenEthProps;

      const { coins } = await getSearch(token.tokenSymbol);

      if (coins && coins[0]) {
        const { name, thumb } = coins[0];

        web3Token = {
          ...token,
          balance: token.balance,
          name,
          id: token.contractAddress,
          logo: thumb,
          isNft: token.isNft,
          chainId,
        };
      } else {
        web3Token = {
          ...token,
          balance: token.balance,
          name: token.tokenSymbol,
          id: token.contractAddress,
          logo: PaliLogo,
          isNft: token.isNft,
          chainId,
        };
      }

      store.dispatch(
        setActiveAccountProperty({
          property: 'assets',
          value: {
            ...accounts[activeAccount.type][activeAccount.id].assets,
            ethereum: [
              ...accounts[activeAccount.type][activeAccount.id].assets.ethereum,
              web3Token,
            ],
          },
        })
      );
    } catch (error) {
      throw new Error(`Could not save token info. Error: ${error}`);
    }
  };

  return {
    saveTokenInfo,
<<<<<<< HEAD
    tx: txs,
    ...web3Accounts,
=======
>>>>>>> 3aeb2008
  };
};

export default EthAccountController;<|MERGE_RESOLUTION|>--- conflicted
+++ resolved
@@ -5,14 +5,8 @@
 import { setActiveAccountProperty } from 'state/vault';
 import { ITokenEthProps } from 'types/tokens';
 
-<<<<<<< HEAD
-export interface IEthAccountController extends IWeb3Accounts {
-  saveTokenInfo: (token: ITokenEthProps) => Promise<void>;
-  tx: IEthereumTransactions;
-=======
 export interface IEthAccountController {
   saveTokenInfo: (token: ITokenEthProps) => Promise<void>;
->>>>>>> 3aeb2008
 }
 
 const EthAccountController = (): IEthAccountController => {
@@ -77,12 +71,6 @@
 
   return {
     saveTokenInfo,
-<<<<<<< HEAD
-    tx: txs,
-    ...web3Accounts,
-=======
->>>>>>> 3aeb2008
   };
 };
-
 export default EthAccountController;