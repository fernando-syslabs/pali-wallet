import omit from 'lodash/omit';
import { browser, Windows } from 'webextension-polyfill-ts';

import {
  accountType,
  IKeyringAccountState,
  initialNetworksState,
  IWalletState,
  KeyringAccountType,
} from '@pollum-io/sysweb3-keyring';
import { INetwork, INetworkType } from '@pollum-io/sysweb3-network';
import { INftsStructure } from '@pollum-io/sysweb3-utils';

import { persistor, RootState } from 'state/store';
import store from 'state/store';
import { IPersistState } from 'state/types';
import {
  setAccountPropertyByIdAndType,
  setAccountTypeInAccountsObject,
  setActiveNetwork,
  setAdvancedSettings,
  setIsLastTxConfirmed,
  setNetwork,
  setTimer,
} from 'state/vault';
import { IPaliAccount, IVaultState, TransactionsType } from 'state/vault/types';
import {
  IControllerUtils,
  IDAppController,
  IMainController,
} from 'types/controllers';
import {
  ROLLUX_DEFAULT_NETWORK,
  SYSCOIN_MAINNET_DEFAULT_NETWORK,
  SYSCOIN_MAINNET_NETWORK_57,
} from 'utils/constants';
import { getNetworkChain } from 'utils/network';

import ControllerUtils from './ControllerUtils';
import DAppController from './DAppController';
import MainController from './MainController';

export interface IMasterController {
  appRoute: (newRoute?: string, external?: boolean) => string;
  callGetLatestUpdateForAccount: () => void;
  createPopup: (route?: string, data?: object) => Promise<Windows.Window>;
  dapp: Readonly<IDAppController>;
  refresh: () => void;
  utils: Readonly<IControllerUtils>;
  wallet: IMainController;
}
export const vaultToWalletState = (vaultState: IVaultState) => {
  const accounts: { [key in KeyringAccountType]: accountType } = Object.entries(
    vaultState.accounts
  ).reduce((acc, [sysAccountType, paliAccountType]) => {
    acc[sysAccountType as KeyringAccountType] = Object.fromEntries(
      Object.entries(paliAccountType).map(([accountId, paliAccount]) => {
        const keyringAccountState: IKeyringAccountState = omit(paliAccount, [
          'assets',
          'transactions',
        ]) as IKeyringAccountState;
        return [accountId, keyringAccountState];
      })
    );
    return acc;
  }, {} as { [key in KeyringAccountType]: accountType });

  const sysweb3Wallet: IWalletState = {
    accounts,
    activeAccountId: vaultState.activeAccount.id,
    activeAccountType: vaultState.activeAccount.type,
    networks: vaultState.networks,
    activeNetwork: vaultState.activeNetwork,
  };
  const activeChain: INetworkType = vaultState.activeChain;

  return { wallet: sysweb3Wallet, activeChain };
};

<<<<<<< HEAD
const MasterController = (): // readyCallback: (windowController: any) => void
IMasterController => {
=======
const getAccountType = (account: IPaliAccount): KeyringAccountType =>
  !account.isImported && !account.isTrezorWallet
    ? KeyringAccountType.HDAccount
    : account.isTrezorWallet
    ? KeyringAccountType.Trezor
    : account.isLedgerWallet
    ? KeyringAccountType.Ledger
    : KeyringAccountType.Imported;

const MasterController = (
  readyCallback: (windowController: any) => void
): IMasterController => {
>>>>>>> f2d82b62
  let route = '/';
  let externalRoute = '/';
  let wallet: IMainController;
  let utils: Readonly<IControllerUtils>;
  let dapp: Readonly<IDAppController>;
  // Subscribe to store updates
  // store.subscribe(() => {
  //   // const state = store.getState() as RootState & { _persist: IPersistState };
  //   chrome.storage.local.set({ ['1']: store.getState() });
  //   initializeMainController();
  //   // const {
  //   //   _persist: { rehydrated },
  //   // } = state;
  //   // if (rehydrated) {
  //   // }
  // });
  const initializeMainController = () => {
    const hdAccounts = Object.values(store.getState().vault.accounts.HDAccount);
    const trezorAccounts = Object.values(
      store.getState().vault.accounts.Trezor
    );
    const importedAccounts = Object.values(
      store.getState().vault.accounts.Imported
    );

    const accountsObj = [...hdAccounts, ...trezorAccounts, ...importedAccounts];

    const validateIfNftsStateExists = accountsObj.some((account) =>
      account.assets.hasOwnProperty('nfts')
    );

    if (!validateIfNftsStateExists) {
      accountsObj.forEach((account) => {
        const accType = getAccountType(account);

        const updatedAssets = {
          ...account.assets,
          nfts: [] as INftsStructure[],
        };

        store.dispatch(
          setAccountPropertyByIdAndType({
            id: account.id,
            type: accType,
            property: 'assets',
            value: updatedAssets,
          })
        );
      });
    }

    if (!store.getState().vault.networks[TransactionsType.Ethereum][570]) {
      store.dispatch(setNetwork(ROLLUX_DEFAULT_NETWORK));
    }

    const currentRpcSysUtxoMainnet =
      store.getState().vault.networks[TransactionsType.Syscoin][57].url;

    const { activeNetwork } = store.getState().vault;

    if (currentRpcSysUtxoMainnet !== 'https://blockbook.syscoin.org') {
      store.dispatch(setNetwork(SYSCOIN_MAINNET_DEFAULT_NETWORK));
    }

    const isSysUtxoMainnetWithWrongRpcUrl =
      activeNetwork.chainId === 57 &&
      activeNetwork.url.includes('https://blockbook.elint.services');

    if (isSysUtxoMainnetWithWrongRpcUrl) {
      store.dispatch(setActiveNetwork(SYSCOIN_MAINNET_NETWORK_57));
    }

    // if timer state is 5, it means that the user is coming from a previous version, with a default timer value of 5 minutes.
    if (Number(store.getState().vault.timer) === 5) {
      store.dispatch(setTimer(30));
    }

    const isNetworkOldState =
      store.getState()?.vault?.networks?.[TransactionsType.Ethereum][1]
        ?.default ?? false;

    const isNetworkOldEVMStateWithoutTestnet =
      store.getState()?.vault?.networks?.[TransactionsType.Ethereum][1]
        ?.isTestnet === undefined;

    const isNetworkOldUTXOStateWithoutTestnet =
      store.getState()?.vault?.networks?.[TransactionsType.Syscoin][57]
        ?.isTestnet === undefined;

    if (isNetworkOldState || isNetworkOldEVMStateWithoutTestnet) {
      Object.values(initialNetworksState[TransactionsType.Ethereum]).forEach(
        (network) => {
          store.dispatch(
            setNetwork({
              chain: INetworkType.Ethereum,
              network: network as INetwork,
            })
          );
        }
      );
    }

    if (isNetworkOldUTXOStateWithoutTestnet) {
      Object.values(initialNetworksState[TransactionsType.Syscoin]).forEach(
        (network) => {
          store.dispatch(
            setNetwork({
              chain: INetworkType.Syscoin,
              network: network as INetwork,
            })
          );
        }
      );
    }

    if (store.getState().vault?.accounts?.Ledger === undefined) {
      store.dispatch(setAccountTypeInAccountsObject(KeyringAccountType.Ledger));
    }
    if (store.getState().vault?.advancedSettings === undefined) {
      store.dispatch(
        setAdvancedSettings({
          advancedProperty: 'refresh',
          isActive: false,
          isFirstTime: true,
        })
      );
      store.dispatch(
        setAdvancedSettings({
          advancedProperty: 'ledger',
          isActive: false,
          isFirstTime: true,
        })
      );
    }

    if (store.getState().vault?.isLastTxConfirmed === undefined) {
      store.dispatch(
        setIsLastTxConfirmed({
          chainId: 0,
          wasConfirmed: false,
          isFirstTime: true,
        })
      );
    }

    const isBitcoinBased = store.getState()?.vault?.isBitcoinBased;

    const isTransactionsOldState = accountsObj.some((account) =>
      Array.isArray(account.transactions)
    );

    if (isTransactionsOldState) {
      const {
        activeNetwork: { chainId },
      } = store.getState().vault;

      accountsObj.forEach((account) => {
        const accType = getAccountType(account);

        if (Array.isArray(account.transactions)) {
          if (account.transactions.length > 0) {
            const updatedTransactions = {
              syscoin: {},
              ethereum: {},
            } as { [chainType: string]: { [chainId: string]: any } };

            account.transactions.forEach((tx) => {
              const currentNetwork = getNetworkChain(isBitcoinBased);
              const currentChainId = isBitcoinBased ? chainId : tx.chainId;

              updatedTransactions[currentNetwork][currentChainId] = [
                ...(updatedTransactions[currentNetwork]?.[currentChainId] ??
                  []),
                tx,
              ];
            });

            store.dispatch(
              setAccountPropertyByIdAndType({
                id: account.id,
                type: accType,
                property: 'transactions',
                value: updatedTransactions,
              })
            );
          } else {
            store.dispatch(
              setAccountPropertyByIdAndType({
                id: account.id,
                type: accType,
                property: 'transactions',
                value: {
                  syscoin: {},
                  ethereum: {},
                },
              })
            );
          }
        }
      });
    }
    const walletState = vaultToWalletState(store.getState().vault);
    dapp = Object.freeze(DAppController());
    wallet = Object.freeze(MainController(walletState));
    console.log({ wallet });
    utils = Object.freeze(ControllerUtils());
    wallet.setStorage(browser.storage.local);
    // readyCallback({
    //   appRoute,
    //   createPopup,
    //   dapp,
    //   refresh,
    //   utils,
    //   wallet,
    //   callGetLatestUpdateForAccount,
    // });
  };

  const callGetLatestUpdateForAccount = () =>
    wallet.getLatestUpdateForCurrentAccount();

  const refresh = () => {
    const { activeAccount, accounts } = store.getState().vault;
    if (!accounts[activeAccount.type][activeAccount.id].address) return;
    callGetLatestUpdateForAccount();
  };

  /**
   * Determine which is the app route
   * @returns the proper route
   */
  const appRoute = (newRoute?: string, external = false) => {
    if (newRoute) {
      if (external) externalRoute = newRoute;
      else route = newRoute;
    }
    return external ? externalRoute : route;
  };

  /**
   * Creates a popup for external routes. Mostly for DApps
   * @returns the window object from the popup
   */
  const createPopup = async (popUpRoute = '', data = {}) => {
    const window = await browser.windows.getCurrent();

    if (!window || !window.width) return;

    const params = new URLSearchParams();
    if (popUpRoute) params.append('route', popUpRoute);
    if (data) params.append('data', JSON.stringify(data));

    return browser.windows.create({
      url: '/external.html?' + params.toString(),
      width: 400,
      height: 620,
      type: 'popup',
    });
  };

  initializeMainController();

  return {
    appRoute,
    createPopup,
    dapp,
    refresh,
    callGetLatestUpdateForAccount,
    utils,
    wallet,
  };
};

export default MasterController;<|MERGE_RESOLUTION|>--- conflicted
+++ resolved
@@ -77,28 +77,21 @@
   return { wallet: sysweb3Wallet, activeChain };
 };
 
-<<<<<<< HEAD
-const MasterController = (): // readyCallback: (windowController: any) => void
-IMasterController => {
-=======
-const getAccountType = (account: IPaliAccount): KeyringAccountType =>
-  !account.isImported && !account.isTrezorWallet
-    ? KeyringAccountType.HDAccount
-    : account.isTrezorWallet
-    ? KeyringAccountType.Trezor
-    : account.isLedgerWallet
-    ? KeyringAccountType.Ledger
-    : KeyringAccountType.Imported;
-
-const MasterController = (
-  readyCallback: (windowController: any) => void
-): IMasterController => {
->>>>>>> f2d82b62
+const MasterController = (): IMasterController => {
   let route = '/';
   let externalRoute = '/';
   let wallet: IMainController;
   let utils: Readonly<IControllerUtils>;
   let dapp: Readonly<IDAppController>;
+
+  const getAccountType = (account: IPaliAccount): KeyringAccountType =>
+    !account.isImported && !account.isTrezorWallet
+      ? KeyringAccountType.HDAccount
+      : account.isTrezorWallet
+      ? KeyringAccountType.Trezor
+      : account.isLedgerWallet
+      ? KeyringAccountType.Ledger
+      : KeyringAccountType.Imported;
   // Subscribe to store updates
   // store.subscribe(() => {
   //   // const state = store.getState() as RootState & { _persist: IPersistState };
