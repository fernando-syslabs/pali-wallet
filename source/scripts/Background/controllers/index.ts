--- conflicted
+++ resolved
@@ -92,17 +92,8 @@
 
   const refresh = () => {
     const { activeAccount, accounts } = store.getState().vault;
-<<<<<<< HEAD
-    //We really need this validation ?
-    if (!accounts[activeAccount].address) return;
-
+    if (!accounts[activeAccount.type][activeAccount.id].address) return;
     wallet.getLatestUpdateForCurrentAccount();
-=======
-    if (!accounts[activeAccount.type][activeAccount.id].address) return;
-    //TODO: Refactor refresh
-    // await wallet.account.sys.getLatestUpdate(silent);
-    // wallet.account.sys.watchMemPool();
->>>>>>> 3aeb2008
     utils.setFiat();
   };
   /**
@@ -114,18 +105,15 @@
       if (external) externalRoute = newRoute;
       else route = newRoute;
     }
+    return external ? externalRoute : route;
+  };
 
-<<<<<<< HEAD
   const updateNativeBalanceAfterSend = () => {
     setTimeout(() => {
       wallet.updateUserNativeBalance();
     }, 3500); // Wait some seconds to can fetch and get actual balance ( probaly will work only in EVM, UTX0 get a lot of time to update RPC values)
   };
 
-=======
-    return external ? externalRoute : route;
-  };
->>>>>>> 3aeb2008
   /**
    * Creates a popup for external routes. Mostly for DApps
    * @returns the window object from the popup
