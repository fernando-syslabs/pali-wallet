<<<<<<< HEAD
import { browser, Windows } from 'webextension-polyfill-ts';

import { IControllerUtils, IDAppController } from 'types/controllers';
=======
import { IControllerUtils, IMainController } from 'types/controllers';
>>>>>>> 014d7687

import ControllerUtils from './ControllerUtils';
import DAppController from './DAppController';
import MainController from './MainController';

export interface IMasterController {
  appRoute: (newRoute?: string, external?: boolean) => string;
  createPopup: (route?: string, data?: object) => Promise<Windows.Window>;
  dapp: Readonly<IDAppController>;
  stateUpdater: () => void;
  utils: Readonly<IControllerUtils>;
  wallet: Readonly<IMainController>;
}

const MasterController = (): IMasterController => {
  const wallet = Object.freeze(MainController());
  const utils = Object.freeze(ControllerUtils());
  const dapp = Object.freeze(DAppController());

  const stateUpdater = () => {
    utils.setFiat();
  };

  /**
   * Creates a popup for external routes. Mostly for DApps
   * @returns the window object from the popup
   */
  const createPopup = async (route = '', data = {}) => {
    const window = await browser.windows.getCurrent();

    if (!window || !window.width) return;

    const params = new URLSearchParams();
    if (route) params.append('route', route);
    if (data) params.append('data', JSON.stringify(data));

    return browser.windows.create({
      url: '/external.html?' + params.toString(),
      width: 372,
      height: 600,
      type: 'popup',
    });
  };

  return {
    appRoute: utils.appRoute,
    createPopup,
    dapp,
    stateUpdater,
    utils,
    wallet,
  };
};

export default MasterController;<|MERGE_RESOLUTION|>--- conflicted
+++ resolved
@@ -1,10 +1,10 @@
-<<<<<<< HEAD
 import { browser, Windows } from 'webextension-polyfill-ts';
 
-import { IControllerUtils, IDAppController } from 'types/controllers';
-=======
-import { IControllerUtils, IMainController } from 'types/controllers';
->>>>>>> 014d7687
+import {
+  IControllerUtils,
+  IDAppController,
+  IMainController,
+} from 'types/controllers';
 
 import ControllerUtils from './ControllerUtils';
 import DAppController from './DAppController';
