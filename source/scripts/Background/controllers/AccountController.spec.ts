import CryptoJS from 'crypto-js';
import store from 'state/store';
import { createAccount } from 'state/wallet';
import { FAKE_ACCOUNT, FAKE_XPRV, FAKE_XPUB } from 'tests/unit/data/mocks';
import { IAccountState } from 'state/wallet/types';

import AccountController from './AccountController';
import WalletController from './WalletController';

describe('AccountController tests', () => {
  const { checkPassword } = WalletController();

  const {
    decryptAES,
    isValidSYSAddress,
    setNewAddress,
    getHoldingsData,
    setAutolockTimer,
    updateNetworkData,
    temporaryTransaction,
    getTemporaryTransaction,
    clearTemporaryTransaction,
    updateTemporaryTransaction,
    setNewXpub,
  } = AccountController({
    checkPassword: () => checkPassword('secret'),
  });

  it('should encrypt and decrypt string correctly', () => {
    const value = 'test';

    const encrypt = CryptoJS.AES.encrypt(value, 'secret');
    const decrypt = decryptAES(encrypt.toString(), 'secret');

    expect(decrypt).toBe(value);
  });

  it('should return a sys address verification', () => {
    const invalidSysAddress = 'sys213ixks1mx';
    const value = isValidSYSAddress(invalidSysAddress, 'main');

    expect(value).toBeFalsy();
  });

  it('should set a new address account', () => {
    const newAddress = 'testAddress';

    setNewAddress(newAddress);

    const { accounts } = store.getState().wallet;

    expect(accounts[-1]?.address.main).toBe(newAddress);
  });

  it('should return holdings data', async () => {
    const result = await getHoldingsData();

    expect(result).toStrictEqual([]);
  });

  it('should set new autolock timer', () => {
    const newTime = 10;

    setAutolockTimer(newTime);

    const { timer } = store.getState().wallet;

    expect(timer).toBe(newTime);
  });

  it('should update networks info', () => {
    const newLabel = 'test';
    const newUrl = 'test.com';

    updateNetworkData({ id: 'main', label: newLabel, beUrl: newUrl });

    const { networks } = store.getState().wallet;

    expect(networks.main.label).toBe(newLabel);
  });

  it('should return temporary transaction info', () => {
    const transactionType = 'sendAsset';

    const result = getTemporaryTransaction(transactionType);

    expect(result).toBeNull();
  });

  it('should clear temporary transaction', () => {
    const transactionType = 'mintNFT';

    clearTemporaryTransaction(transactionType);

    expect(temporaryTransaction[transactionType]).toBeNull();
  });

  it('should update temporary transaction data', () => {
<<<<<<< HEAD
    const transactionType = 'mintNFT';

=======
    const transactionType = 'sendAsset';
>>>>>>> 2ade3209
    const mockJson = {
      fromConnectedAccount: 'sys1qydmw8wrtl4mvk6he65qqrq8ml9f6eyyl9tasax',
      toAddress: 'sys1qhg7mfvds68kaz8xanssknd730x5lhceu2ner9k',
      amount: 123,
      fee: 0.00001,
      token: null,
      isToken: false,
      rbf: true,
    };

    updateTemporaryTransaction({
      tx: mockJson,
      type: transactionType,
    });

    expect(temporaryTransaction[transactionType]).toEqual(mockJson);
  });

  it('should create new xpub', () => {
    const newXpub = FAKE_XPUB;
    const xprv = FAKE_XPRV;
    const payload: IAccountState = FAKE_ACCOUNT;

    store.dispatch(createAccount(payload));
    // FAKE ACCOUNT ID = 15
    setNewXpub(15, newXpub, xprv, '123');

    const { accounts } = store.getState().wallet;

    // INDEX VALUE = 0
    const account0 = accounts[0].xpub;
    expect(account0).toBe(newXpub);
  });
});<|MERGE_RESOLUTION|>--- conflicted
+++ resolved
@@ -96,12 +96,7 @@
   });
 
   it('should update temporary transaction data', () => {
-<<<<<<< HEAD
-    const transactionType = 'mintNFT';
-
-=======
     const transactionType = 'sendAsset';
->>>>>>> 2ade3209
     const mockJson = {
       fromConnectedAccount: 'sys1qydmw8wrtl4mvk6he65qqrq8ml9f6eyyl9tasax',
       toAddress: 'sys1qhg7mfvds68kaz8xanssknd730x5lhceu2ner9k',
