import { CustomJsonRpcProvider } from '@pollum-io/sysweb3-keyring';
import { validateEthRpc, validateSysRpc } from '@pollum-io/sysweb3-network';
import {
  getSearch,
  isValidEthereumAddress,
  isValidSYSAddress,
  getToken,
  getTokenJson,
  getTokenByContract,
  getAsset,
  txUtils,
} from '@pollum-io/sysweb3-utils';

import { ASSET_PRICE_API } from 'constants/index';
import { setCoins, setPrices } from 'state/price';
import store from 'state/store';
import { setCoinsList } from 'state/vault';
import { IControllerUtils } from 'types/controllers';
import { getController } from 'utils/browser';
import { logError } from 'utils/index';

const ControllerUtils = (): IControllerUtils => {
  const setFiat = async (currency?: string) => {
    if (!currency) {
      const storeCurrency = store.getState().price.fiat.asset;
      currency = storeCurrency || 'usd';
    }
    const controller = getController();
    const { isInCooldown }: CustomJsonRpcProvider =
      controller.wallet.ethereumTransaction.web3Provider;
    const { activeNetwork, isBitcoinBased } = store.getState().vault;

    const id = isBitcoinBased ? 'syscoin' : 'ethereum';
    const coinsListState = store.getState().vault.coinsList;
    const coinsList =
      coinsListState?.length > 0
        ? coinsListState
        : await (
<<<<<<< HEAD
            await fetch('https://api.coingecko.com/api/v3/coins/list')
=======
            await fetch(
              'https://api.coingecko.com/api/v3/coins/list?include_platform=true'
            )
>>>>>>> 10f15aba
          ).json();

    store.dispatch(setCoinsList(coinsList));

    switch (id) {
      case 'syscoin':
        try {
          const { chain } = await validateSysRpc(activeNetwork.url);
          if (chain !== 'test') {
            //TODO: add check to verify if the active network has a / by the end of the url
            const currencies = await (
              await fetch(`${activeNetwork.url}${ASSET_PRICE_API}`)
            ).json();
            if (currencies && currencies.rates) {
              store.dispatch(setCoins(currencies.rates));
              if (currencies.rates[currency.toLowerCase()]) {
                store.dispatch(
                  setPrices({
                    asset: currency,
                    price: currencies.rates[currency.toLowerCase()],
                  })
                );
                return;
              }
            }
          }

          store.dispatch(
            setPrices({
              asset: currency,
              price: 0,
            })
          );
        } catch (error) {
          logError('Failed to retrieve asset price - SYSCOIN UTXO', '', error);
        }
        break;

      case 'ethereum':
        try {
          const { chain, chainId } = await validateEthRpc(
            activeNetwork.url,
            isInCooldown
          );

          const ethTestnetsChainsIds = [5700, 80001, 11155111, 421611, 5, 69]; // Some ChainIds from Ethereum Testnets as Polygon Testnet, Goerli, Sepolia, etc.

          if (
            Boolean(
              chain === 'testnet' ||
                ethTestnetsChainsIds.some(
                  (validationChain) => validationChain === chainId
                )
            )
          ) {
            store.dispatch(
              setPrices({
                asset: currency,
                price: 0,
              })
            );

            return;
          }

          if (coinsList?.length > 0) {
            const findCoinSymbolByNetwork = coinsList.find(
              (coin) => coin.symbol === activeNetwork.currency
            )?.id;

            const coinPriceResponse = await fetch(
              `https://api.coingecko.com/api/v3/simple/price?ids=${findCoinSymbolByNetwork}&vs_currencies=${currency}`
            );

            const coinPriceData = await coinPriceResponse.json();

            const currentNetworkCoinMarket =
              coinPriceData[findCoinSymbolByNetwork]?.[currency];

            store.dispatch(
              setPrices({
                asset: currency,
                price: currentNetworkCoinMarket ? currentNetworkCoinMarket : 0,
              })
            );

            return;
          }

          const lastCoinsPrices = store.getState().price.coins;

          const findLastCurrencyValue = lastCoinsPrices[currency];

          store.dispatch(
            setPrices({
              asset: currency,
              price: findLastCurrencyValue,
            })
          );

          return;
        } catch (error) {
          logError('Failed to retrieve asset price - EVM', '', error);
        }
        break;
    }
  };

  const txs = txUtils();

  return {
    setFiat,
    getSearch,
    getAsset,
    isValidEthereumAddress,
    isValidSYSAddress,
    getTokenJson,
    getToken,
    getTokenByContract,
    ...txs,
  };
};

export default ControllerUtils;<|MERGE_RESOLUTION|>--- conflicted
+++ resolved
@@ -36,13 +36,9 @@
       coinsListState?.length > 0
         ? coinsListState
         : await (
-<<<<<<< HEAD
-            await fetch('https://api.coingecko.com/api/v3/coins/list')
-=======
             await fetch(
               'https://api.coingecko.com/api/v3/coins/list?include_platform=true'
             )
->>>>>>> 10f15aba
           ).json();
 
     store.dispatch(setCoinsList(coinsList));
