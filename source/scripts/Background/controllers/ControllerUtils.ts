import CoinGecko from 'coingecko-api';

import {
  getSearch,
  isValidEthereumAddress,
  isValidSYSAddress,
  getToken,
  getTokenJson,
  getTokenByContract,
  getAsset,
  txUtils,
  getFiatValueByToken,
} from '@pollum-io/sysweb3-utils';
<<<<<<< HEAD

import { ASSET_PRICE_API } from 'constants/index';
import { setPrices, setCoins } from 'state/price';
import store from 'state/store';
=======
>>>>>>> 4e511528
import { IControllerUtils } from 'types/controllers';
import { logError } from 'utils/index';

const ControllerUtils = (): IControllerUtils => {
  let route = '/';

  const appRoute = (newRoute?: string) => {
    if (newRoute) {
      route = newRoute;
    }

    return route;
  };

  const setFiat = async (currency?: string) => {
    if (!currency) {
      const storeCurrency = store.getState().price.fiat.asset;
      currency = storeCurrency || 'usd';
    }

    try {
      const { activeNetwork, networks } = store.getState().vault;

      const chain = networks.syscoin[activeNetwork.chainId]
        ? 'syscoin'
        : 'ethereum';

      const price = await getFiatValueByToken(chain, currency);

      const currencies = await (
        await fetch(`${ASSET_PRICE_API}/currency`)
      ).json();

      if (currencies && currencies.rates) {
        store.dispatch(setCoins(currencies.rates));
      }

      store.dispatch(
        setPrices({
          asset: currency,
          price,
        })
      );
    } catch (error) {
      logError('Failed to retrieve asset price', '', error);
    }
  };

  const txs = txUtils();

  return {
    appRoute,
    setFiat,
    getSearch,
    getAsset,
    isValidEthereumAddress,
    isValidSYSAddress,
    getTokenJson,
    getToken,
    getTokenByContract,
    ...txs,
  };
};

export default ControllerUtils;<|MERGE_RESOLUTION|>--- conflicted
+++ resolved
@@ -1,5 +1,3 @@
-import CoinGecko from 'coingecko-api';
-
 import {
   getSearch,
   isValidEthereumAddress,
@@ -11,13 +9,10 @@
   txUtils,
   getFiatValueByToken,
 } from '@pollum-io/sysweb3-utils';
-<<<<<<< HEAD
 
 import { ASSET_PRICE_API } from 'constants/index';
 import { setPrices, setCoins } from 'state/price';
 import store from 'state/store';
-=======
->>>>>>> 4e511528
 import { IControllerUtils } from 'types/controllers';
 import { logError } from 'utils/index';
 
