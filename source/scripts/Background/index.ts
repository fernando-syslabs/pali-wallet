import 'emoji-log';
import { wrapStore } from 'webext-redux';
import { browser, Runtime } from 'webextension-polyfill-ts';

import { sysweb3Di } from '@pollum-io/sysweb3-core';

import { STORE_PORT } from 'constants/index';
import store from 'state/store';
// import { localStorage } from 'redux-persist-webextension-storage';
import { log } from 'utils/logger';

import MasterController, { IMasterController } from './controllers';

declare global {
  // eslint-disable-next-line @typescript-eslint/naming-convention
  interface Window {
    controller: Readonly<IMasterController>;
  }
}

if (!window.controller) {
  window.controller = Object.freeze(MasterController());
  setInterval(window.controller.utils.setFiat, 3 * 60 * 1000);
}

browser.runtime.onInstalled.addListener(() => {
  console.emoji('🤩', 'Pali extension enabled');
});

let timeout: any;

const restartLockTimeout = () => {
  const { timer } = store.getState().vault;

  if (timeout) {
    clearTimeout(timeout);
  }

  timeout = setTimeout(() => {
    handleLogout();
  }, timer * 60 * 1000);
};

<<<<<<< HEAD
const handleIsOpen = (isOpen: boolean) =>
  window.localStorage.setItem('isPopupOpen', JSON.stringify({ isOpen }));
=======
const handleLogout = () => {
  const { isTimerEnabled } = store.getState().vault; // We need this because movement listner will refresh timeout even if it's disabled
  if (isTimerEnabled) {
    window.controller.wallet.lock();

    window.location.replace('/');
  }
};
>>>>>>> a88748b7

browser.runtime.onMessage.addListener(async ({ type, target }) => {
  if (type === 'reset_autolock' && target === 'background') {
    restartLockTimeout();
  }
});

<<<<<<< HEAD
window.onload = () => handleIsOpen(false);
=======
export const inactivityTime = () => {
  const resetTimer = () => {
    browser.runtime.sendMessage({
      type: 'reset_autolock',
      target: 'background',
    });
  };

  // DOM Events
  const events = [
    'onmousemove',
    'onkeydown',
    'onload',
    'onmousedown',
    'ontouchstart',
    'onclick',
    'onkeydown',
  ];

  events.forEach((event) => (document[event] = resetTimer));
};
>>>>>>> a88748b7

browser.runtime.onConnect.addListener(async (port: Runtime.Port) => {
  if (port.name === 'pali') handleIsOpen(true);
  if (port.name === 'pali-inject') {
    window.controller.dapp.setup(port);

    return;
  }
  const { changingConnectedAccount, timer, isTimerEnabled } =
    store.getState().vault;

  if (timeout) clearTimeout(timeout);

  if (isTimerEnabled) {
    timeout = setTimeout(() => {
      handleLogout();
    }, timer * 60 * 1000);
  }

  if (changingConnectedAccount.isChangingConnectedAccount)
    window.controller.wallet.resolveAccountConflict();

  const senderUrl = port.sender.url;

  if (
    senderUrl?.includes(browser.runtime.getURL('/app.html')) ||
    senderUrl?.includes(browser.runtime.getURL('/external.html'))
  ) {
    sysweb3Di.getStateStorageDb().setPrefix('sysweb3-');
    sysweb3Di.useFetchHttpClient(window.fetch.bind(window));
    sysweb3Di.useLocalStorageClient(window.localStorage);

    window.controller.utils.setFiat();

    port.onDisconnect.addListener(() => {
<<<<<<< HEAD
      handleIsOpen(false);
=======
      if (timeout) clearTimeout(timeout);
      if (isTimerEnabled) {
        timeout = setTimeout(() => {
          handleLogout();
        }, timer * 60 * 1000);
      }
>>>>>>> a88748b7
      log('pali disconnecting port', 'System');
    });
  }
});

wrapStore(store, { portName: STORE_PORT });<|MERGE_RESOLUTION|>--- conflicted
+++ resolved
@@ -41,10 +41,8 @@
   }, timer * 60 * 1000);
 };
 
-<<<<<<< HEAD
 const handleIsOpen = (isOpen: boolean) =>
   window.localStorage.setItem('isPopupOpen', JSON.stringify({ isOpen }));
-=======
 const handleLogout = () => {
   const { isTimerEnabled } = store.getState().vault; // We need this because movement listner will refresh timeout even if it's disabled
   if (isTimerEnabled) {
@@ -53,7 +51,6 @@
     window.location.replace('/');
   }
 };
->>>>>>> a88748b7
 
 browser.runtime.onMessage.addListener(async ({ type, target }) => {
   if (type === 'reset_autolock' && target === 'background') {
@@ -61,9 +58,7 @@
   }
 });
 
-<<<<<<< HEAD
 window.onload = () => handleIsOpen(false);
-=======
 export const inactivityTime = () => {
   const resetTimer = () => {
     browser.runtime.sendMessage({
@@ -85,7 +80,6 @@
 
   events.forEach((event) => (document[event] = resetTimer));
 };
->>>>>>> a88748b7
 
 browser.runtime.onConnect.addListener(async (port: Runtime.Port) => {
   if (port.name === 'pali') handleIsOpen(true);
@@ -121,16 +115,13 @@
     window.controller.utils.setFiat();
 
     port.onDisconnect.addListener(() => {
-<<<<<<< HEAD
       handleIsOpen(false);
-=======
       if (timeout) clearTimeout(timeout);
       if (isTimerEnabled) {
         timeout = setTimeout(() => {
           handleLogout();
         }, timer * 60 * 1000);
       }
->>>>>>> a88748b7
       log('pali disconnecting port', 'System');
     });
   }
