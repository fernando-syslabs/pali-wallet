import 'emoji-log';
import isEqual from 'lodash/isEqual';
import sortBy from 'lodash/sortBy';
import { wrapStore } from 'webext-redux';
import { browser, Runtime } from 'webextension-polyfill-ts';

import { sysweb3Di } from '@pollum-io/sysweb3-core';

import { STORE_PORT } from 'constants/index';
import store from 'state/store';
import { setActiveAccountProperty, setIsLoadingTxs } from 'state/vault';
import { log } from 'utils/logger';

import MasterController, { IMasterController } from './controllers';
import { ISysTransaction } from './controllers/transactions/types';

declare global {
  // eslint-disable-next-line @typescript-eslint/naming-convention
  interface Window {
    controller: Readonly<IMasterController>;
  }
}
let paliPort: Runtime.Port;
const onWalletReady = (windowController: IMasterController) => {
  // Add any code here that depends on the initialized wallet
  window.controller = windowController;
  setInterval(window.controller.utils.setFiat, 3 * 60 * 1000);
  if (paliPort) {
    window.controller.dapp.setup(paliPort);
  }
  window.controller.utils.setFiat();
};

if (!window.controller) {
  window.controller = MasterController(onWalletReady);
  // setInterval(window.controller.utils.setFiat, 3 * 60 * 1000);
}

browser.runtime.onInstalled.addListener(() => {
  console.emoji('🤩', 'Pali extension enabled');
});

let timeout: any;

const restartLockTimeout = () => {
  const { timer } = store.getState().vault;

  if (timeout) {
    clearTimeout(timeout);
  }

  timeout = setTimeout(() => {
    handleLogout();
  }, timer * 60 * 1000);
};

const handleIsOpen = (isOpen: boolean) =>
  window.localStorage.setItem('isPopupOpen', JSON.stringify({ isOpen }));
const handleLogout = () => {
  const { isTimerEnabled } = store.getState().vault; // We need this because movement listner will refresh timeout even if it's disabled
  if (isTimerEnabled) {
    window.controller.wallet.lock();

    window.location.replace('/');
  }
};

browser.runtime.onMessage.addListener(async ({ type, target }) => {
  if (type === 'reset_autolock' && target === 'background') {
    restartLockTimeout();
  }
});

export const inactivityTime = () => {
  const resetTimer = () => {
    browser.runtime.sendMessage({
      type: 'reset_autolock',
      target: 'background',
    });
  };

  // DOM Events
  const events = [
    'onmousemove',
    'onkeydown',
    'onload',
    'onmousedown',
    'ontouchstart',
    'onclick',
    'onkeydown',
  ];

  events.forEach((event) => (document[event] = resetTimer));
};

browser.runtime.onConnect.addListener(async (port: Runtime.Port) => {
  if (port.name === 'pali') handleIsOpen(true);
  if (port.name === 'pali-inject') {
    if (window.controller?.dapp) {
      window.controller.dapp.setup(port);
    }
    paliPort = port;
    return;
  }
  const { changingConnectedAccount, timer, isTimerEnabled } =
    store.getState().vault;

  if (timeout) clearTimeout(timeout);

  if (isTimerEnabled) {
    timeout = setTimeout(() => {
      handleLogout();
    }, timer * 60 * 1000);
  }

  if (changingConnectedAccount.isChangingConnectedAccount)
    window.controller.wallet.resolveAccountConflict();

  const senderUrl = port.sender.url;

  if (
    senderUrl?.includes(browser.runtime.getURL('/app.html')) ||
    senderUrl?.includes(browser.runtime.getURL('/external.html'))
  ) {
<<<<<<< HEAD
    window.controller.utils.setFiat();

    sysweb3Di.getStateStorageDb().setPrefix('sysweb3-');
    sysweb3Di.useFetchHttpClient(window.fetch.bind(window));
    sysweb3Di.useLocalStorageClient(window.localStorage);
=======
    // window.controller.utils.setFiat();
>>>>>>> 3aeb2008

    port.onDisconnect.addListener(() => {
      handleIsOpen(false);
      if (timeout) clearTimeout(timeout);
      if (isTimerEnabled) {
        timeout = setTimeout(() => {
          handleLogout();
        }, timer * 60 * 1000);
      }
      log('pali disconnecting port', 'System');
    });
  }
});

async function checkForUpdates() {
  const {
    changingConnectedAccount: { isChangingConnectedAccount },
    isLoadingAssets,
    isLoadingBalances,
    isLoadingTxs,
    isNetworkChanging,
  } = store.getState().vault;

  const notValidToRunPolling =
    isChangingConnectedAccount ||
    isLoadingAssets ||
    isLoadingBalances ||
    isLoadingTxs ||
    isNetworkChanging;

  if (notValidToRunPolling) {
    //todo: do we also need to return if walle is unlocked?
    return;
  }

  //Method that update TXs for current user based on isBitcoinBased state ( validated inside )
  window.controller.wallet.updateUserTransactionsState();

  //Method that update Balances for current user based on isBitcoinBased state ( validated inside )
  window.controller.wallet.updateUserNativeBalance();
}

let intervalId;

browser.runtime.onConnect.addListener((port) => {
  // execute checkForUpdates() every 5 seconds
  if (port.name === 'polling') {
    port.onMessage.addListener((message) => {
      if (message.action === 'startPolling') {
        intervalId = setInterval(checkForUpdates, 10000);
        port.postMessage({ intervalId });
      } else if (message.action === 'stopPolling') {
        clearInterval(intervalId);
      }
    });
  }
});

const port = browser.runtime.connect(undefined, { name: 'polling' });
port.postMessage({ action: 'startPolling' });

wrapStore(store, { portName: STORE_PORT });<|MERGE_RESOLUTION|>--- conflicted
+++ resolved
@@ -1,18 +1,12 @@
 import 'emoji-log';
-import isEqual from 'lodash/isEqual';
-import sortBy from 'lodash/sortBy';
 import { wrapStore } from 'webext-redux';
 import { browser, Runtime } from 'webextension-polyfill-ts';
 
-import { sysweb3Di } from '@pollum-io/sysweb3-core';
-
 import { STORE_PORT } from 'constants/index';
 import store from 'state/store';
-import { setActiveAccountProperty, setIsLoadingTxs } from 'state/vault';
 import { log } from 'utils/logger';
 
 import MasterController, { IMasterController } from './controllers';
-import { ISysTransaction } from './controllers/transactions/types';
 
 declare global {
   // eslint-disable-next-line @typescript-eslint/naming-convention
@@ -122,15 +116,7 @@
     senderUrl?.includes(browser.runtime.getURL('/app.html')) ||
     senderUrl?.includes(browser.runtime.getURL('/external.html'))
   ) {
-<<<<<<< HEAD
-    window.controller.utils.setFiat();
-
-    sysweb3Di.getStateStorageDb().setPrefix('sysweb3-');
-    sysweb3Di.useFetchHttpClient(window.fetch.bind(window));
-    sysweb3Di.useLocalStorageClient(window.localStorage);
-=======
     // window.controller.utils.setFiat();
->>>>>>> 3aeb2008
 
     port.onDisconnect.addListener(() => {
       handleIsOpen(false);
