import { createSlice, PayloadAction } from '@reduxjs/toolkit';

import {
  initialNetworksState,
  initialActiveAccountState,
  IKeyringAccountState,
} from '@pollum-io/sysweb3-keyring';
import { INetwork } from '@pollum-io/sysweb3-utils';

import { IChangingConnectedAccount, IVaultState } from './types';

export const initialState: IVaultState = {
  lastLogin: 0,
  accounts: {
    0: {
      ...initialActiveAccountState,
      assets: { syscoin: [], ethereum: [] },
    },
  },
  activeAccount: 0,
  activeNetwork: {
    chainId: 57,
    url: 'https://blockbook.elint.services/',
    label: 'Syscoin Mainnet',
    default: true,
    currency: 'sys',
  },
  isBitcoinBased: true,
  isPendingBalances: false,
  isNetworkChanging: false,
  isLoadingTxs: false,
  changingConnectedAccount: {
    host: undefined,
    isChangingConnectedAccount: false,
    newConnectedAccount: undefined,
  },
  timer: 5,
  isPopupOpen: false,
  networks: initialNetworksState,
  encryptedMnemonic: '',
  error: false,
};

const VaultState = createSlice({
  name: 'vault',
  initialState,
  reducers: {
    setAccounts(
      state: IVaultState,
      action: PayloadAction<{
        [id: number]: IKeyringAccountState;
      }>
    ) {
      state.accounts = action.payload;
    },
    setAccountTransactions(state: IVaultState, action: PayloadAction<any>) {
      const id = state.activeAccount;
      state.accounts[id].transactions.unshift(action.payload);
    },
    createAccount(
      state: IVaultState,
      action: PayloadAction<IKeyringAccountState>
    ) {
      state.accounts[action.payload.id] = action.payload;
    },
    setNetworks(
      state: IVaultState,
      action: PayloadAction<{
        chain: string;
        isEdit: boolean;
        network: INetwork;
      }>
    ) {
      const { chain, network, isEdit } = action.payload;

      const replaceNetworkName = `${network.label
        .replace(/\s/g, '')
        .toLocaleLowerCase()}-${network.chainId}`;

      const alreadyExist = Boolean(
        state.networks[chain][Number(network.chainId)]
      );

      if (alreadyExist && !isEdit) {
        const verifyIfRpcOrNameExists = Object.values(
          state.networks[chain]
        ).find(
          (networkState: INetwork) =>
            networkState.url === network.url ||
            networkState.key === replaceNetworkName
        );

        if (verifyIfRpcOrNameExists)
          throw new Error(
            'Network RPC or name already exists, try with a new one!'
          );

        state.networks[chain] = {
          ...state.networks[chain],
          [replaceNetworkName]: {
            ...network,

            key: replaceNetworkName,
          },
        };

        return;
      }
      state.networks[chain] = {
        ...state.networks[chain],
        [network.chainId]: network,
      };

      return;
    },
    removeNetwork(
      state: IVaultState,
      action: PayloadAction<{ chainId: number; key?: string; prefix: string }>
    ) {
      const { prefix, chainId, key } = action.payload;

      if (key) {
        delete state.networks[prefix][key];
        return;
      }

      delete state.networks[prefix][chainId];
    },
    setTimer(state: IVaultState, action: PayloadAction<number>) {
      state.timer = action.payload;
    },
    setLastLogin(state: IVaultState) {
      state.lastLogin = Date.now();
    },
<<<<<<< HEAD
    setIsPopupOpen(state: IVaultState, action: PayloadAction<boolean>) {
      state.isPopupOpen = action.payload;
    },
    setActiveAccount(
      state: IVaultState,
      action: PayloadAction<IKeyringAccountState>
    ) {
=======
    setActiveAccount(state: IVaultState, action: PayloadAction<number>) {
>>>>>>> a1bc3600
      state.activeAccount = action.payload;
    },
    setActiveNetwork(state: IVaultState, action: PayloadAction<INetwork>) {
      state.activeNetwork = action.payload;
      // inject.ethereum.chainId = action.payload.chainId.toString();
      // inject.ethereum.networkVersion = parseInt(
      //   action.payload.chainId.toString(),
      //   16
      // ).toString();
    },
    setIsPendingBalances(state: IVaultState, action: PayloadAction<boolean>) {
      const id = state.activeAccount;
      state.isPendingBalances = action.payload;
      state.accounts[id].transactions = []; // TODO: check a better way to handle network transaction
    },
    setIsLoadingTxs(state: IVaultState, action: PayloadAction<boolean>) {
      state.isLoadingTxs = action.payload;
    },
    setIsNetworkChanging(state: IVaultState, action: PayloadAction<boolean>) {
      state.isNetworkChanging = action.payload;
    },
    setChangingConnectedAccount(
      state: IVaultState,
      action: PayloadAction<IChangingConnectedAccount>
    ) {
      state.changingConnectedAccount = action.payload;
    },
    setActiveAccountProperty(
      state: IVaultState,
      action: PayloadAction<{
        property: string;
        value: number | string | boolean | any[];
      }>
    ) {
      const { activeAccount: id } = state;
      const { property, value } = action.payload;

      if (!(property in state.accounts[id]))
        throw new Error('Unable to set property. Unknown key');

      state.accounts[id][property] = value;
    },
    setEncryptedMnemonic(state: IVaultState, action: PayloadAction<string>) {
      state.encryptedMnemonic = action.payload;
    },
    forgetWallet() {
      return initialState;
    },
    removeAccounts(state: IVaultState) {
      state.accounts = {
        0: {
          ...initialActiveAccountState,
          assets: { syscoin: [], ethereum: [] },
        },
      };
      state.activeAccount = 0;
    },
    removeAccount(state: IVaultState, action: PayloadAction<{ id: number }>) {
      delete state.accounts[action.payload.id];
    },
    setAccountLabel(
      state: IVaultState,
      action: PayloadAction<{ id: number; label: string }>
    ) {
      const { label, id } = action.payload;

      if (!state.accounts[id])
        throw new Error('Unable to set label. Account not found');

      state.accounts[id].label = label;
    },
    setStoreError(state: IVaultState, action: PayloadAction<boolean>) {
      state.error = action.payload;
    },
    setIsBitcoinBased(state: IVaultState, action: PayloadAction<boolean>) {
      state.isBitcoinBased = action.payload;
    },
    setUpdatedTokenBalace(
      state: IVaultState,
      action: PayloadAction<{
        accountId: number;
        newAccountsAssets: any;
      }>
    ) {
      const { newAccountsAssets, accountId } = action.payload;

      state.accounts[accountId].assets.ethereum = newAccountsAssets;
    },
    setUpdatedNativeTokenBalance(
      state: IVaultState,
      action: PayloadAction<{
        accountId: number;
        balance: number;
      }>
    ) {
      const { accountId, balance } = action.payload;
      const { isBitcoinBased } = state;

      if (isBitcoinBased) {
        state.accounts[accountId].balances.syscoin = balance;

        return;
      }

      state.accounts[accountId].balances.ethereum = balance;
    },
  },
});

export const {
  setAccounts,
  setActiveAccount,
  setActiveAccountProperty,
  setActiveNetwork,
  setIsNetworkChanging,
  setIsPendingBalances,
  setIsLoadingTxs,
  setChangingConnectedAccount,
  setLastLogin,
  setIsPopupOpen,
  setNetworks,
  setTimer,
  setEncryptedMnemonic,
  forgetWallet,
  removeAccount,
  removeAccounts,
  removeNetwork,
  createAccount,
  setAccountLabel,
  setAccountTransactions,
  setStoreError,
  setIsBitcoinBased,
  setUpdatedTokenBalace,
  setUpdatedNativeTokenBalance,
} = VaultState.actions;

export default VaultState.reducer;<|MERGE_RESOLUTION|>--- conflicted
+++ resolved
@@ -132,17 +132,10 @@
     setLastLogin(state: IVaultState) {
       state.lastLogin = Date.now();
     },
-<<<<<<< HEAD
     setIsPopupOpen(state: IVaultState, action: PayloadAction<boolean>) {
       state.isPopupOpen = action.payload;
     },
-    setActiveAccount(
-      state: IVaultState,
-      action: PayloadAction<IKeyringAccountState>
-    ) {
-=======
     setActiveAccount(state: IVaultState, action: PayloadAction<number>) {
->>>>>>> a1bc3600
       state.activeAccount = action.payload;
     },
     setActiveNetwork(state: IVaultState, action: PayloadAction<INetwork>) {
