--- conflicted
+++ resolved
@@ -1,11 +1,7 @@
 import { createSlice, PayloadAction } from '@reduxjs/toolkit';
-<<<<<<< HEAD
 import { ethers } from 'ethers';
 import cloneDeep from 'lodash/cloneDeep';
 import take from 'lodash/take';
-=======
-import cloneDeep from 'lodash/cloneDeep';
->>>>>>> cca004a2
 
 import {
   initialNetworksState,
@@ -26,7 +22,6 @@
 import { ITokenEthProps } from 'types/tokens';
 
 import {
-  IChainNumberTransactions,
   IChangingConnectedAccount,
   IPaliAccount,
   IVaultState,
