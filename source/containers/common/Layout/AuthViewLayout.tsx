import React, { FC } from 'react';
import { Icon, IconButton, Tooltip } from 'components/index';
import { useUtils, useBrowser } from 'hooks/index';

import { Header } from '../Header';

interface IAuthViewLayout {
  background?: string;
  canGoBack?: boolean;
  children: any;
  id?: string;
  title: string;
}

export const AuthViewLayout: FC<IAuthViewLayout> = ({
  title,
  id = '',
  children,
  background = 'bkg-2',
  canGoBack = true,
}) => {
  const { navigate } = useUtils();
  const { browser } = useBrowser();

  const url = browser.runtime.getURL('app.html');

  return (
    <div
      className={`bg-${background} w-full min-h-popup min-w-popup h-full text-brand-white relative`}
    >
      <Header normalHeader />

      <div className="relative flex items-center justify-center pt-6 w-full text-brand-white bg-bkg-3">
        {url && canGoBack && (
          <Tooltip content="Go to fullscreen">
            <IconButton onClick={() => window.open(url)}>
              <Icon
                className="absolute bottom-1 left-5 text-brand-white sm:hidden"
                name="desktop"
              />
            </IconButton>
          </Tooltip>
        )}

<<<<<<< HEAD
        <p className="text-xl w-full text-center" id={id}>
          {title}
        </p>
=======
        <p className="w-full text-center text-xl">{title}</p>
>>>>>>> f3151c6e

        {canGoBack && (
          <IconButton onClick={() => navigate('/home')}>
            <Icon wrapperClassname="absolute bottom-1 right-4" name="close" />
          </IconButton>
        )}
      </div>

      <div className="relative flex items-center justify-center mb-3 pb-3 pt-2 bg-bkg-3">
        <Icon
          size={36}
          name="select-up"
          wrapperClassname="w-8"
          className={`text-${background} fixed top-24`}
          color="#111E33"
        />
      </div>

      <div
        className={`bg-${background} text-brand-white flex flex-col justify-center items-center w-full`}
      >
        {children}
      </div>
    </div>
  );
};<|MERGE_RESOLUTION|>--- conflicted
+++ resolved
@@ -42,13 +42,9 @@
           </Tooltip>
         )}
 
-<<<<<<< HEAD
         <p className="text-xl w-full text-center" id={id}>
           {title}
         </p>
-=======
-        <p className="w-full text-center text-xl">{title}</p>
->>>>>>> f3151c6e
 
         {canGoBack && (
           <IconButton onClick={() => navigate('/home')}>
