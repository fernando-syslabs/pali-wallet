--- conflicted
+++ resolved
@@ -60,22 +60,10 @@
       as="div"
       className="absolute right-3 inline-block text-right md:max-w-2xl"
     >
-<<<<<<< HEAD
-      <Menu.Button
-        id="account-settings-btn"
-        className="inline-flex justify-center w-full  text-sm font-medium text-white hover:text-button-primaryhover rounded-full hover:bg-opacity-30 focus:outline-none focus-visible:ring-2 focus-visible:ring-white focus-visible:ring-opacity-75"
-      >
-        <p id="account-settings-btn">
-          {encriptedMnemonic && !importSeed && (
-            <Icon name="dots" className="z-0" />
-          )}
-        </p>
-=======
       <Menu.Button className="inline-flex justify-center w-full hover:text-button-primaryhover text-white text-sm font-medium hover:bg-opacity-30 rounded-full focus:outline-none focus-visible:ring-2 focus-visible:ring-white focus-visible:ring-opacity-75">
         {encriptedMnemonic && !importSeed && (
           <Icon name="dots" className="z-0" />
         )}
->>>>>>> f3151c6e
       </Menu.Button>
 
       <Transition
@@ -93,26 +81,17 @@
           as="div"
           className="scrollbar-styled absolute z-10 right-0 pb-6 w-72 text-center text-brand-white font-poppins bg-menu-primary rounded-2xl focus:outline-none shadow-2xl overflow-auto origin-top-right ring-1 ring-black ring-opacity-5"
         >
-<<<<<<< HEAD
           <h2
             className="bg-menu-primary pt-8 pb-6 text-brand-white border-b border-dashed border-dashed-light w-full text-center mb-3"
             id="account-settings-title"
           >
-=======
-          <h2 className="mb-3 pb-6 pt-8 w-full text-center text-brand-white bg-menu-primary border-b border-dashed border-dashed-light">
->>>>>>> f3151c6e
             ACCOUNT SETTINGS
           </h2>
 
           <Menu.Item>
             <li
               onClick={() => navigate('/account-priv')}
-<<<<<<< HEAD
-              className="flex py-3 justify-start items-center w-full text-base px-5 cursor-pointer transition-all duration-200 hover:bg-bkg-3"
-              id="your-keys-btn"
-=======
               className="flex items-center justify-start px-5 py-3 w-full text-base hover:bg-bkg-3 cursor-pointer transition-all duration-200"
->>>>>>> f3151c6e
             >
               <Icon name="key" className="mb-2 ml-1 mr-4 text-brand-white" />
 
@@ -124,15 +103,7 @@
             <Disclosure>
               {({ open }) => (
                 <>
-<<<<<<< HEAD
-                  <Disclosure.Button
-                    as="button"
-                    className="flex py-3 justify-start items-center w-full text-base px-5 cursor-pointer transition-all duration-200 hover:bg-bkg-3"
-                    id="accounts-btn"
-                  >
-=======
                   <Disclosure.Button className="flex items-center justify-start px-5 py-3 w-full text-base hover:bg-bkg-3 cursor-pointer transition-all duration-200">
->>>>>>> f3151c6e
                     <Icon
                       name="user"
                       className="mb-2 ml-1 mr-4 text-brand-white"
@@ -151,12 +122,7 @@
                   <Disclosure.Panel className="scrollbar-styled pb-2 h-auto max-h-40 text-sm bg-menu-secondary overflow-auto">
                     <li
                       onClick={() => navigate('/account-newaccount')}
-<<<<<<< HEAD
-                      className="flex items-center p-2.5 text-sm font-medium text-brand-white transition transform bg-menu-secondary mb-4 backface-visibility-hidden active:bg-opacity-40 focus:outline-none justify-center duration-300 mx-auto w-full border-b border-dashed border-menu-dasheddark cursor-pointer hover:bg-bkg-2"
-                      id="create-account-btn"
-=======
                       className="backface-visibility-hidden border-menu-dasheddark flex items-center justify-center mb-4 mx-auto p-2.5 w-full text-brand-white text-sm font-medium hover:bg-bkg-2 bg-menu-secondary active:bg-opacity-40 border-b border-dashed focus:outline-none cursor-pointer transform transition duration-300"
->>>>>>> f3151c6e
                     >
                       <Icon
                         name="appstoreadd"
@@ -196,12 +162,8 @@
           <Menu.Item>
             <li
               onClick={() => navigate('/account-hardware')}
-<<<<<<< HEAD
               className="flex py-3 justify-start items-center w-full text-base px-5 cursor-pointer transition-all duration-200 hover:bg-bkg-3"
               id="hardware-wallet-btn"
-=======
-              className="flex items-center justify-start px-5 py-3 w-full text-base hover:bg-bkg-3 cursor-pointer transition-all duration-200"
->>>>>>> f3151c6e
             >
               <Icon
                 name="partition"
@@ -215,12 +177,7 @@
           <Menu.Item>
             <li
               onClick={handleLogout}
-<<<<<<< HEAD
-              className="flex py-3 justify-start items-center w-full text-base px-5 cursor-pointer transition-all duration-200 hover:bg-bkg-3"
-              id="lock-btn"
-=======
               className="flex items-center justify-start px-5 py-3 w-full text-base hover:bg-bkg-3 cursor-pointer transition-all duration-200"
->>>>>>> f3151c6e
             >
               <Icon name="lock" className="mb-2 ml-1 mr-4 text-brand-white" />
 
@@ -237,15 +194,9 @@
       <div className="flex items-center w-full text-brand-white">
         <div className="add-identicon ml-1 mr-2 my-2" />
 
-<<<<<<< HEAD
-        <div className="text-brand-white px-1 justify-center items-center">
-          <p className="text-base mb-1">{activeAccount?.label}</p>
-          <p className="text-xs" id="active-account">
-=======
         <div className="items-center justify-center px-1 text-brand-white">
           <p className="mb-1 text-base">{activeAccount?.label}</p>
           <p className="text-xs">
->>>>>>> f3151c6e
             {ellipsis(activeAccount?.address.main, 6, 14)}
           </p>
         </div>
