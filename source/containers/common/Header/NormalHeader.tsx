// @ts-ignore
import React, { FC, useEffect, useState } from 'react';
import { Icon, IconButton } from 'components/index';
import {
  useStore,
  useAccount,
  useUtils,
  useController,
  useBrowser,
} from 'hooks/index';
import { Disclosure, Menu, Transition } from '@headlessui/react';

interface INormalHeader {
  importSeed: boolean;
  isUnlocked?: boolean;
}

export const NormalHeader: FC<INormalHeader> = ({ importSeed }) => {
  const controller = useController();

  const { activeNetwork, encriptedMnemonic, networks } = useStore();
  const { handleRefresh, navigate, getHost } = useUtils();
  const { activeAccount } = useAccount();
  const { browser } = useBrowser();

  const [isConnected, setIsConnected] = useState<any>(null);
  const [currentTabURL, setCurrentTabURL] = useState<any>(null);

  const handleChangeNetwork = (value: string) => {
    controller.wallet.switchNetwork(value as string);
    controller.wallet.getNewAddress();
  };

  useEffect(() => {
    browser.windows.getAll({ populate: true }).then((windows) => {
      for (const window of windows) {
        const views = browser.extension.getViews({ windowId: window.id });

        if (views) {
          browser.tabs
            .query({ active: true, currentWindow: true })
            .then((tabs) => {
              setCurrentTabURL(String(tabs[0].url));
            });

          return;
        }
      }
    });
  }, [!controller.wallet.isLocked()]);

  useEffect(() => {
    if (activeAccount && activeAccount.connectedTo.length > 0) {
      setIsConnected(
        activeAccount.connectedTo.findIndex(
          (url: any) => url === getHost(currentTabURL)
        ) > -1
      );
    }
  }, [activeAccount, currentTabURL]);

  const NetworkMenu = () => (
    <Menu as="div" className="absolute left-2 inline-block mr-8 text-left">
      {(menuprops) => (
        <>
          <Menu.Button className="inline-flex justify-center w-full text-white text-sm font-medium hover:bg-opacity-30 rounded-full focus:outline-none focus-visible:ring-2 focus-visible:ring-white focus-visible:ring-opacity-75">
            <div className="flex gap-x-6 items-center justify-start ml-2 w-full cursor-pointer">
              <span>{activeNetwork}</span>

              <div
                id="badge-connected-status"
                className={
                  isConnected
                    ? 'rounded-full text-xs w-28 h-5 flex justify-center items-center border border-warning-success bg-warning-success text-brand-white'
                    : 'rounded-full text-xs w-28 h-5 flex justify-center items-center border bg-warning-error border-warning-error text-brand-white'
                }
              >
                {isConnected ? 'connected' : 'not connected'}
              </div>

              <IconButton className="mb-1">
                <Icon
                  name="select-down"
                  className={`${
                    menuprops.open ? 'transform rotate-180' : ''
                  } text-brand-white`}
                  id="network-settings-btn"
                />
              </IconButton>
            </div>
          </Menu.Button>

          <Transition
            as="div"
            enter="transition ease-out duration-100"
            enterFrom="transform opacity-0 scale-95"
            enterTo="transform opacity-100 scale-100"
            leave="transition ease-in duration-75"
            leaveFrom="transform opacity-100 scale-100"
            leaveTo="transform opacity-0 scale-95"
          >
            <div className="fixed z-0 -inset-0 w-full bg-brand-black bg-opacity-50 transition-all duration-300 ease-in-out" />

            <Menu.Items
              as="div"
              className="scrollbar-styled absolute z-10 left-0 pb-6 w-72 h-bigmenu text-center text-brand-white font-poppins bg-menu-primary rounded-2xl focus:outline-none shadow-2xl overflow-auto origin-top-right ring-1 ring-black ring-opacity-5"
            >
<<<<<<< HEAD
              <h2
                className="pt-8 pb-6 text-brand-white border-b border-dashed bg-menu-primary border-dashed-light w-full text-center mb-6"
                id="network-settings-title"
              >
=======
              <h2 className="mb-6 pb-6 pt-8 w-full text-center text-brand-white bg-menu-primary border-b border-dashed border-dashed-light">
>>>>>>> f3151c6e
                NETWORK SETTINGS
              </h2>

              <Menu.Item>
                <li
                  onClick={() => navigate('/networks-sites')}
                  className="flex items-center justify-start mb-2 mx-3 px-2 py-1 text-base bg-warning-success hover:bg-opacity-70 border border-solid border-transparent hover:border-warning-success rounded-full cursor-pointer transition-all duration-200"
                >
                  <Icon
                    name="globe"
                    className="mb-1 ml-1 mr-4 text-brand-white"
                  />

                  <span className="px-3">Connected sites</span>
                </li>
              </Menu.Item>

              <Menu.Item>
                <li
                  onClick={() => navigate('/networks-trusted')}
                  className="flex items-center justify-start mb-4 mx-3 px-2 py-1 text-base bg-brand-royalblue hover:bg-opacity-70 border border-solid border-brand-royalblue rounded-full cursor-pointer transition-all duration-200"
                >
                  <Icon
                    name="warning"
                    className="mb-1 ml-1 mr-4 text-brand-white"
                  />

                  <span className="px-3">Trusted sites</span>
                </li>
              </Menu.Item>

              <Menu.Item>
                <Disclosure>
                  {({ open }) => (
                    <>
<<<<<<< HEAD
                      <Disclosure.Button className="flex py-3 justify-start items-center w-full text-base px-5 cursor-pointer transition-all duration-200 hover:bg-bkg-3 sys-btn">
=======
                      <Disclosure.Button className="flex items-center justify-start px-5 py-3 w-full text-base hover:bg-bkg-3 cursor-pointer transition-all duration-200">
>>>>>>> f3151c6e
                        <Icon
                          name="dolar"
                          className="ml-1 mr-4 text-brand-white"
                        />

                        <span className="px-3 text-base">Syscoin networks</span>

                        <Icon
                          name="select-down"
                          className={`${
                            open ? 'transform rotate-180' : ''
                          } text-brand-white mb-1`}
                        />
                      </Disclosure.Button>

                      <Disclosure.Panel className="scrollbar-styled pb-2 pt-0.5 h-28 text-sm bg-menu-secondary overflow-auto">
                        {Object.values(networks).map((currentNetwork: any) => (
                          <li
                            key={currentNetwork.id}
                            className="backface-visibility-hidden flex flex-col items-center justify-around mt-2 mx-auto p-2.5 max-w-95 text-white text-sm font-medium bg-menu-secondary active:bg-opacity-40 focus:outline-none cursor-pointer transform hover:scale-105 transition duration-300"
                            onClick={() =>
                              handleChangeNetwork(currentNetwork.id)
                            }
                          >
                            <span>{currentNetwork.label}</span>

                            {activeNetwork === currentNetwork.id && (
                              <Icon
                                name="check"
                                className="mb-1 w-4"
                                wrapperClassname="w-6 absolute right-1"
                              />
                            )}
                          </li>
                        ))}
                      </Disclosure.Panel>
                    </>
                  )}
                </Disclosure>
              </Menu.Item>

              <Menu.Item>
                <Disclosure>
                  {({ open }) => (
                    <>
                      <Disclosure.Button className="flex items-center justify-start px-5 py-3 w-full text-base hover:bg-bkg-3 cursor-pointer transition-all duration-200">
                        <Icon
                          name="dolar"
                          className="ml-1 mr-4 text-brand-white"
                        />

                        <span className="px-3 text-base">
                          Ethereum networks
                        </span>

                        <Icon
                          name="select-down"
                          className={`${
                            open ? 'transform rotate-180' : ''
                          } mb-1 text-brand-white`}
                        />
                      </Disclosure.Button>

                      <Disclosure.Panel className="pb-2 pt-0.5 text-sm bg-menu-secondary">
                        <li
                          className="backface-visibility-hidden flex flex-col items-center justify-around mt-2 mx-auto p-2.5 max-w-95 text-white text-sm font-medium bg-menu-secondary active:bg-opacity-40 focus:outline-none cursor-pointer transform hover:scale-105 transition duration-300"
                          onClick={() => handleChangeNetwork('main')}
                        >
                          <span>Main network</span>

                          {activeNetwork === 'main' && (
                            <Icon
                              name="check"
                              className="mb-1 w-4"
                              wrapperClassname="w-6 absolute right-1"
                            />
                          )}
                        </li>
                      </Disclosure.Panel>
                    </>
                  )}
                </Disclosure>
              </Menu.Item>

              <Menu.Item>
                <li
                  onClick={() => handleChangeNetwork('localhost')}
                  className="flex items-center justify-start px-5 py-3 w-full text-base hover:bg-bkg-3 cursor-pointer transition-all duration-200"
                >
                  <Icon name="home" className="ml-1 mr-4 text-brand-white" />

                  <span className="px-3">Localhost 8545</span>

                  {activeNetwork === 'localhost' && (
                    <Icon
                      name="check"
                      className="mb-1 w-4"
                      wrapperClassname="w-6"
                    />
                  )}
                </li>
              </Menu.Item>

              <Menu.Item>
                <li
                  onClick={() => navigate('/networks-custom')}
                  className="flex items-center justify-start px-5 py-3 w-full text-base hover:bg-bkg-3 cursor-pointer transition-all duration-200"
                >
                  <Icon
                    name="appstoreadd"
                    className="ml-1 mr-4 text-brand-white"
                  />

                  <span className="px-3">Custom RPC</span>
                </li>
              </Menu.Item>

              <Menu.Item>
                <li
                  onClick={() => navigate('/networks-edit')}
                  className="flex items-center justify-start px-5 py-3 w-full text-base hover:bg-bkg-3 cursor-pointer transition-all duration-200"
                >
                  <Icon name="edit" className="ml-1 mr-4 text-brand-white" />

                  <span className="px-3">Edit networks</span>
                </li>
              </Menu.Item>
            </Menu.Items>
          </Transition>
        </>
      )}
    </Menu>
  );

  const GeneralMenu = () => (
    <Menu as="div" className="absolute z-10 right-2 inline-block text-right">
      {() => (
        <>
          <Menu.Button
            as="button"
            id="general-settings-button"
            className="mb-2 mr-0.8"
          >
            {encriptedMnemonic && !importSeed ? (
              <IconButton type="primary" shape="circle">
                <Icon
                  name="settings"
                  className="z-0 hover:text-brand-royalblue text-brand-white"
                />
              </IconButton>
            ) : null}
          </Menu.Button>

          <Transition
            as="div"
            enter="transition ease-out duration-100"
            enterFrom="transform opacity-0 scale-95"
            enterTo="transform opacity-100 scale-100"
            leave="transition ease-in duration-75"
            leaveFrom="transform opacity-100 scale-100"
            leaveTo="transform opacity-0 scale-95"
          >
            <div className="fixed z-0 -inset-0 w-full bg-brand-black bg-opacity-50 transition-all duration-300 ease-in-out" />

            <Menu.Items
              as="div"
              className="scrollbar-styled absolute z-10 right-0 pb-6 w-72 h-96 text-center text-brand-white font-poppins bg-menu-primary rounded-2xl focus:outline-none shadow-2xl overflow-auto origin-top-right ring-1 ring-black ring-opacity-5"
            >
<<<<<<< HEAD
              <h2
                className="bg-menu-primary pt-8 pb-6 text-brand-white border-b border-dashed border-dashed-light w-full text-center mb-6"
                id="general-settings-title"
              >
=======
              <h2 className="mb-6 pb-6 pt-8 w-full text-center text-brand-white bg-menu-primary border-b border-dashed border-dashed-light">
>>>>>>> f3151c6e
                GENERAL SETTINGS
              </h2>

              <Menu.Item>
                <li
                  onClick={() => navigate('/general-autolock')}
<<<<<<< HEAD
                  className="flex py-3 justify-start items-center w-full text-base px-5 cursor-pointer transition-all duration-200 hover:bg-bkg-3"
                  id="auto-lock-timer-btn"
=======
                  className="flex items-center justify-start px-5 py-3 w-full text-base hover:bg-bkg-3 cursor-pointer transition-all duration-200"
>>>>>>> f3151c6e
                >
                  <Icon name="clock" className="ml-1 mr-4 text-brand-white" />

                  <span className="px-3">Auto lock timer</span>
                </li>
              </Menu.Item>

              <Menu.Item>
                <li
                  onClick={() => navigate('/general-currency')}
<<<<<<< HEAD
                  className="flex py-3 justify-start items-center w-full text-base px-5 cursor-pointer transition-all duration-200 hover:bg-bkg-3"
                  id="currency-btn"
=======
                  className="flex items-center justify-start px-5 py-3 w-full text-base hover:bg-bkg-3 cursor-pointer transition-all duration-200"
>>>>>>> f3151c6e
                >
                  <Icon name="dolar" className="ml-1 mr-4 text-brand-white" />

                  <span className="px-3">Currency</span>
                </li>
              </Menu.Item>

              <Menu.Item>
                <li
                  onClick={() => navigate('/general-phrase')}
<<<<<<< HEAD
                  className="flex py-3 justify-start items-center w-full text-base px-5 cursor-pointer transition-all duration-200 hover:bg-bkg-3"
                  id="seed-phrase-menu-btn"
=======
                  className="flex items-center justify-start px-5 py-3 w-full text-base hover:bg-bkg-3 cursor-pointer transition-all duration-200"
>>>>>>> f3151c6e
                >
                  <Icon name="wallet" className="ml-1 mr-4 text-brand-white" />

                  <span className="px-3">Wallet Seed Phrase</span>
                </li>
              </Menu.Item>

              <Menu.Item>
                <li
                  onClick={() => navigate('/general-about')}
<<<<<<< HEAD
                  className="flex py-3 justify-start items-center w-full text-base px-5 cursor-pointer transition-all duration-200 hover:bg-bkg-3"
                  id="info-help-btn"
=======
                  className="flex items-center justify-start px-5 py-3 w-full text-base hover:bg-bkg-3 cursor-pointer transition-all duration-200"
>>>>>>> f3151c6e
                >
                  <Icon name="warning" className="ml-1 mr-4 text-brand-white" />

                  <span className="px-3">Info/Help</span>
                </li>
              </Menu.Item>

              <Menu.Item>
                <li
                  onClick={() => navigate('/general-delete')}
<<<<<<< HEAD
                  className="flex py-3 justify-start items-center w-full text-base px-5 cursor-pointer transition-all duration-200 hover:bg-bkg-3"
                  id="delete-wallet-btn"
=======
                  className="flex items-center justify-start px-5 py-3 w-full text-base hover:bg-bkg-3 cursor-pointer transition-all duration-200"
>>>>>>> f3151c6e
                >
                  <Icon name="delete" className="ml-1 mr-4 text-brand-white" />

                  <span className="px-3">Delete wallet</span>
                </li>
              </Menu.Item>
            </Menu.Items>
          </Transition>
        </>
      )}
    </Menu>
  );

  return (
    <div className="relative flex items-center justify-between p-2 py-6 w-full text-gray-300 bg-bkg-1">
      <NetworkMenu />

      <IconButton
        onClick={handleRefresh}
        className="absolute right-10 hover:text-brand-deepPink100 text-brand-white"
      >
        <Icon name="reload" wrapperClassname="mb-2 mr-2" />
      </IconButton>

      <GeneralMenu />
    </div>
  );
};<|MERGE_RESOLUTION|>--- conflicted
+++ resolved
@@ -105,14 +105,10 @@
               as="div"
               className="scrollbar-styled absolute z-10 left-0 pb-6 w-72 h-bigmenu text-center text-brand-white font-poppins bg-menu-primary rounded-2xl focus:outline-none shadow-2xl overflow-auto origin-top-right ring-1 ring-black ring-opacity-5"
             >
-<<<<<<< HEAD
               <h2
                 className="pt-8 pb-6 text-brand-white border-b border-dashed bg-menu-primary border-dashed-light w-full text-center mb-6"
                 id="network-settings-title"
               >
-=======
-              <h2 className="mb-6 pb-6 pt-8 w-full text-center text-brand-white bg-menu-primary border-b border-dashed border-dashed-light">
->>>>>>> f3151c6e
                 NETWORK SETTINGS
               </h2>
 
@@ -148,11 +144,7 @@
                 <Disclosure>
                   {({ open }) => (
                     <>
-<<<<<<< HEAD
-                      <Disclosure.Button className="flex py-3 justify-start items-center w-full text-base px-5 cursor-pointer transition-all duration-200 hover:bg-bkg-3 sys-btn">
-=======
                       <Disclosure.Button className="flex items-center justify-start px-5 py-3 w-full text-base hover:bg-bkg-3 cursor-pointer transition-all duration-200">
->>>>>>> f3151c6e
                         <Icon
                           name="dolar"
                           className="ml-1 mr-4 text-brand-white"
@@ -321,26 +313,17 @@
               as="div"
               className="scrollbar-styled absolute z-10 right-0 pb-6 w-72 h-96 text-center text-brand-white font-poppins bg-menu-primary rounded-2xl focus:outline-none shadow-2xl overflow-auto origin-top-right ring-1 ring-black ring-opacity-5"
             >
-<<<<<<< HEAD
               <h2
                 className="bg-menu-primary pt-8 pb-6 text-brand-white border-b border-dashed border-dashed-light w-full text-center mb-6"
                 id="general-settings-title"
               >
-=======
-              <h2 className="mb-6 pb-6 pt-8 w-full text-center text-brand-white bg-menu-primary border-b border-dashed border-dashed-light">
->>>>>>> f3151c6e
                 GENERAL SETTINGS
               </h2>
 
               <Menu.Item>
                 <li
                   onClick={() => navigate('/general-autolock')}
-<<<<<<< HEAD
-                  className="flex py-3 justify-start items-center w-full text-base px-5 cursor-pointer transition-all duration-200 hover:bg-bkg-3"
-                  id="auto-lock-timer-btn"
-=======
-                  className="flex items-center justify-start px-5 py-3 w-full text-base hover:bg-bkg-3 cursor-pointer transition-all duration-200"
->>>>>>> f3151c6e
+                  className="flex items-center justify-start px-5 py-3 w-full text-base hover:bg-bkg-3 cursor-pointer transition-all duration-200"
                 >
                   <Icon name="clock" className="ml-1 mr-4 text-brand-white" />
 
@@ -351,12 +334,7 @@
               <Menu.Item>
                 <li
                   onClick={() => navigate('/general-currency')}
-<<<<<<< HEAD
-                  className="flex py-3 justify-start items-center w-full text-base px-5 cursor-pointer transition-all duration-200 hover:bg-bkg-3"
-                  id="currency-btn"
-=======
-                  className="flex items-center justify-start px-5 py-3 w-full text-base hover:bg-bkg-3 cursor-pointer transition-all duration-200"
->>>>>>> f3151c6e
+                  className="flex items-center justify-start px-5 py-3 w-full text-base hover:bg-bkg-3 cursor-pointer transition-all duration-200"
                 >
                   <Icon name="dolar" className="ml-1 mr-4 text-brand-white" />
 
@@ -367,12 +345,7 @@
               <Menu.Item>
                 <li
                   onClick={() => navigate('/general-phrase')}
-<<<<<<< HEAD
-                  className="flex py-3 justify-start items-center w-full text-base px-5 cursor-pointer transition-all duration-200 hover:bg-bkg-3"
-                  id="seed-phrase-menu-btn"
-=======
-                  className="flex items-center justify-start px-5 py-3 w-full text-base hover:bg-bkg-3 cursor-pointer transition-all duration-200"
->>>>>>> f3151c6e
+                  className="flex items-center justify-start px-5 py-3 w-full text-base hover:bg-bkg-3 cursor-pointer transition-all duration-200"
                 >
                   <Icon name="wallet" className="ml-1 mr-4 text-brand-white" />
 
@@ -383,12 +356,7 @@
               <Menu.Item>
                 <li
                   onClick={() => navigate('/general-about')}
-<<<<<<< HEAD
-                  className="flex py-3 justify-start items-center w-full text-base px-5 cursor-pointer transition-all duration-200 hover:bg-bkg-3"
-                  id="info-help-btn"
-=======
-                  className="flex items-center justify-start px-5 py-3 w-full text-base hover:bg-bkg-3 cursor-pointer transition-all duration-200"
->>>>>>> f3151c6e
+                  className="flex items-center justify-start px-5 py-3 w-full text-base hover:bg-bkg-3 cursor-pointer transition-all duration-200"
                 >
                   <Icon name="warning" className="ml-1 mr-4 text-brand-white" />
 
@@ -399,12 +367,7 @@
               <Menu.Item>
                 <li
                   onClick={() => navigate('/general-delete')}
-<<<<<<< HEAD
-                  className="flex py-3 justify-start items-center w-full text-base px-5 cursor-pointer transition-all duration-200 hover:bg-bkg-3"
-                  id="delete-wallet-btn"
-=======
-                  className="flex items-center justify-start px-5 py-3 w-full text-base hover:bg-bkg-3 cursor-pointer transition-all duration-200"
->>>>>>> f3151c6e
+                  className="flex items-center justify-start px-5 py-3 w-full text-base hover:bg-bkg-3 cursor-pointer transition-all duration-200"
                 >
                   <Icon name="delete" className="ml-1 mr-4 text-brand-white" />
 
