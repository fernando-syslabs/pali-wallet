import React, { useState } from 'react';
import { useController, useFormat } from 'hooks/index';
import { AuthViewLayout } from 'containers/common/Layout';
import { Form, Input } from 'antd';
import { SecondaryButton, Modal } from 'components/index';

const NewAccountView = () => {
  const [address, setAddress] = useState<string | undefined>();
  const [loading, setLoading] = useState<boolean>(false);

  const controller = useController();

  const { ellipsis } = useFormat();

  const onSubmit = async (data: any) => {
    setLoading(true);

    const response = await controller.wallet.addNewAccount(data.label);

    if (response) {
      setAddress(response);
      setLoading(false);

      await controller.wallet.account.updateTokensState();
    }
  };

  return (
    <AuthViewLayout title="CREATE ACCOUNT" id="create-account-title">
      {address ? (
        <Modal
          type="default"
          open={address !== ''}
          onClose={() => setAddress('')}
          title="Your new account has been created"
          description={`${ellipsis(address)}`}
        />
      ) : (
        <Form
          className="flex flex-col gap-8 items-center justify-center pt-4 text-center"
          name="newaccount"
          labelCol={{ span: 8 }}
          wrapperCol={{ span: 16 }}
          autoComplete="off"
          onFinish={onSubmit}
        >
          <Form.Item
            name="label"
            rules={[
              {
                required: false,
                message: '',
              },
            ]}
          >
            <Input
<<<<<<< HEAD
              className="phrase-input rounded-full py-2 px-4 w-72 bg-fields-input-primary border border-fields-input-border focus:border-fields-input-borderfocus text-sm new-account-name-input"
=======
              className="phrase-input px-4 py-2 w-72 text-sm bg-fields-input-primary border border-fields-input-border focus:border-fields-input-borderfocus rounded-full"
>>>>>>> f3151c6e
              placeholder="Name your new account (optional)"
            />
          </Form.Item>

          <div className="absolute bottom-12">
            <SecondaryButton
              type="submit"
              loading={loading}
              disabled={loading}
              id="create-btn"
            >
              Create
            </SecondaryButton>
          </div>
        </Form>
      )}
    </AuthViewLayout>
  );
};

export default NewAccountView;<|MERGE_RESOLUTION|>--- conflicted
+++ resolved
@@ -54,11 +54,7 @@
             ]}
           >
             <Input
-<<<<<<< HEAD
-              className="phrase-input rounded-full py-2 px-4 w-72 bg-fields-input-primary border border-fields-input-border focus:border-fields-input-borderfocus text-sm new-account-name-input"
-=======
               className="phrase-input px-4 py-2 w-72 text-sm bg-fields-input-primary border border-fields-input-border focus:border-fields-input-borderfocus rounded-full"
->>>>>>> f3151c6e
               placeholder="Name your new account (optional)"
             />
           </Form.Item>
