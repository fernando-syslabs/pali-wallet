--- conflicted
+++ resolved
@@ -18,13 +18,8 @@
   };
 
   return (
-<<<<<<< HEAD
     <AuthViewLayout title="WALLET SEED PHRASE" id="seed-phrase-title">
       <p className="text-white text-sm py-3 px-10">
-=======
-    <AuthViewLayout title="WALLET SEED PHRASE">
-      <p className="px-10 py-3 text-white text-sm">
->>>>>>> f3151c6e
         Please input your wallet password
       </p>
 
@@ -77,13 +72,9 @@
           }
           label="Seed Phrase: (click to copy)"
         >
-<<<<<<< HEAD
           <p className="text-xs mt-3" id="user-phrase">
             {phrase}
           </p>
-=======
-          <p className="mt-3 text-xs">{phrase}</p>
->>>>>>> f3151c6e
         </CopyCard>
 
         <InfoCard>
