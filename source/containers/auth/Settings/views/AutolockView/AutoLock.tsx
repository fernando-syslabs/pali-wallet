import React, { useState } from 'react';
import { SecondaryButton, Modal } from 'components/index';
import { useController, useStore } from 'hooks/index';
import { Form, Input } from 'antd';
import { AuthViewLayout } from 'containers/common/Layout/AuthViewLayout';

const AutolockView = () => {
  const [confirmed, setConfirmed] = useState<boolean>(false);
  const [loading, setLoading] = useState<boolean>(false);

  const controller = useController();

  const { timer } = useStore();

  const onSubmit = (data: any) => {
    setLoading(true);

    controller.wallet.account.setAutolockTimer(data.minutes);

    setConfirmed(true);
    setLoading(false);
  };

  return (
<<<<<<< HEAD
    <AuthViewLayout title="AUTO LOCK TIMER" id="auto-lock-timer-title">
      <p className="text-white text-sm py-6 px-10">
=======
    <AuthViewLayout title="AUTO LOCK TIMER">
      <p className="px-10 py-6 text-white text-sm">
>>>>>>> f3151c6e
        You can set auto lock timer. Default is 5 minutes after no activity.
        Maximum is 30 minutes.
      </p>

      {confirmed && (
        <Modal
          type="default"
          open={confirmed}
          onClose={() => setConfirmed(false)}
          title="Time set successfully"
          description="Your auto lock was configured successfully. You can change it at any time."
        />
      )}

      <Form
        className="flex flex-col gap-8 items-center justify-center text-center"
        name="autolock"
        id="autolock"
        onFinish={onSubmit}
        labelCol={{ span: 8 }}
        wrapperCol={{ span: 16 }}
        initialValues={{ minutes: timer }}
        autoComplete="off"
      >
        <Form.Item
          name="minutes"
          hasFeedback
          rules={[
            {
              required: true,
              message: '',
              min: 1,
              max: 30,
            },
            () => ({
              validator(_, value) {
                if (value <= 30 && value >= 1) {
                  return Promise.resolve();
                }

                return Promise.reject();
              },
            }),
          ]}
        >
          <Input
            type="number"
            placeholder="Minutes"
            className="px-4 py-2 w-72 text-sm bg-fields-input-primary border border-fields-input-border focus:border-fields-input-borderfocus rounded-full"
          />
        </Form.Item>

        <div className="absolute bottom-12">
          <SecondaryButton type="submit" loading={loading}>
            Save
          </SecondaryButton>
        </div>
      </Form>
    </AuthViewLayout>
  );
};

export default AutolockView;<|MERGE_RESOLUTION|>--- conflicted
+++ resolved
@@ -22,13 +22,8 @@
   };
 
   return (
-<<<<<<< HEAD
     <AuthViewLayout title="AUTO LOCK TIMER" id="auto-lock-timer-title">
       <p className="text-white text-sm py-6 px-10">
-=======
-    <AuthViewLayout title="AUTO LOCK TIMER">
-      <p className="px-10 py-6 text-white text-sm">
->>>>>>> f3151c6e
         You can set auto lock timer. Default is 5 minutes after no activity.
         Maximum is 30 minutes.
       </p>
