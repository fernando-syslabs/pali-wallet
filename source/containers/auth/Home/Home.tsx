--- conflicted
+++ resolved
@@ -37,16 +37,11 @@
           <section className="flex flex-col gap-1 items-center py-14 text-brand-white bg-bkg-1">
             <div className="flex flex-col items-center justify-center text-center">
               {activeNetwork === 'testnet' ? (
-<<<<<<< HEAD
                 <div className="flex items-center justify-center gap-x-0.5 balance-account">
                   <p
                     className="text-5xl font-medium font-rubik"
                     id="home-balance"
                   >
-=======
-                <div className="flex gap-x-0.5 items-center justify-center">
-                  <p className="font-rubik text-5xl font-medium">
->>>>>>> f3151c6e
                     {formatNumber(activeAccount?.balance || 0)}{' '}
                   </p>
 
@@ -54,16 +49,11 @@
                 </div>
               ) : (
                 <>
-<<<<<<< HEAD
                   <div className="flex items-center justify-center gap-x-0.5 balance-account">
                     <p
                       id="home-balance"
                       className="text-5xl font-medium font-rubik"
                     >
-=======
-                  <div className="flex gap-x-0.5 items-center justify-center">
-                    <p className="font-rubik text-5xl font-medium">
->>>>>>> f3151c6e
                       {formatNumber(activeAccount?.balance || 0)}{' '}
                     </p>
 
@@ -84,12 +74,8 @@
             <div className="flex gap-x-0.5 items-center justify-center pt-8 w-3/4 max-w-md">
               <Button
                 type="button"
-<<<<<<< HEAD
                 className="flex items-center justify-center flex-1 xl:flex-none xl:p-18 text-base rounded-l-full border border-button-primary bg-button-primary text-brand-white transition-all duration-300 hover:bg-button-primaryhover"
                 id="send-btn"
-=======
-                className="xl:p-18 flex flex-1 items-center justify-center text-brand-white text-base bg-button-primary hover:bg-button-primaryhover border border-button-primary rounded-l-full transition-all duration-300 xl:flex-none"
->>>>>>> f3151c6e
                 onClick={() => navigate('/send')}
               >
                 <Icon
@@ -103,12 +89,8 @@
 
               <Button
                 type="button"
-<<<<<<< HEAD
                 className="flex items-center justify-center flex-1 xl:flex-none xl:p-18 text-base rounded-r-full border border-button-secondary bg-button-secondary text-brand-white hover:bg-button-secondaryhover transition-all duration-300"
                 id="receive-btn"
-=======
-                className="xl:p-18 flex flex-1 items-center justify-center text-brand-white text-base bg-button-secondary hover:bg-button-secondaryhover border border-button-secondary rounded-r-full transition-all duration-300 xl:flex-none"
->>>>>>> f3151c6e
                 onClick={() => navigate('/receive')}
               >
                 <Icon
