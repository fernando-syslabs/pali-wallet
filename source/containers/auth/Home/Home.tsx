--- conflicted
+++ resolved
@@ -68,13 +68,8 @@
             <div className="pt-8 w-3/4 flex justify-center items-center gap-x-0.5">
               <Button
                 type="button"
-<<<<<<< HEAD
                 className="flex items-center justify-center flex-1 xl:flex-none xl:p-18 text-base rounded-l-full border border-button-primary bg-button-primary text-brand-white transition-all duration-300 hover:bg-button-primaryhover"
                 onClick={() => navigate('/send')}
-=======
-                className="flex items-center justify-center flex-1 text-base rounded-l-full border border-button-primary bg-button-primary text-brand-white transition-all duration-300 hover:bg-button-primaryhover"
-                onClick={() => history.push('/send')}
->>>>>>> 1896b1cb
               >
                 <Icon
                   name="arrow-up"
@@ -87,13 +82,8 @@
 
               <Button
                 type="button"
-<<<<<<< HEAD
                 className="flex items-center justify-center flex-1 xl:flex-none xl:p-18 text-base rounded-r-full border border-button-secondary bg-button-secondary text-brand-white hover:bg-button-secondaryhover transition-all duration-300"
                 onClick={() => navigate('/receive')}
-=======
-                className="flex items-center justify-center flex-1 text-base rounded-r-full border border-button-secondary bg-button-secondary text-brand-white hover:bg-button-secondaryhover transition-all duration-300"
-                onClick={() => history.push('/receive')}
->>>>>>> 1896b1cb
               >
                 <Icon
                   name="arrow-down"
