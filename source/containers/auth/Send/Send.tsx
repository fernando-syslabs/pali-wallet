--- conflicted
+++ resolved
@@ -107,16 +107,8 @@
 
   const SendForm = () => (
     <div className="mt-4">
-<<<<<<< HEAD
-      <p
-        className="flex flex-col justify-center text-center items-center font-rubik"
-        id="send-balance"
-      >
-        <span className="text-brand-royalblue font-thin font-poppins">
-=======
       <p className="flex flex-col items-center justify-center text-center font-rubik">
         <span className="text-brand-royalblue font-poppins font-thin">
->>>>>>> f3151c6e
           Balance
         </span>
 
@@ -166,12 +158,7 @@
           <Input
             type="text"
             placeholder="Receiver"
-<<<<<<< HEAD
-            className="outline-none rounded-full py-3 pr-8 w-72 pl-4 bg-fields-input-primary border border-fields-input-border focus:border-fields-input-borderfocus text-sm"
-            id="receiver-input"
-=======
             className="pl-4 pr-8 py-3 w-72 text-sm bg-fields-input-primary border border-fields-input-border focus:border-fields-input-borderfocus rounded-full outline-none"
->>>>>>> f3151c6e
           />
         </Form.Item>
 
@@ -214,12 +201,7 @@
                     <Menu.Item>
                       <button
                         onClick={() => handleSelectedAsset(-1)}
-<<<<<<< HEAD
-                        className="hover:text-brand-royalblue text-brand-white font-poppins transition-all duration-300 group flex border-0 border-transparent items-center w-full px-2 py-2 text-sm justify-between"
-                        id="send-network-dropdown"
-=======
                         className="group flex items-center justify-between px-2 py-2 w-full hover:text-brand-royalblue text-brand-white font-poppins text-sm border-0 border-transparent transition-all duration-300"
->>>>>>> f3151c6e
                       >
                         <p>SYS</p>
 
@@ -266,11 +248,7 @@
               <Switch
                 checked={verifyAddress}
                 onChange={verifyOnChange}
-<<<<<<< HEAD
-                className="relative inline-flex items-center h-4 rounded-full w-9 border border-brand-royalblue "
-=======
                 className="relative inline-flex items-center w-9 h-4 border border-brand-royalblue rounded-full"
->>>>>>> f3151c6e
               >
                 <span className="sr-only">Verify address</span>
                 <span
@@ -342,12 +320,7 @@
           ]}
         >
           <Input
-<<<<<<< HEAD
-            className="outline-none rounded-full py-3 pr-8 w-72 pl-4 bg-fields-input-primary border border-fields-input-border focus:border-fields-input-borderfocus text-sm"
-            id="amount-input"
-=======
             className="pl-4 pr-8 py-3 w-72 text-sm bg-fields-input-primary border border-fields-input-border focus:border-fields-input-borderfocus rounded-full outline-none"
->>>>>>> f3151c6e
             type="number"
             placeholder="Amount"
           />
