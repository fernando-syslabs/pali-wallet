import React, { useState } from "react";

<<<<<<< HEAD
const FormCollection = (props) => {
  const [collectionName, setCollectionName] = useState("");
  const [description, setDescription] = useState("");
  const [shortUrl, setShortUrl] = useState("");
  const [symbol, setSymbol] = useState("");
  const [propertyParent1, setProperty1] = useState("");
  const [propertyAtributte1, setAtributte1] = useState("");
  const [propertyParent2, setProperty2] = useState("");
  const [propertyAtributte2, setAtributte2] = useState("");
  const [propertyParent3, setProperty3] = useState("");
  const [propertyAtributte3, setAtributte3] = useState("");

  const handleSubmit = (event) => {
    event.preventDefault();

    alert(`Submitting Collection Name: "${collectionName}", Description: "${description}", Short Url: ${shortUrl} `)
  }

  return (
    <form onSubmit={handleSubmit}>
      <div className="property">YOU ARE CREATING COLLECTION
        <div>
          <label for="collectionName">AssetGuid:</label>

          <input
            className="input" 
            type="text"
            id="collectionName"
            name="collectionName"
            value={collectionName}
            onChange={(event) => setCollectionName(event.target.value)}
          />

          <label for="description">Value:</label>

          <input
            className="input"
            type="text"
            id="description"
            name="description"
            value={description}
            onChange={(event) => setDescription(event.target.value)}
          />

          <label for="address">Sys address:</label>

          <input
            className="input"
            type="text"
            id="shortURL"
            name="shortURL"
            value={shortUrl}
            onChange={(event) => setShortUrl(event.target.value)}
          />

          <label
            for="symbol"
          >
            UPLOAD SYMBOL
          </label>

          <input
            type="file"
            name="symbol"
            id="symbol"
            value={symbol}
            onChange={(event) => setSymbol(event.target.value)}
          /> 
        </div>
      </div>

      <div className="property">
        <input
          type="text"
          id="lname"
          name="lname"
          placeholder="Property 1"
          value={propertyParent1}
          onChange={e =>  setProperty1(e.target.value)}
        />

        <input
          type="text"
          id="lname"
          name="lname"
          placeholder="Property 2"
          value={propertyParent2}
          onChange={e =>  setProperty2(e.target.value)}
        />

        <input
          type="text"
          id="lname"
          name="lname"
          placeholder="Property 3"
          value={propertyParent3}
          onChange={e =>  setProperty3(e.target.value)}
        />

        <input
          type="text"
          id="lname"
          name="lname"
          placeholder="Atributte 1"
          value={propertyAtributte1}
          onChange={e => setAtributte1(e.target.value)}
        />

        <input
          type="text"
          id="lname"
          name="lname"
          placeholder="Atributte 2"
          value={propertyAtributte2}
          onChange={e =>  setAtributte2(e.target.value)}
        />

        <input
          type="text"
          id="lname"
          name="lname"
          placeholder="Atributte 3"
          value={propertyAtributte3}
          onChange={e =>  setAtributte3(e.target.value)}
        />

        <input className="button" type="submit" value="CREATE"/>
      </div>   
=======
 function FormCollect(props) {
  return (
    <form onSubmit={props.formCallback}>

  <div className="property">YOU ARE CREATING COLLECTION
      <div><label for="input">AssetGuid:</label>
          <input className="input" type="text" id="collectName" name="collectName" ></input>
           <label for="input">Description:</label>
          <input className="input" type="text" id="description" name="description"></input>
           <label for="input">Short Url:</label>
           <input className="input" type="text" id="shortUrl" name="shortUrl"></input>
           <label for="input">Symbol:</label>
              <input className="input" type="text" id="symbol" name="symbol" />  </div> </div>
        <div className="property">
          <input type="text" id="propertyParent1" name="propertyParent1" placeholder="Property 1"></input>
          <input type="text" id="propertyParent2" name="propertyParent2" placeholder="Property 2"></input>
          <input type="text" id="propertyParent3" name="propertyParent3" placeholder="Property 3" ></input>
          <input type="text" id="propertyAtributte1" name="propertyAtributte1" placeholder="Atributte 1" ></input>
          <input type="text" id="propertyAtributte2" name="propertyAtributte2" placeholder="Atributte 2" ></input>
          <input type="text" id="propertyAtributte3" name="propertyAtributte3" placeholder="Atributte 3" ></input></div>  
           <input className="button"type="submit" value="CREATE!"/>
>>>>>>> e2a725d1
    </form>
  );
}

export default FormCollection;<|MERGE_RESOLUTION|>--- conflicted
+++ resolved
@@ -1,6 +1,5 @@
 import React, { useState } from "react";
 
-<<<<<<< HEAD
 const FormCollection = (props) => {
   const [collectionName, setCollectionName] = useState("");
   const [description, setDescription] = useState("");
@@ -129,31 +128,8 @@
 
         <input className="button" type="submit" value="CREATE"/>
       </div>   
-=======
- function FormCollect(props) {
-  return (
-    <form onSubmit={props.formCallback}>
-
-  <div className="property">YOU ARE CREATING COLLECTION
-      <div><label for="input">AssetGuid:</label>
-          <input className="input" type="text" id="collectName" name="collectName" ></input>
-           <label for="input">Description:</label>
-          <input className="input" type="text" id="description" name="description"></input>
-           <label for="input">Short Url:</label>
-           <input className="input" type="text" id="shortUrl" name="shortUrl"></input>
-           <label for="input">Symbol:</label>
-              <input className="input" type="text" id="symbol" name="symbol" />  </div> </div>
-        <div className="property">
-          <input type="text" id="propertyParent1" name="propertyParent1" placeholder="Property 1"></input>
-          <input type="text" id="propertyParent2" name="propertyParent2" placeholder="Property 2"></input>
-          <input type="text" id="propertyParent3" name="propertyParent3" placeholder="Property 3" ></input>
-          <input type="text" id="propertyAtributte1" name="propertyAtributte1" placeholder="Atributte 1" ></input>
-          <input type="text" id="propertyAtributte2" name="propertyAtributte2" placeholder="Atributte 2" ></input>
-          <input type="text" id="propertyAtributte3" name="propertyAtributte3" placeholder="Atributte 3" ></input></div>  
-           <input className="button"type="submit" value="CREATE!"/>
->>>>>>> e2a725d1
     </form>
   );
-}
+}//v
 
 export default FormCollection;