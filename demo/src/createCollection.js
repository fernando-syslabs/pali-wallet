import React, { useEffect, useState, useCallback } from "react";
import logo from "./assets/images/logosys.svg";
import 'bootstrap/dist/css/bootstrap.min.css';
<<<<<<< HEAD
import 'react-dropzone-uploader/dist/styles.css';
import Dropzone from 'react-dropzone-uploader';
import FormCollection from "./FormCollection"

const CreateCollection = () => { 
  const [preview, setPreview] = useState("");
  const [isInstalled, setIsInstalled] = useState(false);
  const [canConnect, setCanConnect] = useState(true);
  const [balance, setBalance] = useState(0);
  const [controller, setController] = useState();
  const [connectedAccount, setConnectedAccount] = useState({});
  const [connectedAccountAddress, setConnectedAccountAddress] = useState('');
  const [amount, setAmount] = useState(0);
  const [fee, setFee] = useState(0.00001);
  const [toAddress, setToAddress] = useState('');
  const [selectedAsset,setSelectedAsset] = useState(null);
  const [checked, setChecked] = useState(false);

  useEffect(() => {
    const callback = async (event) => {
      if (event.detail.SyscoinInstalled) {
        setIsInstalled(true);

        if (event.detail.ConnectionsController) {
          setController(window.ConnectionsController);
=======
import 'react-dropzone-uploader/dist/styles.css'
import FormCollect from "./FormCollection"

  const CreateCollection = () => { 
    const [preview, setPreview] = useState("");
    const [isInstalled, setIsInstalled] = useState(false);
    const [canConnect, setCanConnect] = useState(true);
    const [balance, setBalance] = useState(0);
    const [controller, setController] = useState();
    const [connectedAccount, setConnectedAccount] = useState({});
    const [connectedAccountAddress, setConnectedAccountAddress] = useState('');
    const [amount, setAmount] = useState(0);
    const [fee, setFee] = useState(0.00001);
    const [toAddress, setToAddress] = useState('');
    const [selectedAsset,setSelectedAsset] = useState(null);
    const [checked, setChecked] = useState(false);

    useEffect(() => {
      const callback = async (event) => {
        if (event.detail.SyscoinInstalled) {
          setIsInstalled(true);
  
          if (event.detail.ConnectionsController) {
            setController(window.ConnectionsController);
  
            return;
          }
  
          return;
        }
  
        setIsInstalled(false);
  
        window.removeEventListener('SyscoinStatus', callback);
      }
  
      window.addEventListener('SyscoinStatus', callback);
    }, []);
>>>>>>> e2a725d1

          return;
        }

        return;
      }

      setIsInstalled(false);

      window.removeEventListener('SyscoinStatus', callback);
    }

    window.addEventListener('SyscoinStatus', callback);
  }, []);

  const handleTypeChanged = useCallback((checked) => {
      setChecked(checked)
  }, []);

  const setup = async () => {
    const state = await controller.getWalletState();

    if (state.accounts.length > 0) {
      controller.getConnectedAccount()
        .then((data) => {
          if (data) {
            setConnectedAccount(data);
            setConnectedAccountAddress(data.address.main);
            setBalance(data.balance);
          } else {
            setConnectedAccount({});
            setConnectedAccountAddress('');
            setBalance(0);
          }
      
          return;
        });
    }
  };

  useEffect(() => {
    if (controller) {
      setup();

      controller.onWalletUpdate(setup);
    }
  }, [
    controller,
  ]);

  const handleAssetSelected = (event) => {
    if (connectedAccount) {
      const selectedAsset = connectedAccount.assets.filter((asset) => asset.assetGuid == event.target.value);

      if (selectedAsset[0]) {
        setSelectedAsset(selectedAsset[0]);

        return;
      }

      setSelectedAsset(null);
    }
  };

  const handleMessageExtension = async () => {
    await controller.connectWallet();
    await setup();
  }

  const handleGetWalletState = async () => {
    return await controller.getWalletState();
  }

  const clearData = (inputs) => {
    for (let input of inputs) {
      input.value = '';
    }

    setToAddress('');
    setAmount(0);
    setFee(0.00001);
  }

  const handleSendToken = async (sender, receiver, amount, fee, token) => {
    const inputs = document.querySelectorAll('input');

    if (token !== null) {
      await controller.handleSendToken(sender, receiver, amount, fee, token, true, !checked);

      clearData(inputs);

      return;
    }

    await controller.handleSendToken(sender, receiver, amount, fee, null, false, !checked);

    clearData(inputs);

    return;
  }

  const getUploadParams = () => ({
    url: 'https://api.nft.storage/upload',  
    headers: { "Authorization": "Bearer eyJhbGciOiJIUzI1NiIsInR5cCI6IkpXVCJ9.eyJzdWIiOiJkaWQ6ZXRocjoweGJiNUM1NzJkYmFlNDQ1MkFDOGFiZWZlMjk3ZTljREIyRmEzRjRlNzIiLCJpc3MiOiJuZnQtc3RvcmFnZSIsImlhdCI6MTYxOTcxMjM0MTgzNCwibmFtZSI6InN5cyJ9.KmVoWH8Sa0FNsPyWrPYEr1zCAdFw8bJwVnmzPsp_fg4"
    }
  });
  
  //"Authorization": "Bearer eyJhbGciOiJIUzI1NiIsInR5ASDASDAXCZg0NTY5MDEiLCJpc3MiOiJuZnQtc3RvcmFnZSIsImlhdCI6MTYxODU5NzczODM5NCwibmFtZSI6ImtleTEifQ.uNeFoDDU_M8uzTNTVQ3uYnxejjVNldno5nFuxzoOWMk"

  const handleChangeStatus = ({ meta, file, xhr }, status) => {
    if (xhr?.response) {
      const {value: {cid}} = JSON.parse(xhr.response);

      setPreview(`https://ipfs.io/ipfs/${cid}/${file.name}`);

      console.log(`CID:${cid}`);
      console.log('meta: ', meta);
      console.log('file', file);
      console.log(`other information: `, JSON.parse(xhr.response));

      document.getElementById('out').innerHTML+= `${JSON.stringify(`CID:${cid}`)}\n`;
    };
  };  

  return (
    <div className="app">
      {controller ? (  
      <div>  
        <nav className="navbar navbar-expand-lg navbar-light  static-top">
          <div className="container">
            <a className="navbar-brand" href="https://syscoin.org/">
              <img src={logo} alt="logo" className="header__logo" />
            </a>
            
            <a className="button" href="/">Home</a>

            <div className="collapse navbar-collapse" id="navbarResponsive">
              <ul className="navbar-nav ml-auto">
                <button
                  className="button"
                  onClick={canConnect ? handleMessageExtension : undefined}
                  disabled={!isInstalled}>
                  {connectedAccountAddress === '' ? 'Connect to Syscoin Wallet' : connectedAccountAddress}
                </button>
              </ul>
            </div>
          </div>
        </nav>

        {!isInstalled && (<h1 className="app__title">You need to install Syscoin Wallet.</h1>)}  

        <div className="form"> 
          <FormCollection />      
        </div>
      </div>
      ) : (
        <div>
          <p>...</p>
        </div>
      )}
    </div>
  );
}
  
export default CreateCollection;
  
  
  <|MERGE_RESOLUTION|>--- conflicted
+++ resolved
@@ -1,9 +1,7 @@
-import React, { useEffect, useState, useCallback } from "react";
+import React, { Component, useEffect, useState, useCallback } from "react";
 import logo from "./assets/images/logosys.svg";
 import 'bootstrap/dist/css/bootstrap.min.css';
-<<<<<<< HEAD
 import 'react-dropzone-uploader/dist/styles.css';
-import Dropzone from 'react-dropzone-uploader';
 import FormCollection from "./FormCollection"
 
 const CreateCollection = () => { 
@@ -27,46 +25,6 @@
 
         if (event.detail.ConnectionsController) {
           setController(window.ConnectionsController);
-=======
-import 'react-dropzone-uploader/dist/styles.css'
-import FormCollect from "./FormCollection"
-
-  const CreateCollection = () => { 
-    const [preview, setPreview] = useState("");
-    const [isInstalled, setIsInstalled] = useState(false);
-    const [canConnect, setCanConnect] = useState(true);
-    const [balance, setBalance] = useState(0);
-    const [controller, setController] = useState();
-    const [connectedAccount, setConnectedAccount] = useState({});
-    const [connectedAccountAddress, setConnectedAccountAddress] = useState('');
-    const [amount, setAmount] = useState(0);
-    const [fee, setFee] = useState(0.00001);
-    const [toAddress, setToAddress] = useState('');
-    const [selectedAsset,setSelectedAsset] = useState(null);
-    const [checked, setChecked] = useState(false);
-
-    useEffect(() => {
-      const callback = async (event) => {
-        if (event.detail.SyscoinInstalled) {
-          setIsInstalled(true);
-  
-          if (event.detail.ConnectionsController) {
-            setController(window.ConnectionsController);
-  
-            return;
-          }
-  
-          return;
-        }
-  
-        setIsInstalled(false);
-  
-        window.removeEventListener('SyscoinStatus', callback);
-      }
-  
-      window.addEventListener('SyscoinStatus', callback);
-    }, []);
->>>>>>> e2a725d1
 
           return;
         }
@@ -231,7 +189,4 @@
   );
 }
   
-export default CreateCollection;
-  
-  
-  +export default CreateCollection;