import React, { useState, useEffect } from "react";
<<<<<<< HEAD
import Dropdown from "./DropAsset";

const FormMintSPT = (props) => {
  const [assetGuid, setAssetGuid] = useState('');
  const [receiver, setReceiver] = useState('');
  const [rbf, setRbf] = useState(false);
  const [amount, setAmount] = useState(0);
  const [data, setData] = useState([]);
  const [isInstalled, setIsInstalled] = useState(false);
  const [canConnect, setCanConnect] = useState(true);
  const [balance, setBalance] = useState(0);
  const [controller, setController] = useState();
  const [connectedAccount, setConnectedAccount] = useState({});
  const [connectedAccountAddress, setConnectedAccountAddress] = useState("");

  useEffect(() => {
    const callback = (event) => {
      if (event.detail.SyscoinInstalled) {
        setIsInstalled(true);

        if (event.detail.ConnectionsController) {
          setController(window.ConnectionsController);

          return;
        }

        return;
      }

      setIsInstalled(false);

      window.removeEventListener("SyscoinStatus", callback);
    }

    window.addEventListener("SyscoinStatus", callback);
  }, []);

  const setup = async () => {
    const state = await controller.getWalletState();

    if (state.accounts.length > 0) {
      controller.getConnectedAccount()
        .then((data) => {
          if (data) {
            setConnectedAccount(data);
            setConnectedAccountAddress(data.address.main);
            setBalance(data.balance);

            return;
          }

          setConnectedAccount({});
          setConnectedAccountAddress("");
          setBalance(0);

          return;
        });
    }
  };

  useEffect(() => {
    if (controller) {
      setup();

      controller.onWalletUpdate(setup);
    }
  }, [
    controller,
  ]);

  useEffect(() => {
    console.log('tokens', data);

    const setup = async () => {
      if (controller) {
        console.log('torewkens');
        setData(await controller.getUserMintedTokens());
      }
    }

    setup();
  }, [
    controller
  ]);

  const RenderAsset = () => {
    return data.map((asset, index) => {
      return <option key={index}>Symbol:"{asset.symbol}"   Asset: "{asset.assetGuid}"</option>
    });
  }
=======
//import Dropdown from "./DropAsset"
const FormMintSPT = (props) => {
  const [assetGuid, setAssetGuid] = useState('');
    const [receiver, setReceiver] = useState('');
    const [rbf, setRbf] = useState(false);
    const [amount, setAmount] = useState(0);
    const [data, setData] = useState([]);
    const [isInstalled, setIsInstalled] = useState(false);
    const [canConnect, setCanConnect] = useState(true);
    const [balance, setBalance] = useState(0);
    const [controller, setController] = useState();
    const [connectedAccount, setConnectedAccount] = useState({});
    const [connectedAccountAddress, setConnectedAccountAddress] = useState("");
  
    useEffect(() => {
      const callback = (event) => {
        if (event.detail.SyscoinInstalled) {
          setIsInstalled(true);
  
          if (event.detail.ConnectionsController) {
            setController(window.ConnectionsController);
  
            return;
          }
  
          return;
        }
  
        setIsInstalled(false);
  
        window.removeEventListener("SyscoinStatus", callback);
      }
  
      window.addEventListener("SyscoinStatus", callback);
    }, []);
  
    const setup = async () => {
      const state = await controller.getWalletState();
  
      if (state.accounts.length > 0) {
        controller.getConnectedAccount()
          .then((data) => {
            if (data) {
              setConnectedAccount(data);
              setConnectedAccountAddress(data.address.main);
              setBalance(data.balance);
  
              return;
            }
  
            setConnectedAccount({});
            setConnectedAccountAddress("");
            setBalance(0);
  
            return;
          });
      }
    };
  
    useEffect(() => {
      if (controller) {
        setup();
  
        controller.onWalletUpdate(setup);
      }
    }, [
      controller,
    ]);
  
    useEffect(() => {
      console.log('tokens', data);
  
      const setup = async () => {
        if (controller) {
          console.log('torewkens');
          setData(await controller.getUserMintedTokens());
        }
      }
  
      setup();
    }, [
      controller
    ]);
  
    const RenderAsset = () => {
       return data.map((asset, index) => {
       return <option key={index}>Symbol:"{asset.symbol}"   Asset: "{asset.assetGuid}"</option>
       });
     }
>>>>>>> c57391f7
 
  return (
    <form
      onSubmit={(event) => props.formCallback(
        event,
        amount,
        0.0001, // fee - wallet
        receiver,
        rbf,
        assetGuid
      )}
    >
      <fieldset>
        <legend>YOU ARE MINTING SPTS</legend>

        <div>
<<<<<<< HEAD
          {/* <Dropdown/> */}

          <label htmlFor="assetGuid">AssetGuid:</label>

          <select
            id="assetGuid" 
            name="assetGuid" 
            className="custom-select"
            onChange={(event) => setAssetGuid(event.target.value)}
          >
            <option>{assetGuid}</option>
            <RenderAsset />
          </select>
=======
        <div className="input-group mb-3">
            <label htmlFor="assetGuid">AssetGuid:</label>

            <select
              id="assetGuid" 
              name="assetGuid" 
              className="custom-select"
              onBlur={(event) => setAssetGuid(event.target.value)}
            >
              <option>{assetGuid}</option>
              <RenderAsset />
            </select>
          </div>
>>>>>>> c57391f7

          <label htmlFor="amount">Amount:</label>
          <input 
            className="input" 
            type="number" 
            id="amount" 
            name="amount"
            onBlur={(event) => setAmount(event.target.value)}
            required
          />

          <label htmlFor="receiver">Receiver:</label>
          <input 
            className="input" 
            type="text" 
            id="receiver" 
            name="receiver"
            onBlur={(event) => setReceiver(event.target.value)}
            required
          />

          {/* <label htmlFor="rbf">RBF:</label>
          <input 
            id="rbf" 
            name="rbf" 
            type="checkbox" 
            className="switch"
            onChange={() => {
              setRbf(!rbf)
            }}
            checked={rbf}
          /> */}
        </div>
      </fieldset>


      <button
        className="button" 
        type="submit"
        // disabled={
        //   !amount ||
        //   !receiver ||
        //   !assetGuid
        // }
        onClick={console.log(assetGuid)}
      >
        Mint
      </button>
    </form>
  );
}

export default FormMintSPT;

<|MERGE_RESOLUTION|>--- conflicted
+++ resolved
@@ -1,5 +1,4 @@
 import React, { useState, useEffect } from "react";
-<<<<<<< HEAD
 import Dropdown from "./DropAsset";
 
 const FormMintSPT = (props) => {
@@ -90,97 +89,6 @@
       return <option key={index}>Symbol:"{asset.symbol}"   Asset: "{asset.assetGuid}"</option>
     });
   }
-=======
-//import Dropdown from "./DropAsset"
-const FormMintSPT = (props) => {
-  const [assetGuid, setAssetGuid] = useState('');
-    const [receiver, setReceiver] = useState('');
-    const [rbf, setRbf] = useState(false);
-    const [amount, setAmount] = useState(0);
-    const [data, setData] = useState([]);
-    const [isInstalled, setIsInstalled] = useState(false);
-    const [canConnect, setCanConnect] = useState(true);
-    const [balance, setBalance] = useState(0);
-    const [controller, setController] = useState();
-    const [connectedAccount, setConnectedAccount] = useState({});
-    const [connectedAccountAddress, setConnectedAccountAddress] = useState("");
-  
-    useEffect(() => {
-      const callback = (event) => {
-        if (event.detail.SyscoinInstalled) {
-          setIsInstalled(true);
-  
-          if (event.detail.ConnectionsController) {
-            setController(window.ConnectionsController);
-  
-            return;
-          }
-  
-          return;
-        }
-  
-        setIsInstalled(false);
-  
-        window.removeEventListener("SyscoinStatus", callback);
-      }
-  
-      window.addEventListener("SyscoinStatus", callback);
-    }, []);
-  
-    const setup = async () => {
-      const state = await controller.getWalletState();
-  
-      if (state.accounts.length > 0) {
-        controller.getConnectedAccount()
-          .then((data) => {
-            if (data) {
-              setConnectedAccount(data);
-              setConnectedAccountAddress(data.address.main);
-              setBalance(data.balance);
-  
-              return;
-            }
-  
-            setConnectedAccount({});
-            setConnectedAccountAddress("");
-            setBalance(0);
-  
-            return;
-          });
-      }
-    };
-  
-    useEffect(() => {
-      if (controller) {
-        setup();
-  
-        controller.onWalletUpdate(setup);
-      }
-    }, [
-      controller,
-    ]);
-  
-    useEffect(() => {
-      console.log('tokens', data);
-  
-      const setup = async () => {
-        if (controller) {
-          console.log('torewkens');
-          setData(await controller.getUserMintedTokens());
-        }
-      }
-  
-      setup();
-    }, [
-      controller
-    ]);
-  
-    const RenderAsset = () => {
-       return data.map((asset, index) => {
-       return <option key={index}>Symbol:"{asset.symbol}"   Asset: "{asset.assetGuid}"</option>
-       });
-     }
->>>>>>> c57391f7
  
   return (
     <form
@@ -197,7 +105,6 @@
         <legend>YOU ARE MINTING SPTS</legend>
 
         <div>
-<<<<<<< HEAD
           {/* <Dropdown/> */}
 
           <label htmlFor="assetGuid">AssetGuid:</label>
@@ -211,21 +118,6 @@
             <option>{assetGuid}</option>
             <RenderAsset />
           </select>
-=======
-        <div className="input-group mb-3">
-            <label htmlFor="assetGuid">AssetGuid:</label>
-
-            <select
-              id="assetGuid" 
-              name="assetGuid" 
-              className="custom-select"
-              onBlur={(event) => setAssetGuid(event.target.value)}
-            >
-              <option>{assetGuid}</option>
-              <RenderAsset />
-            </select>
-          </div>
->>>>>>> c57391f7
 
           <label htmlFor="amount">Amount:</label>
           <input 
@@ -265,12 +157,11 @@
       <button
         className="button" 
         type="submit"
-        // disabled={
-        //   !amount ||
-        //   !receiver ||
-        //   !assetGuid
-        // }
-        onClick={console.log(assetGuid)}
+        disabled={
+          !amount ||
+          !receiver ||
+          !assetGuid
+        }
       >
         Mint
       </button>
