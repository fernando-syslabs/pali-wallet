{
  "extends": [
    "plugin:react/recommended",
    "plugin:@typescript-eslint/recommended",
    "prettier",
    "prettier/react"
  ],
  "plugins": [
    "@typescript-eslint",
    "eslint-plugin-prettier",
    "react-hooks",
    "import"
  ],
  "env": {
    "webextensions": true
  },
  "settings": {
    "react": {
      "version": "detect"
    }
  },
  "overrides": [
    {
      "files": ["*.{ts,tsx}"],
      "parser": "@typescript-eslint/parser",
      "parserOptions": {
        "project": "**/tsconfig.json",
        "tsconfigRootDir": ".",
        "sourceType": "module"
      },
      "plugins": ["typescript-sort-keys"],
      "rules": {
        "typescript-sort-keys/interface": 1,
        "typescript-sort-keys/string-enum": 1,
        "@typescript-eslint/switch-exhaustiveness-check": 2
      }
    }
  ],
  "rules": {
    "@typescript-eslint/no-explicit-any": "off",
    "@typescript-eslint/no-non-null-assertion": "off",

    // * ESLint default rules
    "array-callback-return": "error",
    "arrow-body-style": ["error", "as-needed"],
    "eol-last": "warn",
    "eqeqeq": "warn",
    "no-nested-ternary": "warn",
    "no-undef-init": "warn",
    "no-unneeded-ternary": "error",
    "no-unused-vars": "warn",
    "no-shadow": "warn",
    "no-var":"warn",
    "semi": "error",
    "comma-dangle": [
      "error",
      {
        "arrays": "always-multiline",
        "objects": "always-multiline",
        "imports": "always-multiline",
        "exports": "always-multiline",
        "functions": "never"
      }
    ],

    // * Plugins rules
    "import/no-extraneous-dependencies": "error",
<<<<<<< HEAD
    "import/order": [
      "warn",
      {
        "groups": [
          ["builtin", "external"],
          ["internal", "parent"],
          ["sibling", "index", "object", "type"]
        ],
        "pathGroups": [
          {
            "pattern": "@pollum-io/**",
            "group": "internal",
            "position": "before"
          },
          {
            "pattern": "assets/**",
            "group": "internal"
          },
          {
            "pattern": "components/**",
            "group": "internal"
          },
          {
            "pattern": "constants/**",
            "group": "internal"
          },
          {
            "pattern": "hooks/**",
            "group": "internal"
          },
          {
            "pattern": "pages/**",
            "group": "internal"
          },
          {
            "pattern": "routers/**",
            "group": "internal"
          },
          {
            "pattern": "scripts/**",
            "group": "internal"
          },
          {
            "pattern": "state/**",
            "group": "internal"
          },
          {
            "pattern": "types/**",
            "group": "internal"
          },
          {
            "pattern": "utils/**",
            "group": "internal"
          }
        ],
        "pathGroupsExcludedImportTypes": ["@pollum-io/**"],
        "newlines-between": "always",
        "alphabetize": {
          "order": "asc",
          "caseInsensitive": true
        }
      }
    ],

=======
    "@typescript-eslint/explicit-module-boundary-types": "off",
    "consistent-return": "off",
    "no-unused-vars": "off",
    "no-console": "off",
    "guard-for-in": "off",
    "indent": "off",
    "max-len": "off",
    "no-extend-native": "off",
    "no-alert": "off",
    "operator-linebreak": "off",
    "react/jsx-props-no-spreading": "off",
    "jsx-a11y/label-has-associated-control": "off",
    "import/no-webpack-loader-syntax": "off",
    "import/prefer-default-export": "off",
    "jsx-a11y/no-noninteractive-element-interactions": "off",
    "@typescript-eslint/interface-name-prefix": "off",
    "import/no-unresolved": "off",
    "no-semicolon-interface": 0,
    "@typescript-eslint/explicit-function-return-type": "off",
    "@typescript-eslint/no-explicit-any": "off",
    "react/require-default-props": 0,
    "react/no-unused-prop-types": "off",
    "react/button-has-type": "off",
    "jsx-a11y/click-events-have-key-events": "off",
    "jsx-a11y/no-static-element-interactions": "off",
    "@typescript-eslint/indent": "off",
    "@typescript-eslint/no-var-requires": "off",
    "no-await-in-loop": "off",
    "no-shadow": "off",
    "camelcase": "warn",
>>>>>>> 71759e97
    "prettier/prettier": [
      "error",
      {
        "trailingComma": "es5",
        "tabWidth": 2,
        "semi": true,
        "singleQuote": true
      }
    ],

    "react/no-unescaped-entities": "off",
    "react/jsx-filename-extension": [
      "error",
      { "extensions": [".jsx", ".tsx"] }
    ],

    "react-hooks/rules-of-hooks": "error",

    "@typescript-eslint/ban-ts-comment": "warn",
    "@typescript-eslint/naming-convention": [
      "warn",
      {
        "selector": "interface",
        "format": ["PascalCase"],
        "custom": {
          "regex": "^I[A-Z]",
          "match": true
        }
      }
    ],
    "@typescript-eslint/no-empty-function": "warn"
  }
}<|MERGE_RESOLUTION|>--- conflicted
+++ resolved
@@ -43,6 +43,7 @@
     // * ESLint default rules
     "array-callback-return": "error",
     "arrow-body-style": ["error", "as-needed"],
+    "camelcase": "warn",
     "eol-last": "warn",
     "eqeqeq": "warn",
     "no-nested-ternary": "warn",
@@ -65,7 +66,6 @@
 
     // * Plugins rules
     "import/no-extraneous-dependencies": "error",
-<<<<<<< HEAD
     "import/order": [
       "warn",
       {
@@ -130,38 +130,6 @@
       }
     ],
 
-=======
-    "@typescript-eslint/explicit-module-boundary-types": "off",
-    "consistent-return": "off",
-    "no-unused-vars": "off",
-    "no-console": "off",
-    "guard-for-in": "off",
-    "indent": "off",
-    "max-len": "off",
-    "no-extend-native": "off",
-    "no-alert": "off",
-    "operator-linebreak": "off",
-    "react/jsx-props-no-spreading": "off",
-    "jsx-a11y/label-has-associated-control": "off",
-    "import/no-webpack-loader-syntax": "off",
-    "import/prefer-default-export": "off",
-    "jsx-a11y/no-noninteractive-element-interactions": "off",
-    "@typescript-eslint/interface-name-prefix": "off",
-    "import/no-unresolved": "off",
-    "no-semicolon-interface": 0,
-    "@typescript-eslint/explicit-function-return-type": "off",
-    "@typescript-eslint/no-explicit-any": "off",
-    "react/require-default-props": 0,
-    "react/no-unused-prop-types": "off",
-    "react/button-has-type": "off",
-    "jsx-a11y/click-events-have-key-events": "off",
-    "jsx-a11y/no-static-element-interactions": "off",
-    "@typescript-eslint/indent": "off",
-    "@typescript-eslint/no-var-requires": "off",
-    "no-await-in-loop": "off",
-    "no-shadow": "off",
-    "camelcase": "warn",
->>>>>>> 71759e97
     "prettier/prettier": [
       "error",
       {
