--- conflicted
+++ resolved
@@ -78,11 +78,7 @@
     blue400: '#4D76B8',
     blue500: '#1E365C',
     blue600: '#162742',
-<<<<<<< HEAD
-    blue700: '#111e33',
-=======
     blue700: '#111E33',
->>>>>>> c29afca6
     blue800: '#07152A',
     green: '#8EC100',
     darkGreen: '#83b100',
