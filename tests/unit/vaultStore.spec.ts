import { AES } from 'crypto-js';

import {
  initialActiveHdAccountState,
  KeyringAccountType,
} from '@pollum-io/sysweb3-keyring'; //todo: initialActiveAccountState does not exist anymore we should adjust it

import { MOCK_ACCOUNT, STATE_W_ACCOUNT } from '../mocks';
import reducer, {
  createAccount,
  forgetWallet,
  initialState,
  removeAccount,
  removeAccounts,
  removeNetwork,
  setAccountLabel,
  setAccountTransactions,
  setActiveAccount,
  setActiveAccountProperty,
  setActiveNetwork,
<<<<<<< HEAD
  setEncryptedMnemonic,
  setIsLoadingBalances,
=======
  setIsPendingBalances,
>>>>>>> 3aeb2008
  setLastLogin,
  setTimer,
} from 'state/vault';
import { IVaultState } from 'state/vault/types';

describe('Vault store actions', () => {
  it('should return the initial state', () => {
    expect(reducer(undefined, { type: undefined })).toEqual(initialState);
  });

  //* setTimer
  it('should set the autolock timer', () => {
    const payload = 10;
    const newState = reducer(initialState, setTimer(payload));

    expect(newState.timer).toEqual(payload);
  });

  //* setLastLogin
  it('should set the last login to current datetime', () => {
    const startTime = Date.now();

    const newState = reducer(initialState, setLastLogin());

    const { lastLogin } = newState;
    expect(lastLogin).toBeGreaterThanOrEqual(startTime);
    expect(lastLogin).toBeLessThanOrEqual(Date.now());
  });

  //* createAccount
  it('should create an account', () => {
    const newState = reducer(
      initialState,
      createAccount({
        account: MOCK_ACCOUNT,
        accountType: KeyringAccountType.HDAccount,
      })
    );

    expect(newState.accounts[MOCK_ACCOUNT.id]).toEqual(MOCK_ACCOUNT);
  });

  describe('accounts removal methods', () => {
    const fakeAccount1 = MOCK_ACCOUNT;
    const fakeAccount2 = {
      ...fakeAccount1,
      id: 27,
    };

    const stateWithAccounts: IVaultState = {
      ...initialState,
      accounts: {
        ...initialState.accounts,
        [KeyringAccountType.HDAccount]: {
          [fakeAccount1.id]: fakeAccount1,
          [fakeAccount2.id]: fakeAccount2,
        },
      },
    };

    //* removeAccount
    it('should remove an account', () => {
      const payload = {
        id: fakeAccount1.id,
        type: KeyringAccountType.HDAccount,
      };
      const newState = reducer(stateWithAccounts, removeAccount(payload));

      expect(newState.accounts[fakeAccount1.id]).not.toBeDefined();
      expect(newState.accounts[fakeAccount2.id]).toBeDefined();
    });

    //* removeAccounts
    it('should remove all accounts', () => {
      const newState = reducer(stateWithAccounts, removeAccounts());

      expect(newState.accounts).toEqual({
        0: {
          ...initialActiveHdAccountState,
          assets: { syscoin: [], ethereum: [] },
        },
      });
    });
  });

  //* forgetWallet
  it('should forget the wallet', () => {
    const newState = reducer(undefined, forgetWallet());

    expect(newState).toEqual(initialState);
  });

  //* setActiveNetwork
  it('should set the active network)', () => {
    const sysTestnet = initialState.networks.syscoin[5700];
    const newState = reducer(initialState, setActiveNetwork(sysTestnet));

    expect(newState.activeNetwork).toEqual(sysTestnet);
  });

  //* setActiveAccount
  it('should set the active account)', () => {
    const newState = reducer(
      initialState,
      setActiveAccount({
        id: MOCK_ACCOUNT.id,
        type: KeyringAccountType.HDAccount,
      })
    );

    expect(newState.activeAccount.id).toEqual(MOCK_ACCOUNT.id);
  });

  //* setActiveAccountProperty
  it('should set a property for the active account)', () => {
    // state with `accounts` and `activeAccount` populated
    let customState = reducer(
      initialState,
      createAccount({
        account: MOCK_ACCOUNT,
        accountType: KeyringAccountType.HDAccount,
      })
    );
    customState = reducer(
      customState,
      setActiveAccount({
        id: MOCK_ACCOUNT.id,
        type: KeyringAccountType.HDAccount,
      })
    );

    const payload = { property: 'label', value: 'New Account Label' };
    const newState = reducer(customState, setActiveAccountProperty(payload));

    const { activeAccount } = newState;
    const currentActiveAccount =
      newState.accounts[activeAccount.type][activeAccount.id];
    expect(currentActiveAccount[payload.property]).toEqual(payload.value);
  });

  //* setAccountLabel
  it('should set the label for an account)', () => {
    // 15 = mock account id
    const payload = {
      id: 15,
      label: 'Label',
      type: KeyringAccountType.HDAccount,
    };
    const newState = reducer(STATE_W_ACCOUNT, setAccountLabel(payload));

    const account = newState.accounts[payload.id];
    expect(account.label).toEqual(payload.label);
  });

  //* setIsLoadingBalances
  it('should set the label for an account)', () => {
    const payload = true;
    const newState = reducer(initialState, setIsLoadingBalances(payload));

    expect(newState.isLoadingBalances).toBe(true);
  });

  //* setAccountTransactions
  it('should add a transaction for the active account)', () => {
    const payload = { hmm: 'hue' };

    const customState = reducer(
      STATE_W_ACCOUNT,
      setActiveAccount({
        id: MOCK_ACCOUNT.id,
        type: KeyringAccountType.HDAccount,
      })
    );
    const newState = reducer(customState, setAccountTransactions(payload));

    const id = newState.activeAccount.id;
    const account = newState.accounts[id];
    expect(account.transactions).toContain(payload);
  });

  //* removeNetwork
  it('should remove a network)', () => {
    const payload = { prefix: 'ethereum', chainId: 4 };
    const newState = reducer(initialState, removeNetwork(payload));

    expect(newState.networks.ethereum).toBeDefined();
    expect(newState.networks.ethereum[4]).toBeUndefined();
  });
});<|MERGE_RESOLUTION|>--- conflicted
+++ resolved
@@ -1,5 +1,3 @@
-import { AES } from 'crypto-js';
-
 import {
   initialActiveHdAccountState,
   KeyringAccountType,
@@ -18,12 +16,7 @@
   setActiveAccount,
   setActiveAccountProperty,
   setActiveNetwork,
-<<<<<<< HEAD
-  setEncryptedMnemonic,
   setIsLoadingBalances,
-=======
-  setIsPendingBalances,
->>>>>>> 3aeb2008
   setLastLogin,
   setTimer,
 } from 'state/vault';
